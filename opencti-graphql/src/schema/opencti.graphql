### Scalar
scalar DateTime

### Relay
type PageInfo {
    startCursor: String!,
    endCursor: String!,
    hasNextPage: Boolean!,
    hasPreviousPage: Boolean!,
    globalCount: Int!
}

enum OrderingMode {
    asc,
    desc
}

### Edit
input EditInput {
    id: ID! # ID of the instance to edit
    key: String! # Field name to change
    value: [String]! # Values to apply
}
input EditContext {
    id: ID! # ID of the instance in edition
    focusOn: String! # Field name
    isTyping: Boolean!
}
type EditUserContext {
    username: String!
    focusOn: String! # Field name
    isTyping: Boolean!
}

### Marking Definition
type MarkingDefinition {
    id: ID!
    definition: String
    definition_type: String
}

### User
enum UsersOrdering {
    id,
    email
}
enum UserRole {
    ROLE_ADMIN
    ROLE_USER
}

type UserConnection {
    pageInfo: PageInfo!
    edges: [UserEdge]
}
type UserEdge {
    cursor: String!
    node: User!
}
type User {
    id: ID!
    username: String
    firstname: String
    lastname: String
    email: String!
    language: String
    created: DateTime
    grant: [String]
}
<<<<<<< HEAD
type EditUserContext {
    username: String!
    focusOn: String! # Field name
    isTyping: Boolean!
}

=======
>>>>>>> 042a1e84
input UserAddInput {
    username: String!
    password: String!
    grant: [UserRole]!
    email: String!
}
input UserLoginInput {
    email: String!
    password: String!
}

<<<<<<< HEAD
### Marking definitions
enum MarkingDefinitionsOrdering {
    id,
    definition_type,
    definition
}

type MarkingDefinitionConnection {
    pageInfo: PageInfo!
    edges: [MarkingDefinitionEdge]
}
type MarkingDefinitionEdge {
    cursor: String!
    node: MarkingDefinition!
}
type MarkingDefinitionPayload {
    viewer: User
    markingDefinitionEdge: MarkingDefinitionEdge
    clientMutationId: String
}
type MarkingDefinition {
    id: ID!
    definition_type: String!
    definition: String
}
type MarkingDefinitionSubscription {
    markingDefinition: MarkingDefinition # Can be null if only the context is modified
    context: [EditUserContext]
}

input MarkingDefinitionAddInput {
    definition_type: String!
    definition: String!
    clientMutationId: String
}

=======
>>>>>>> 042a1e84
### Malware
enum MalwaresOrdering {
    id,
    name,
    created,
    modified
}

type MalwareConnection {
    pageInfo: PageInfo!
    edges: [MalwareEdge]
}
type MalwareEdge {
    cursor: String!
    node: Malware!
}
<<<<<<< HEAD
=======
type MarkingDefinitionConnection {
    pageInfo: PageInfo!
    edges: [MarkingDefinitionEdge]
}
type MarkingDefinitionEdge {
    cursor: String!
    node: MarkingDefinition!
}
>>>>>>> 042a1e84
type MalwarePayload {
    malwareEdge: MalwareEdge
}
type Malware {
    id: ID!
    name: String!
    stix_label: [String]
    description: String
    created_at: DateTime
    updated_at: DateTime
    created: DateTime
    modified: DateTime
    revoked: Boolean
    markingDefinition: MarkingDefinitionConnection
}
type MalwareEditSubscription {
    malware: Malware # Can be null if only the context is modified
    context: [EditUserContext]
}
input MalwareAddInput {
    name: String!
    description: String!
    marking_definitions: [String]
    killchain_phases: [String]
    clientMutationId: String
}

### IntrusionSets
enum IntrusionSetsOrdering {
    id,
    name,
    created,
    modified
}
type IntrusionSetsConnection {
    pageInfo: PageInfo!
    edges: [IntrusionSetEdge]
}
type IntrusionSetEdge {
    cursor: String!
    node: IntrusionSet!
}
type IntrusionSetPayload {
    viewer: User
    intrusionSetEdge: IntrusionSetEdge
    clientMutationId: String
}
type IntrusionSet {
    id: ID!
    name: String!
    stix_label: [String]
    alias: [String]
    description: String
    created_at: DateTime
    updated_at: DateTime
    created: DateTime
    modified: DateTime
    revoked: Boolean
}
type IntrusionSetEditSubscription {
    intrusionSet: IntrusionSet # Can be null if only the context is modified
    context: [EditUserContext]
}
input IntrusionSetAddInput {
    name: String!
    description: String!
    clientMutationId: String
}

### Reports
enum ReportsOrdering {
    id,
    name,
    created,
    modified
}

type ReportsConnection {
    pageInfo: PageInfo!
    edges: [ReportEdge]
}
type ReportEdge {
    cursor: String!
    node: Report!
}
type ReportPayload {
    viewer: User
    reportEdge: ReportEdge
    clientMutationId: String
}
type Report {
    id: ID!
    name: String!
    stix_label: [String]
    description: String
    created_at: DateTime
    updated_at: DateTime
    created: DateTime
    modified: DateTime
    published: DateTime
    revoked: Boolean
}
type ReportEditSubscription {
    intrusionSet: IntrusionSet # Can be null if only the context is modified
    context: [EditUserContext]
}
input ReportAddInput {
    name: String!
    description: String!
    clientMutationId: String
}

### QUERIES
type Query {
    me: User
    user(id: String!): User
    users(first: Int, after: ID, orderBy: UsersOrdering, search: String): UserConnection
    # MarkingDefinitions
    markingDefinition(id: String!): MarkingDefinition
    markingDefinitions(first: Int, after: ID, orderBy: MarkingDefinitionsOrdering, orderMode: OrderingMode, search: String): MarkingDefinitionConnection
    # Malwares
    malware(id: String!): Malware
    malwares(first: Int, after: ID, orderBy: MalwaresOrdering, orderMode: OrderingMode, search: String): MalwareConnection
}

### SUBSCRIPTIONS
type Subscription {
    userAdded: User
    malwareEdit: MalwareEditSubscription
}

### MUTATIONS
type Mutation {
    # Login
    token(input: UserLoginInput) : String
    # User
    userAdd(input: UserAddInput): User
    userDelete(id: ID!): ID
    # MarkingDefinition
    markingDefinitionAdd(input: MalwareAddInput): MarkingDefinitionPayload
    markingDefinitionDelete(id: ID!): ID
    markingDefinitionEditField(input: EditInput): MarkingDefinition
    markingDefinitionEditContext(input: EditContext): [EditUserContext]
    # Malware
    malwareDelete(id: ID!): ID
    malwareAdd(input: MalwareAddInput): MalwarePayload
    malwareEditField(input: EditInput): MalwarePayload
    malwareEditContext(input: EditContext): [EditUserContext]
}
<|MERGE_RESOLUTION|>--- conflicted
+++ resolved
@@ -9,7 +9,6 @@
     hasPreviousPage: Boolean!,
     globalCount: Int!
 }
-
 enum OrderingMode {
     asc,
     desc
@@ -32,13 +31,6 @@
     isTyping: Boolean!
 }
 
-### Marking Definition
-type MarkingDefinition {
-    id: ID!
-    definition: String
-    definition_type: String
-}
-
 ### User
 enum UsersOrdering {
     id,
@@ -48,7 +40,6 @@
     ROLE_ADMIN
     ROLE_USER
 }
-
 type UserConnection {
     pageInfo: PageInfo!
     edges: [UserEdge]
@@ -67,15 +58,11 @@
     created: DateTime
     grant: [String]
 }
-<<<<<<< HEAD
 type EditUserContext {
     username: String!
     focusOn: String! # Field name
     isTyping: Boolean!
 }
-
-=======
->>>>>>> 042a1e84
 input UserAddInput {
     username: String!
     password: String!
@@ -87,14 +74,12 @@
     password: String!
 }
 
-<<<<<<< HEAD
 ### Marking definitions
 enum MarkingDefinitionsOrdering {
     id,
     definition_type,
     definition
 }
-
 type MarkingDefinitionConnection {
     pageInfo: PageInfo!
     edges: [MarkingDefinitionEdge]
@@ -104,9 +89,7 @@
     node: MarkingDefinition!
 }
 type MarkingDefinitionPayload {
-    viewer: User
     markingDefinitionEdge: MarkingDefinitionEdge
-    clientMutationId: String
 }
 type MarkingDefinition {
     id: ID!
@@ -117,15 +100,12 @@
     markingDefinition: MarkingDefinition # Can be null if only the context is modified
     context: [EditUserContext]
 }
-
 input MarkingDefinitionAddInput {
     definition_type: String!
     definition: String!
     clientMutationId: String
 }
 
-=======
->>>>>>> 042a1e84
 ### Malware
 enum MalwaresOrdering {
     id,
@@ -133,7 +113,6 @@
     created,
     modified
 }
-
 type MalwareConnection {
     pageInfo: PageInfo!
     edges: [MalwareEdge]
@@ -142,17 +121,6 @@
     cursor: String!
     node: Malware!
 }
-<<<<<<< HEAD
-=======
-type MarkingDefinitionConnection {
-    pageInfo: PageInfo!
-    edges: [MarkingDefinitionEdge]
-}
-type MarkingDefinitionEdge {
-    cursor: String!
-    node: MarkingDefinition!
-}
->>>>>>> 042a1e84
 type MalwarePayload {
     malwareEdge: MalwareEdge
 }
@@ -196,9 +164,7 @@
     node: IntrusionSet!
 }
 type IntrusionSetPayload {
-    viewer: User
     intrusionSetEdge: IntrusionSetEdge
-    clientMutationId: String
 }
 type IntrusionSet {
     id: ID!
@@ -229,7 +195,6 @@
     created,
     modified
 }
-
 type ReportsConnection {
     pageInfo: PageInfo!
     edges: [ReportEdge]
@@ -239,9 +204,7 @@
     node: Report!
 }
 type ReportPayload {
-    viewer: User
     reportEdge: ReportEdge
-    clientMutationId: String
 }
 type Report {
     id: ID!
