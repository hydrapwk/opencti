import asyncio
import base64
import copy
import datetime
import json
import os
import queue
import sched
import signal
import ssl
import sys
import tempfile
import threading
import time
import uuid
from enum import Enum
from queue import Queue
from typing import Callable, Dict, List, Optional, Union

import pika
import uvicorn
from fastapi import FastAPI, Request
from fastapi.responses import JSONResponse
from filigran_sseclient import SSEClient
from pika.exceptions import NackError, UnroutableError
from pydantic import TypeAdapter

from pycti.api.opencti_api_client import OpenCTIApiClient
from pycti.connector.opencti_connector import OpenCTIConnector
from pycti.connector.opencti_metric_handler import OpenCTIMetricHandler
from pycti.utils.opencti_stix2_splitter import OpenCTIStix2Splitter

TRUTHY: List[str] = ["yes", "true", "True"]
FALSY: List[str] = ["no", "false", "False"]

app = FastAPI()


def killProgramHook(etype, value, tb):
    os.kill(os.getpid(), signal.SIGTERM)


def start_loop(loop):
    asyncio.set_event_loop(loop)
    loop.run_forever()


def get_config_variable(
    env_var: str,
    yaml_path: List,
    config: Dict = {},
    isNumber: Optional[bool] = False,
    default=None,
    required=False,
) -> Union[bool, int, None, str]:
    """[summary]

    :param env_var: environment variable name
    :param yaml_path: path to yaml config
    :param config: client config dict, defaults to {}
    :param isNumber: specify if the variable is a number, defaults to False
    :param default: default value
    """

    if os.getenv(env_var) is not None:
        result = os.getenv(env_var)
    elif yaml_path is not None:
        if yaml_path[0] in config and yaml_path[1] in config[yaml_path[0]]:
            result = config[yaml_path[0]][yaml_path[1]]
        else:
            return default
    else:
        return default

    if result in TRUTHY:
        return True
    if result in FALSY:
        return False
    if isNumber:
        return int(result)

    if (
        required
        and default is None
        and (result is None or (isinstance(result, str) and len(result) == 0))
    ):
        raise ValueError("The configuration " + env_var + " is required")

    if isinstance(result, str) and len(result) == 0:
        return default

    return result


def is_memory_certificate(certificate):
    return certificate.startswith("-----BEGIN")


def ssl_verify_locations(ssl_context, certdata):
    if certdata is None:
        return

    if is_memory_certificate(certdata):
        ssl_context.load_verify_locations(cadata=certdata)
    else:
        ssl_context.load_verify_locations(cafile=certdata)


# As cert must be written in files to be loaded in ssl context
# Creates a temporary file in the most secure manner possible
def data_to_temp_file(data):
    # The file is readable and writable only by the creating user ID.
    # If the operating system uses permission bits to indicate whether a
    # file is executable, the file is executable by no one. The file
    # descriptor is not inherited by children of this process.
    file_descriptor, file_path = tempfile.mkstemp()
    with os.fdopen(file_descriptor, "w") as open_file:
        open_file.write(data)
        open_file.close()
    return file_path


def ssl_cert_chain(ssl_context, cert_data, key_data, passphrase):
    if cert_data is None:
        return

    cert_file_path = None
    key_file_path = None

    # Cert loading
    if cert_data is not None and is_memory_certificate(cert_data):
        cert_file_path = data_to_temp_file(cert_data)
    cert = cert_file_path if cert_file_path is not None else cert_data

    # Key loading
    if key_data is not None and is_memory_certificate(key_data):
        key_file_path = data_to_temp_file(key_data)
    key = key_file_path if key_file_path is not None else key_data

    # Load cert
    ssl_context.load_cert_chain(cert, key, passphrase)
    # Remove temp files
    if cert_file_path is not None:
        os.unlink(cert_file_path)
    if key_file_path is not None:
        os.unlink(key_file_path)


def create_callback_ssl_context(config) -> ssl.SSLContext:
    listen_protocol_api_ssl_key = get_config_variable(
        "LISTEN_PROTOCOL_API_SSL_KEY",
        ["connector", "listen_protocol_api_ssl_key"],
        config,
        default="",
    )
    listen_protocol_api_ssl_cert = get_config_variable(
        "LISTEN_PROTOCOL_API_SSL_CERT",
        ["connector", "listen_protocol_api_ssl_cert"],
        config,
        default="",
    )
    listen_protocol_api_ssl_passphrase = get_config_variable(
        "LISTEN_PROTOCOL_API_SSL_PASSPHRASE",
        ["connector", "listen_protocol_api_ssl_passphrase"],
        config,
        default="",
    )
    ssl_context = ssl.create_default_context(ssl.Purpose.CLIENT_AUTH)
    ssl_cert_chain(
        ssl_context,
        listen_protocol_api_ssl_cert,
        listen_protocol_api_ssl_key,
        listen_protocol_api_ssl_passphrase,
    )
    return ssl_context


def create_mq_ssl_context(config) -> ssl.SSLContext:
    use_ssl_ca = get_config_variable("MQ_USE_SSL_CA", ["mq", "use_ssl_ca"], config)
    use_ssl_cert = get_config_variable(
        "MQ_USE_SSL_CERT", ["mq", "use_ssl_cert"], config
    )
    use_ssl_key = get_config_variable("MQ_USE_SSL_KEY", ["mq", "use_ssl_key"], config)
    use_ssl_reject_unauthorized = get_config_variable(
        "MQ_USE_SSL_REJECT_UNAUTHORIZED",
        ["mq", "use_ssl_reject_unauthorized"],
        config,
        False,
        False,
    )
    use_ssl_passphrase = get_config_variable(
        "MQ_USE_SSL_PASSPHRASE", ["mq", "use_ssl_passphrase"], config
    )
    ssl_context = ssl.create_default_context()
    # If no rejection allowed, use private function to generate unverified context
    if not use_ssl_reject_unauthorized:
        # noinspection PyUnresolvedReferences,PyProtectedMember
        ssl_context = ssl._create_unverified_context()
    ssl_verify_locations(ssl_context, use_ssl_ca)
    # Thanks to https://bugs.python.org/issue16487 is not possible today to easily use memory pem
    # in SSL context. We need to write it to a temporary file before
    ssl_cert_chain(ssl_context, use_ssl_cert, use_ssl_key, use_ssl_passphrase)
    return ssl_context


class ListenQueue(threading.Thread):
    """Main class for the ListenQueue used in OpenCTIConnectorHelper

    :param helper: instance of a `OpenCTIConnectorHelper` class
    :type helper: OpenCTIConnectorHelper
    :param config: dict containing client config
    :type config: Dict
    :param callback: callback function to process queue
    :type callback: callable
    """

    def __init__(
        self,
        helper,
        opencti_token,
        config: Dict,
        connector_config: Dict,
        applicant_id,
        listen_protocol,
        listen_protocol_api_ssl,
        listen_protocol_api_path,
        listen_protocol_api_port,
        callback,
    ) -> None:
        threading.Thread.__init__(self)
        self.pika_credentials = None
        self.pika_parameters = None
        self.pika_connection = None
        self.channel = None
        self.helper = helper
        self.callback = callback
        self.config = config
        self.opencti_token = opencti_token
        self.listen_protocol = listen_protocol
        self.listen_protocol_api_ssl = listen_protocol_api_ssl
        self.listen_protocol_api_path = listen_protocol_api_path
        self.listen_protocol_api_port = listen_protocol_api_port
        self.connector_applicant_id = applicant_id
        self.host = connector_config["connection"]["host"]
        self.vhost = connector_config["connection"]["vhost"]
        self.use_ssl = connector_config["connection"]["use_ssl"]
        self.port = connector_config["connection"]["port"]
        self.user = connector_config["connection"]["user"]
        self.password = connector_config["connection"]["pass"]
        self.queue_name = connector_config["listen"]
        self.exit_event = threading.Event()
        self.thread = None

    # noinspection PyUnusedLocal
    def _process_message(self, channel, method, properties, body) -> None:
        """process a message from the rabbit queue

        :param channel: channel instance
        :type channel: callable
        :param method: message methods
        :type method: callable
        :param properties: unused
        :type properties: str
        :param body: message body (data)
        :type body: str or bytes or bytearray
        """
        json_data = json.loads(body)
        # Message should be ack before processing as we don't own the processing
        # Not ACK the message here may lead to infinite re-deliver if the connector is broken
        # Also ACK, will not have any impact on the blocking aspect of the following functions
        channel.basic_ack(delivery_tag=method.delivery_tag)
        self.helper.connector_logger.info("Message ack", {"tag": method.delivery_tag})

        self.thread = threading.Thread(target=self._data_handler, args=[json_data])
        self.thread.start()
        five_minutes = 60 * 5
        time_wait = 0
        # Wait for end of execution of the _data_handler
        while self.thread.is_alive():  # Loop while the thread is processing
            self.pika_connection.sleep(0.05)
            if (
                self.helper.work_id is not None and time_wait > five_minutes
            ):  # Ping every 5 minutes
                self.helper.api.work.ping(self.helper.work_id)
                time_wait = 0
            else:
                time_wait += 1
            time.sleep(1)
        self.helper.connector_logger.info(
            "Message processed, thread terminated",
            {"tag": method.delivery_tag},
        )

    def _set_draft_id(self, draft_id):
        self.helper.draft_id = draft_id
        self.helper.api.set_draft_id(draft_id)
        self.helper.api_impersonate.set_draft_id(draft_id)

    def _data_handler(self, json_data) -> None:
        # Execute the callback
        try:
            event_data = json_data["event"]
            entity_id = event_data.get("entity_id")
            entity_type = event_data.get("entity_type")
            validation_mode = event_data.get("validation_mode", "workbench")
            force_validation = event_data.get("force_validation", False)
            # Set the API headers
            internal_data = json_data["internal"]
            work_id = internal_data["work_id"]
            draft_id = internal_data.get("draft_id", "")
            self.helper.work_id = work_id

            self.helper.validation_mode = validation_mode
            self.helper.force_validation = force_validation

            self._set_draft_id(draft_id)

            self.helper.playbook = None
            self.helper.enrichment_shared_organizations = None
            if self.helper.connect_type == "INTERNAL_ENRICHMENT":
                # For enrichment connectors only, pre resolve the information
                if entity_id is None:
                    raise ValueError(
                        "Internal enrichment must be based on a specific id"
                    )
                do_read = self.helper.api.stix2.get_reader(
                    entity_type if entity_type is not None else "Stix-Core-Object"
                )
                opencti_entity = do_read(id=entity_id, withFiles=True)
                if opencti_entity is None:
                    raise ValueError(
                        "Unable to read/access to the entity, please check that the connector permission"
                    )
                event_data["enrichment_entity"] = opencti_entity
                # Handle action vs playbook behavior
                is_playbook = "playbook" in json_data["internal"]
                # If playbook, compute object on data bundle
                if is_playbook:
                    execution_start = self.helper.date_now()
                    event_id = json_data["internal"]["playbook"].get("event_id")
                    execution_id = json_data["internal"]["playbook"].get("execution_id")
                    playbook_id = json_data["internal"]["playbook"].get("playbook_id")
                    data_instance_id = json_data["internal"]["playbook"].get(
                        "data_instance_id"
                    )
                    previous_bundle = json.dumps((json_data["event"]["bundle"]))
                    step_id = json_data["internal"]["playbook"]["step_id"]
                    previous_step_id = json_data["internal"]["playbook"][
                        "previous_step_id"
                    ]
                    playbook_data = {
                        "event_id": event_id,
                        "execution_id": execution_id,
                        "execution_start": execution_start,
                        "playbook_id": playbook_id,
                        "data_instance_id": data_instance_id,
                        "previous_step_id": previous_step_id,
                        "previous_bundle": previous_bundle,
                        "step_id": step_id,
                    }
                    self.helper.playbook = playbook_data
                    bundle = event_data["bundle"]
                    stix_objects = bundle["objects"]
                    event_data["stix_objects"] = stix_objects
                    stix_entity = [e for e in stix_objects if e["id"] == entity_id][0]
                    event_data["stix_entity"] = stix_entity
                else:
                    # If not playbook but enrichment, compute object on enrichment_entity
                    opencti_entity = event_data["enrichment_entity"]
                    stix_objects = self.helper.api.stix2.prepare_export(
                        entity=self.helper.api.stix2.generate_export(
                            copy.copy(opencti_entity)
                        )
                    )
                    stix_entity = [
                        e
                        for e in stix_objects
                        if e["id"] == opencti_entity["standard_id"]
                    ][0]
                    event_data["stix_objects"] = stix_objects
                    event_data["stix_entity"] = stix_entity
                # Handle organization propagation
                # Keep the sharing to be re-apply automatically at send_stix_bundle stage
                if "x_opencti_granted_refs" in event_data["stix_entity"]:
                    self.helper.enrichment_shared_organizations = event_data[
                        "stix_entity"
                    ]["x_opencti_granted_refs"]
                else:
                    self.helper.enrichment_shared_organizations = (
                        self.helper.get_attribute_in_extension(
                            "granted_refs", event_data["stix_entity"]
                        )
                    )

            # Handle applicant_id for in-personalization
            self.helper.applicant_id = self.connector_applicant_id
            self.helper.api_impersonate.set_applicant_id_header(
                self.connector_applicant_id
            )
            applicant_id = json_data["internal"]["applicant_id"]
            if applicant_id is not None:
                self.helper.applicant_id = applicant_id
                self.helper.api_impersonate.set_applicant_id_header(applicant_id)

            if work_id:
                self.helper.api.work.to_received(
                    work_id, "Connector ready to process the operation"
                )
            # Send the enriched to the callback
            message = self.callback(event_data)
            if work_id:
                self.helper.api.work.to_processed(work_id, message)
            self._set_draft_id("")

        except Exception as e:  # pylint: disable=broad-except
            self.helper.metric.inc("error_count")
            self.helper.connector_logger.error(
                "Error in message processing, reporting error to API"
            )
            self._set_draft_id("")
            if work_id:
                try:
                    self.helper.api.work.to_processed(work_id, str(e), True)
                except:  # pylint: disable=bare-except
                    self.helper.metric.inc("error_count")
                    self.helper.connector_logger.error(
                        "Failing reporting the processing"
                    )

    async def _http_process_callback(self, request: Request):
        # 01. Check the authentication
        authorization: str = request.headers.get("Authorization", "")
        items = authorization.split() if isinstance(authorization, str) else []
        if (
            len(items) != 2
            or items[0].lower() != "bearer"
            or items[1] != self.opencti_token
        ):
            return JSONResponse(
                status_code=401, content={"error": "Invalid credentials"}
            )
        # 02. Parse the data and execute
        try:
            data = await request.json()  # Get the JSON payload
        except json.JSONDecodeError as e:
            self.helper.connector_logger.error(
                "Invalid JSON payload", {"cause": str(e)}
            )
            return JSONResponse(
                status_code=400,
                content={"error": "Invalid JSON payload"},
            )
        try:
            self._data_handler(data)
        except Exception as e:
            self.helper.connector_logger.error(
                "Error processing message", {"cause": str(e)}
            )
            return JSONResponse(
                status_code=500,
                content={"error": "Error processing message"},
            )
        # all good
        return JSONResponse(
            status_code=202, content={"message": "Message successfully received"}
        )

    def run(self) -> None:
        if self.listen_protocol == "AMQP":
            self.helper.connector_logger.info("Starting ListenQueue thread")
            while not self.exit_event.is_set():
                try:
                    self.helper.connector_logger.info(
                        "ListenQueue connecting to rabbitMq."
                    )
                    # Connect the broker
                    self.pika_credentials = pika.PlainCredentials(
                        self.user, self.password
                    )
                    self.pika_parameters = pika.ConnectionParameters(
                        heartbeat=10,
                        blocked_connection_timeout=30,
                        host=self.host,
                        port=self.port,
                        virtual_host=self.vhost,
                        credentials=self.pika_credentials,
                        ssl_options=(
                            pika.SSLOptions(
                                create_mq_ssl_context(self.config), self.host
                            )
                            if self.use_ssl
                            else None
                        ),
                    )
                    self.pika_connection = pika.BlockingConnection(self.pika_parameters)
                    self.channel = self.pika_connection.channel()
                    try:
                        # confirm_delivery is only for cluster mode rabbitMQ
                        # when not in cluster mode this line raise an exception
                        self.channel.confirm_delivery()
                    except Exception as err:  # pylint: disable=broad-except
                        self.helper.connector_logger.debug(str(err))
                    self.channel.basic_qos(prefetch_count=1)
                    assert self.channel is not None
                    self.channel.basic_consume(
                        queue=self.queue_name, on_message_callback=self._process_message
                    )
                    self.channel.start_consuming()
                except Exception as err:  # pylint: disable=broad-except
                    try:
                        self.pika_connection.close()
                    except Exception as errInException:
                        self.helper.connector_logger.debug(
                            type(errInException).__name__,
                            {"reason": str(errInException)},
                        )
                    self.helper.connector_logger.error(
                        type(err).__name__, {"reason": str(err)}
                    )
                    # Wait some time and then retry ListenQueue again.
                    time.sleep(10)
        elif self.listen_protocol == "API":
            self.helper.connector_logger.info("Starting Listen HTTP thread")
            app.add_api_route(
                self.listen_protocol_api_path,
                self._http_process_callback,
                methods=["POST"],
            )
            config = uvicorn.Config(
                app,
                host="0.0.0.0",
                port=self.listen_protocol_api_port,
                reload=False,
                log_config=None,
                log_level=None,
            )
            config.load()  # Manually calling the .load() to trigger needed actions outside HTTPS
            if self.listen_protocol_api_ssl:
                ssl_ctx = create_callback_ssl_context(self.config)
                config.ssl = ssl_ctx
            server = uvicorn.Server(config)
            server.run()

        else:
            raise ValueError("Unsupported listen protocol type")

    def stop(self):
        self.helper.connector_logger.info("Preparing ListenQueue for clean shutdown")
        self.exit_event.set()
        self.pika_connection.close()
        if self.thread:
            self.thread.join()


class PingAlive(threading.Thread):
    def __init__(
        self,
        connector_logger,
        connector_id,
        api,
        get_state,
        set_state,
        metric,
        connector_info,
    ) -> None:
        threading.Thread.__init__(self, daemon=True)
        self.connector_logger = connector_logger
        self.connector_id = connector_id
        self.in_error = False
        self.api = api
        self.get_state = get_state
        self.set_state = set_state
        self.exit_event = threading.Event()
        self.metric = metric
        self.connector_info = connector_info

    def ping(self) -> None:
        while not self.exit_event.is_set():
            try:
                self.connector_logger.debug("PingAlive running.")
                initial_state = self.get_state()
                connector_info = self.connector_info.all_details
                self.connector_logger.debug(
                    "PingAlive ConnectorInfo", {"connector_info": connector_info}
                )
                result = self.api.connector.ping(
                    self.connector_id, initial_state, connector_info
                )
                remote_state = (
                    json.loads(result["connector_state"])
                    if result["connector_state"] is not None
                    and len(result["connector_state"]) > 0
                    else None
                )
                if initial_state != remote_state:
                    self.set_state(result["connector_state"])
                    self.connector_logger.info(
                        "Connector state has been remotely reset",
                        {"state": self.get_state()},
                    )

                if self.in_error:
                    self.in_error = False
                    self.connector_logger.info("API Ping back to normal")
                self.metric.inc("ping_api_count")
            except Exception as e:  # pylint: disable=broad-except
                self.in_error = True
                self.metric.inc("ping_api_error")
                self.connector_logger.error("Error pinging the API", {"reason": str(e)})
            self.exit_event.wait(40)

    def run(self) -> None:
        self.connector_logger.info("Starting PingAlive thread")
        self.ping()

    def stop(self) -> None:
        self.connector_logger.info("Preparing PingAlive for clean shutdown")
        self.exit_event.set()


class StreamAlive(threading.Thread):
    def __init__(self, helper, q) -> None:
        threading.Thread.__init__(self)
        self.helper = helper
        self.q = q
        self.exit_event = threading.Event()

    def run(self) -> None:
        try:
            self.helper.connector_logger.info("Starting StreamAlive thread")
            time_since_last_heartbeat = 0
            while not self.exit_event.is_set():
                time.sleep(5)
                self.helper.connector_logger.debug("StreamAlive running")
                try:
                    self.q.get(block=False)
                    time_since_last_heartbeat = 0
                except queue.Empty:
                    time_since_last_heartbeat = time_since_last_heartbeat + 5
                    if time_since_last_heartbeat > 45:
                        self.helper.connector_logger.error(
                            "Time since last heartbeat exceeded 45s, stopping the connector"
                        )
                        break
            self.helper.connector_logger.info(
                "Exit event in StreamAlive loop, stopping process."
            )
            sys.excepthook(*sys.exc_info())
        except Exception as ex:
            self.helper.connector_logger.error(
                "Error in StreamAlive loop, stopping process.", {"reason": str(ex)}
            )
            sys.excepthook(*sys.exc_info())

    def stop(self) -> None:
        self.helper.connector_logger.info("Preparing StreamAlive for clean shutdown")
        self.exit_event.set()


class ListenStream(threading.Thread):
    def __init__(
        self,
        helper,
        callback,
        url,
        token,
        verify_ssl,
        start_timestamp,
        live_stream_id,
        listen_delete,
        no_dependencies,
        recover_iso_date,
        with_inferences,
    ) -> None:
        threading.Thread.__init__(self)
        self.helper = helper
        self.callback = callback
        self.url = url
        self.token = token
        self.verify_ssl = verify_ssl
        self.start_timestamp = start_timestamp
        self.live_stream_id = live_stream_id
        self.listen_delete = listen_delete
        self.no_dependencies = no_dependencies
        self.recover_iso_date = recover_iso_date
        self.with_inferences = with_inferences
        self.exit_event = threading.Event()

    def run(self) -> None:  # pylint: disable=too-many-branches
        try:
            self.helper.connector_logger.info("Starting ListenStream thread")
            current_state = self.helper.get_state()
            start_from = self.start_timestamp
            recover_until = self.recover_iso_date
            if current_state is None:
                # First run, if no timestamp in config, put "0-0"
                if start_from is None:
                    start_from = "0-0"
                # First run, if no recover iso date in config, put today
                if recover_until is None:
                    recover_until = self.helper.date_now_z()
                self.helper.set_state(
                    {"start_from": start_from, "recover_until": recover_until}
                )
            else:
                # Get start_from from state
                # Backward compat
                if "connectorLastEventId" in current_state:
                    start_from = current_state["connectorLastEventId"]
                # Current implem
                else:
                    start_from = current_state["start_from"]
                # Get recover_until from state
                # Backward compat
                if "connectorStartTime" in current_state:
                    recover_until = current_state["connectorStartTime"]
                # Current implem
                else:
                    recover_until = current_state["recover_until"]

            # Start the stream alive watchdog
            q = Queue(maxsize=1)
            stream_alive = StreamAlive(self.helper, q)
            stream_alive.start()
            # Computing args building
            live_stream_url = self.url
            # In case no recover is explicitely set
            if recover_until is not False and recover_until not in [
                "no",
                "none",
                "No",
                "None",
                "false",
                "False",
            ]:
                live_stream_url = live_stream_url + "?recover=" + recover_until
            listen_delete = str(self.listen_delete).lower()
            no_dependencies = str(self.no_dependencies).lower()
            with_inferences = str(self.with_inferences).lower()
            self.helper.connector_logger.info(
                "Starting to listen stream events",
                {
                    "live_stream_url": live_stream_url,
                    "listen_delete": listen_delete,
                    "no_dependencies": no_dependencies,
                    "with_inferences": with_inferences,
                },
            )
            messages = SSEClient(
                live_stream_url,
                start_from,
                headers={
                    "authorization": "Bearer " + self.token,
                    "listen-delete": listen_delete,
                    "no-dependencies": no_dependencies,
                    "with-inferences": with_inferences,
                },
                verify=self.verify_ssl,
            )
            # Iter on stream messages
            for msg in messages:
                if self.exit_event.is_set():
                    stream_alive.stop()
                    break
                if msg.id is not None:
                    try:
                        q.put(msg.event, block=False)
                    except queue.Full:
                        pass
                    if msg.event == "heartbeat" or msg.event == "connected":
                        state = self.helper.get_state()
                        # state can be None if reset from the UI
                        # In this case, default parameters will be used but SSE Client needs to be restarted
                        if state is None:
                            self.exit_event.set()
                        else:
                            state["start_from"] = str(msg.id)
                            self.helper.set_state(state)
                    else:
                        self.callback(msg)
                        state = self.helper.get_state()
                        # state can be None if reset from the UI
                        # In this case, default parameters will be used but SSE Client needs to be restarted
                        if state is None:
                            self.exit = True
                        state["start_from"] = str(msg.id)
                        self.helper.set_state(state)
        except Exception as ex:
            self.helper.connector_logger.error(
                "Error in ListenStream loop, exit.", {"reason": str(ex)}
            )
            sys.excepthook(*sys.exc_info())

    def stop(self):
        self.helper.connector_logger.info("Preparing ListenStream for clean shutdown")
        self.exit_event.set()


class ConnectorInfo:
    def __init__(
        self,
        run_and_terminate: bool = False,
        buffering: bool = False,
        queue_threshold: float = 500.0,
        queue_messages_size: float = 0.0,
        next_run_datetime: datetime = None,
        last_run_datetime: datetime = None,
    ):
        self._run_and_terminate = run_and_terminate
        self._buffering = buffering
        self._queue_threshold = queue_threshold
        self._queue_messages_size = queue_messages_size
        self._next_run_datetime = next_run_datetime
        self._last_run_datetime = last_run_datetime

    @property
    def all_details(self):
        return {
            "run_and_terminate": self._run_and_terminate,
            "buffering": self._buffering,
            "queue_threshold": self._queue_threshold,
            "queue_messages_size": self._queue_messages_size,
            "next_run_datetime": self._next_run_datetime,
            "last_run_datetime": self._last_run_datetime,
        }

    @property
    def run_and_terminate(self) -> bool:
        return self._run_and_terminate

    @run_and_terminate.setter
    def run_and_terminate(self, value):
        self._run_and_terminate = value

    @property
    def buffering(self) -> bool:
        return self._buffering

    @buffering.setter
    def buffering(self, value):
        self._buffering = value

    @property
    def queue_threshold(self) -> float:
        return self._queue_threshold

    @queue_threshold.setter
    def queue_threshold(self, value):
        self._queue_threshold = value

    @property
    def queue_messages_size(self) -> float:
        return self._queue_messages_size

    @queue_messages_size.setter
    def queue_messages_size(self, value):
        self._queue_messages_size = value

    @property
    def next_run_datetime(self) -> datetime:
        return self._next_run_datetime

    @next_run_datetime.setter
    def next_run_datetime(self, value):
        self._next_run_datetime = value

    @property
    def last_run_datetime(self) -> datetime:
        return self._last_run_datetime

    @last_run_datetime.setter
    def last_run_datetime(self, value):
        self._last_run_datetime = value


class OpenCTIConnectorHelper:  # pylint: disable=too-many-public-methods
    """Python API for OpenCTI connector

    :param config: dict standard config
    :type config: Dict
    """

    class TimeUnit(Enum):
        SECONDS = 1
        MINUTES = 60
        HOURS = 3600
        DAYS = 86400
        WEEKS = 604800
        YEARS = 31536000

    def __init__(self, config: Dict, playbook_compatible=False) -> None:
        sys.excepthook = killProgramHook

        # Cache
        self.stream_collections = {}

        # Load API config
        self.config = config
        self.opencti_url = get_config_variable(
            "OPENCTI_URL", ["opencti", "url"], config
        )
        self.opencti_token = get_config_variable(
            "OPENCTI_TOKEN", ["opencti", "token"], config
        )
        self.opencti_ssl_verify = get_config_variable(
            "OPENCTI_SSL_VERIFY", ["opencti", "ssl_verify"], config, False, False
        )
        self.opencti_json_logging = get_config_variable(
            "OPENCTI_JSON_LOGGING", ["opencti", "json_logging"], config, False, True
        )
        # Load connector config
        self.connect_id = get_config_variable(
            "CONNECTOR_ID", ["connector", "id"], config
        )
        self.listen_protocol = get_config_variable(
            "CONNECTOR_LISTEN_PROTOCOL",
            ["connector", "listen_protocol"],
            config,
            default="AMQP",
        ).upper()
        self.listen_protocol_api_port = get_config_variable(
            "CONNECTOR_LISTEN_PROTOCOL_API_PORT",
            ["connector", "listen_protocol_api_port"],
            config,
            default=7070,
        )
        self.listen_protocol_api_path = get_config_variable(
            "CONNECTOR_LISTEN_PROTOCOL_API_PATH",
            ["connector", "listen_protocol_api_path"],
            config,
            default="/api/callback",
        )
        self.listen_protocol_api_ssl = get_config_variable(
            "CONNECTOR_LISTEN_PROTOCOL_API_SSL",
            ["connector", "listen_protocol_api_ssl"],
            config,
            default=False,
        )
        self.listen_protocol_api_uri = get_config_variable(
            "CONNECTOR_LISTEN_PROTOCOL_API_URI",
            ["connector", "listen_protocol_api_uri"],
            config,
            default=(
                "https://127.0.0.1:7070"
                if self.listen_protocol_api_ssl
                else "http://127.0.0.1:7070"
            ),
        )
        self.connect_type = get_config_variable(
            "CONNECTOR_TYPE", ["connector", "type"], config
        )
        self.connect_queue_threshold = get_config_variable(
            "CONNECTOR_QUEUE_THRESHOLD",
            ["connector", "queue_threshold"],
            config,
            default=500,  # Mo
        )
        self.connect_duration_period = get_config_variable(
            "CONNECTOR_DURATION_PERIOD", ["connector", "duration_period"], config
        )
        self.connect_live_stream_id = get_config_variable(
            "CONNECTOR_LIVE_STREAM_ID",
            ["connector", "live_stream_id"],
            config,
            False,
            None,
        )
        self.connect_live_stream_listen_delete = get_config_variable(
            "CONNECTOR_LIVE_STREAM_LISTEN_DELETE",
            ["connector", "live_stream_listen_delete"],
            config,
            False,
            True,
        )
        self.connect_live_stream_no_dependencies = get_config_variable(
            "CONNECTOR_LIVE_STREAM_NO_DEPENDENCIES",
            ["connector", "live_stream_no_dependencies"],
            config,
            False,
            False,
        )
        self.connect_live_stream_with_inferences = get_config_variable(
            "CONNECTOR_LIVE_STREAM_WITH_INFERENCES",
            ["connector", "live_stream_with_inferences"],
            config,
            False,
            False,
        )
        self.connect_live_stream_recover_iso_date = get_config_variable(
            "CONNECTOR_LIVE_STREAM_RECOVER_ISO_DATE",
            ["connector", "live_stream_recover_iso_date"],
            config,
        )
        self.connect_live_stream_start_timestamp = get_config_variable(
            "CONNECTOR_LIVE_STREAM_START_TIMESTAMP",
            ["connector", "live_stream_start_timestamp"],
            config,
        )
        self.connect_name = get_config_variable(
            "CONNECTOR_NAME", ["connector", "name"], config
        )
        self.connect_confidence_level = None  # Deprecated since OpenCTI version >= 6.0
        self.connect_scope = get_config_variable(
            "CONNECTOR_SCOPE", ["connector", "scope"], config
        )
        self.connect_auto = get_config_variable(
            "CONNECTOR_AUTO", ["connector", "auto"], config, False, False
        )
        self.bundle_send_to_queue = get_config_variable(
            "CONNECTOR_SEND_TO_QUEUE",
            ["connector", "send_to_queue"],
            config,
            False,
            True,
        )
        self.bundle_send_to_directory = get_config_variable(
            "CONNECTOR_SEND_TO_DIRECTORY",
            ["connector", "send_to_directory"],
            config,
            False,
            False,
        )
        self.bundle_send_to_directory_path = get_config_variable(
            "CONNECTOR_SEND_TO_DIRECTORY_PATH",
            ["connector", "send_to_directory_path"],
            config,
        )
        self.bundle_send_to_directory_retention = get_config_variable(
            "CONNECTOR_SEND_TO_DIRECTORY_RETENTION",
            ["connector", "send_to_directory_retention"],
            config,
            True,
            7,
        )
        self.connect_only_contextual = get_config_variable(
            "CONNECTOR_ONLY_CONTEXTUAL",
            ["connector", "only_contextual"],
            config,
            False,
            False,
        )
        self.log_level = get_config_variable(
            "CONNECTOR_LOG_LEVEL", ["connector", "log_level"], config, default="INFO"
        ).upper()
        self.connect_run_and_terminate = get_config_variable(
            "CONNECTOR_RUN_AND_TERMINATE",
            ["connector", "run_and_terminate"],
            config,
            False,
            False,
        )
        self.connect_validate_before_import = get_config_variable(
            "CONNECTOR_VALIDATE_BEFORE_IMPORT",
            ["connector", "validate_before_import"],
            config,
            False,
            False,
        )
        self.scheduler = sched.scheduler(time.time, time.sleep)
        # Start up the server to expose the metrics.
        expose_metrics = get_config_variable(
            "CONNECTOR_EXPOSE_METRICS",
            ["connector", "expose_metrics"],
            config,
            False,
            False,
        )
        metrics_port = get_config_variable(
            "CONNECTOR_METRICS_PORT", ["connector", "metrics_port"], config, True, 9095
        )
        # Initialize ConnectorInfo instance
        self.connector_info = ConnectorInfo()
        # Initialize configuration
        # - Classic API that will be directly attached to the connector rights
        self.api = OpenCTIApiClient(
            self.opencti_url,
            self.opencti_token,
            self.log_level,
            self.opencti_ssl_verify,
            json_logging=self.opencti_json_logging,
            bundle_send_to_queue=self.bundle_send_to_queue,
        )
        # - Impersonate API that will use applicant id
        # Behave like standard api if applicant not found
        self.api_impersonate = OpenCTIApiClient(
            self.opencti_url,
            self.opencti_token,
            self.log_level,
            self.opencti_ssl_verify,
            json_logging=self.opencti_json_logging,
            bundle_send_to_queue=self.bundle_send_to_queue,
        )
        self.connector_logger = self.api.logger_class(self.connect_name)
        # For retro compatibility
        self.log_debug = self.connector_logger.debug
        self.log_info = self.connector_logger.info
        self.log_warning = self.connector_logger.warning
        self.log_error = self.connector_logger.error
        # For retro compatibility

        self.metric = OpenCTIMetricHandler(
            self.connector_logger, expose_metrics, metrics_port
        )
        # Register the connector in OpenCTI
        self.connector = OpenCTIConnector(
            self.connect_id,
            self.connect_name,
            self.connect_type,
            self.connect_scope,
            self.connect_auto,
            self.connect_only_contextual,
            playbook_compatible,
            (
                self.listen_protocol_api_uri + self.listen_protocol_api_path
                if self.listen_protocol == "API"
                else None
            ),
        )
        connector_configuration = self.api.connector.register(self.connector)
        self.connector_logger.info(
            "Connector registered with ID", {"id": self.connect_id}
        )
        self.work_id = None
        self.validation_mode = "workbench"
        self.force_validation = False
        self.draft_id = None
        self.playbook = None
        self.enrichment_shared_organizations = None
        self.connector_id = connector_configuration["id"]
        self.applicant_id = connector_configuration["connector_user_id"]
        self.connector_state = connector_configuration["connector_state"]
        self.connector_config = connector_configuration["config"]

        # Configure the push information protocol
        self.queue_protocol = get_config_variable(
            env_var="CONNECTOR_QUEUE_PROTOCOL",
            yaml_path=["connector", "queue_protocol"],
            config=config,
        )
        if not self.queue_protocol:  # for backwards compatibility
            self.queue_protocol = get_config_variable(
                env_var="QUEUE_PROTOCOL",
                yaml_path=["connector", "queue_protocol"],
                config=config,
            )
            if self.queue_protocol:
                self.connector_logger.error(
                    "QUEUE_PROTOCOL is deprecated, please use CONNECTOR_QUEUE_PROTOCOL instead."
                )
        if not self.queue_protocol:
            self.queue_protocol = "amqp"

        # Overwrite connector config for RabbitMQ if given manually / in conf
        self.connector_config["connection"]["host"] = get_config_variable(
            "MQ_HOST",
            ["mq", "host"],
            config,
            default=self.connector_config["connection"]["host"],
        )
        self.connector_config["connection"]["port"] = get_config_variable(
            "MQ_PORT",
            ["mq", "port"],
            config,
            isNumber=True,
            default=self.connector_config["connection"]["port"],
        )
        self.connector_config["connection"]["vhost"] = get_config_variable(
            "MQ_VHOST",
            ["mq", "vhost"],
            config,
            default=self.connector_config["connection"]["vhost"],
        )
        self.connector_config["connection"]["use_ssl"] = get_config_variable(
            "MQ_USE_SSL",
            ["mq", "use_ssl"],
            config,
            default=self.connector_config["connection"]["use_ssl"],
        )
        self.connector_config["connection"]["user"] = get_config_variable(
            "MQ_USER",
            ["mq", "user"],
            config,
            default=self.connector_config["connection"]["user"],
        )
        self.connector_config["connection"]["pass"] = get_config_variable(
            "MQ_PASS",
            ["mq", "pass"],
            config,
            default=self.connector_config["connection"]["pass"],
        )

        # Start ping thread
        if not self.connect_run_and_terminate:
            is_run_and_terminate = False
            if self.connect_duration_period == 0:
                is_run_and_terminate = True

            if isinstance(self.connect_duration_period, str):
                if self.connect_duration_period == "0":
                    is_run_and_terminate = True
                else:
                    # Calculates and validate the duration period in seconds
                    timedelta_adapter = TypeAdapter(datetime.timedelta)
                    td = timedelta_adapter.validate_python(self.connect_duration_period)
                    duration_period_in_seconds = int(td.total_seconds())

                    if duration_period_in_seconds == 0:
                        is_run_and_terminate = True

            if self.connect_duration_period is None or not is_run_and_terminate:
                self.ping = PingAlive(
                    self.connector_logger,
                    self.connector.id,
                    self.api,
                    self.get_state,
                    self.set_state,
                    self.metric,
                    self.connector_info,
                )
                self.ping.start()

        # self.listen_stream = None
        self.listen_queue = None

    def stop(self) -> None:
        self.connector_logger.info("Preparing connector for clean shutdown")
        if self.listen_queue:
            self.listen_queue.stop()
        # if self.listen_stream:
        #     self.listen_stream.stop()
        self.ping.stop()
        self.api.connector.unregister(self.connector_id)

    def get_name(self) -> Optional[Union[bool, int, str]]:
        return self.connect_name

    def get_stream_collection(self):
        if self.connect_live_stream_id is not None:
            if self.connect_live_stream_id in ["live", "raw"]:
                return {
                    "id": self.connect_live_stream_id,
                    "name": self.connect_live_stream_id,
                    "description": self.connect_live_stream_id,
                    "stream_live": True,
                    "stream_public": False,
                }
            # Get from cache
            elif self.connect_live_stream_id in self.stream_collections:
                return self.stream_collections[self.connect_live_stream_id]
            else:
                query = """
                    query StreamCollection($id: String!) {
                        streamCollection(id: $id)  {
                            id
                            name
                            description
                            stream_live
                            stream_public
                        }
                    }
                """
                result = self.api.query(query, {"id": self.connect_live_stream_id})
                # Put in cache
                self.stream_collections[self.connect_live_stream_id] = result["data"][
                    "streamCollection"
                ]
                return result["data"]["streamCollection"]
        else:
            raise ValueError("This connector is not connected to any stream")

    def get_only_contextual(self) -> Optional[Union[bool, int, str]]:
        return self.connect_only_contextual

    def get_run_and_terminate(self) -> Optional[Union[bool, int, str]]:
        return self.connect_run_and_terminate

    def get_validate_before_import(self) -> Optional[Union[bool, int, str]]:
        return self.connect_validate_before_import

    def set_state(self, state) -> None:
        """sets the connector state

        :param state: state object
        :type state: Dict or None
        """
        if isinstance(state, Dict):
            self.connector_state = json.dumps(state)
        else:
            self.connector_state = None

    def get_state(self) -> Optional[Dict]:
        """get the connector state

        :return: returns the current state of the connector if there is any
        :rtype:
        """

        try:
            if self.connector_state:
                state = json.loads(self.connector_state)
                if isinstance(state, Dict) and state:
                    return state
        except:  # pylint: disable=bare-except  # noqa: E722
            pass
        return None

    def force_ping(self):
        try:
            initial_state = self.get_state()
            connector_info = self.connector_info.all_details
            self.connector_logger.debug(
                "ForcePing ConnectorInfo", {"connector_info": connector_info}
            )
            result = self.api.connector.ping(
                self.connector_id, initial_state, connector_info
            )
            remote_state = (
                json.loads(result["connector_state"])
                if result["connector_state"] is not None
                and len(result["connector_state"]) > 0
                else None
            )
            if initial_state != remote_state:
                self.api.connector.ping(
                    self.connector_id, initial_state, connector_info
                )
        except Exception as e:  # pylint: disable=broad-except
            self.metric.inc("error_count")
            self.connector_logger.error("Error pinging the API", {"reason": str(e)})

    def next_run_datetime(self, duration_period_in_seconds: Union[int, float]) -> None:
        """
        Lets you know what the next run of the scheduler will be in iso datetime format

        :param duration_period_in_seconds: Duration in seconds
        :return: None
        """
        try:
            duration_timedelta = datetime.timedelta(seconds=duration_period_in_seconds)
            next_datetime = datetime.datetime.utcnow() + duration_timedelta
            # Set next_run_datetime
            self.connector_info.next_run_datetime = next_datetime.strftime(
                "%Y-%m-%dT%H:%M:%SZ"
            )
            self.connector_logger.info(
                "[INFO] Schedule next run of connector: ",
                {"next_run_datetime": self.connector_info.next_run_datetime},
            )
            return
        except Exception as err:
            self.metric.inc("error_count")
            self.connector_logger.error(
                "[ERROR] An error occurred while calculating the next run in datetime",
                {"reason": str(err)},
            )
            sys.excepthook(*sys.exc_info())

    def last_run_datetime(self) -> None:
        """
        Lets you know what the last run of the connector the scheduler processed, will be in iso datetime format

        :return: None
        """
        try:
            current_datetime = datetime.datetime.utcnow()
            # Set last_run_datetime
            self.connector_info.last_run_datetime = current_datetime.strftime(
                "%Y-%m-%dT%H:%M:%SZ"
            )
            return
        except Exception as err:
            self.metric.inc("error_count")
            self.connector_logger.error(
                "[ERROR] An error occurred while converting the last run in datetime",
                {"reason": str(err)},
            )
            sys.excepthook(*sys.exc_info())

    def check_connector_buffering(self) -> bool:
        """
        Lets you know if the RabbitMQ queue has exceeded the allowed threshold defined by the connector or not
        :return: boolean
        """
        try:
            connector_details = self.api.connector.read(connector_id=self.connector_id)

            if connector_details and connector_details.get("id") is not None:
                connector_queue_id = connector_details["id"]
                connector_queue_details = connector_details["connector_queue_details"]

                queue_messages_size_byte = connector_queue_details["messages_size"]
                queue_threshold = float(self.connect_queue_threshold)

                # Convert queue_messages_size to Mo (decimal)
                queue_messages_size_mo = queue_messages_size_byte / 1000000

                self.connector_logger.debug(
                    "[DEBUG] Connector queue details ...",
                    {
                        "connector_queue_id": connector_queue_id,
                        "queue_threshold": queue_threshold,
                        "messages_number": connector_queue_details["messages_number"],
                        "queue_messages_size": queue_messages_size_mo,
                    },
                )

                # Set the connector info
                self.connector_info.queue_messages_size = queue_messages_size_mo
                self.connector_info.queue_threshold = queue_threshold

                if queue_messages_size_mo < queue_threshold:
                    # Set buffering
                    self.connector_info.buffering = False
                    return False
                else:
                    self.connector_logger.info(
                        "[INFO] Connector will not run until the queue messages size is reduced under queue threshold"
                    )
                    # Set buffering
                    self.connector_info.buffering = True
                    return True

            else:
                self.metric.inc("error_count")
                self.connector_logger.error(
                    "[ERROR] An error occurred while retrieving connector details"
                )
                sys.excepthook(*sys.exc_info())
        except Exception as err:
            self.metric.inc("error_count")
            self.connector_logger.error(
                "[ERROR] An error occurred while checking the queue size",
                {"reason": str(err)},
            )
            sys.excepthook(*sys.exc_info())

    def schedule_unit(
        self,
        message_callback: Callable[[], None],
        duration_period: Union[int, float, str],
        time_unit: TimeUnit,
    ) -> None:
        """
        This (deprecated) method is there to manage backward compatibility of intervals on connectors,
        allows you to calculate the duration period of connectors in seconds with time_unit and will be
        replaced by the "schedule_iso" method. It uses a TimeUnit enum.

        :param message_callback: Corresponds to the connector process
        :param duration_period: Corresponds to the connector interval, it can vary depending on the connector
        configuration.
        :param time_unit: The unit of time for the duration_period.
        Enum TimeUnit Valid (YEARS, WEEKS, DAYS, HOURS, MINUTES, SECONDS)
        :return: None
        """
        try:
            # Calculates the duration period in seconds
            time_unit_in_seconds = time_unit.value
            duration_period_in_seconds = float(duration_period) * time_unit_in_seconds

            # Start schedule_process
            self.schedule_process(message_callback, duration_period_in_seconds)

        except Exception as err:
            self.metric.inc("error_count")
            self.connector_logger.error(
                "[ERROR] An unexpected error occurred during schedule_unit",
                {"reason": str(err)},
            )
            sys.excepthook(*sys.exc_info())

    def schedule_iso(
        self, message_callback: Callable[[], None], duration_period: str
    ) -> None:
        """
        This method allows you to calculate the duration period of connectors in seconds from ISO 8601 format
        and start the scheduler process.

        :param message_callback: Corresponds to the connector process
        :param duration_period: Corresponds to a string in ISO 8601 format "P18Y9W4DT11H9M8S"
        :return: None
        """
        try:
            if duration_period == "0":
                duration_period_in_seconds = 0
            else:
                # Calculates and validate the duration period in seconds
                timedelta_adapter = TypeAdapter(datetime.timedelta)
                td = timedelta_adapter.validate_python(duration_period)
                duration_period_in_seconds = int(td.total_seconds())

            # Start schedule_process
            self.schedule_process(message_callback, duration_period_in_seconds)

        except Exception as err:
            self.metric.inc("error_count")
            self.connector_logger.error(
                "[ERROR] An unexpected error occurred during schedule_iso",
                {"reason": str(err)},
            )
            sys.excepthook(*sys.exc_info())

    def _schedule_process(
        self,
        scheduler: sched.scheduler,
        message_callback: Callable[[], None],
        duration_period: Union[int, float],
    ) -> None:
        """
        When scheduling, the function retrieves the details of the connector queue,
        and the connector process starts only if the size of the queue messages is less than or
        equal to the queue_threshold variable.

        :param scheduler: Scheduler contains a list of all tasks to be started
        :param message_callback: Corresponds to the connector process
        :param duration_period: Corresponds to the connector's interval
        :return: None
        """
        try:
            self.connector_logger.info("[INFO] Starting schedule")
            check_connector_buffering = self.check_connector_buffering()

            if not check_connector_buffering:
                # Start running the connector
                message_callback()
                # Lets you know what is the last run of the connector datetime
                self.last_run_datetime()

        except Exception as err:
            self.metric.inc("error_count")
            self.connector_logger.error(
                "[ERROR] An error occurred while checking the queue size",
                {"reason": str(err)},
            )
            sys.excepthook(*sys.exc_info())

        finally:
            # Lets you know what the next run of the scheduler will be
            self.next_run_datetime(duration_period)
            # Then schedule the next execution
            scheduler.enter(
                duration_period,
                1,
                self._schedule_process,
                (scheduler, message_callback, duration_period),
            )

    def schedule_process(
        self, message_callback: Callable[[], None], duration_period: Union[int, float]
    ) -> None:
        """
        This method schedules the execution of a connector process.
        If `duration_period' is zero or `self.connect_run_and_terminate' is True, the process will run and terminate.
        Otherwise, it schedules the next run based on the interval.

        :param message_callback: Corresponds to the connector process
        :param duration_period: Corresponds to the connector's interval in seconds
        :return: None
        """
        try:
            # In the case where the duration_period_converted is zero, we consider it to be a run and terminate
            if self.connect_run_and_terminate or duration_period == 0:
                self.connector_logger.info("[INFO] Starting run and terminate")
                # Set run_and_terminate
                self.connector_info.run_and_terminate = True
                check_connector_buffering = self.check_connector_buffering()

                if not check_connector_buffering:
                    # Start running the connector
                    message_callback()

                # Lets you know what is the last run of the connector datetime
                self.last_run_datetime()
                self.connector_logger.info("[INFO] Closing run and terminate")
                self.force_ping()
                sys.exit(0)
            else:
                # Start running the connector
                message_callback()
                # Set queue_threshold and queue_messages_size for the first run
                self.check_connector_buffering()
                # Lets you know what is the last run of the connector datetime
                self.last_run_datetime()
                # Lets you know what the next run of the scheduler will be
                self.next_run_datetime(duration_period)

                # Then schedule the next execution
                self.scheduler.enter(
                    duration_period,
                    1,
                    self._schedule_process,
                    (self.scheduler, message_callback, duration_period),
                )
                self.scheduler.run()

        except SystemExit:
            self.connector_logger.info("SystemExit caught, stopping the scheduler")
            if self.connect_run_and_terminate:
                self.connector_logger.info("[INFO] Closing run and terminate")
                self.force_ping()
                sys.exit(0)

        except Exception as err:
            self.metric.inc("error_count")
            self.connector_logger.error(
                "[ERROR] An unexpected error occurred during schedule",
                {"reason": str(err)},
            )
            sys.excepthook(*sys.exc_info())

    def listen(
        self,
        message_callback: Callable[[Dict], str],
    ) -> None:
        """listen for messages and register callback function

        :param message_callback: callback function to process messages
        :type message_callback: Callable[[Dict], str]
        """

        self.listen_queue = ListenQueue(
            self,
            self.opencti_token,
            self.config,
            self.connector_config,
            self.applicant_id,
            self.listen_protocol,
            self.listen_protocol_api_ssl,
            self.listen_protocol_api_path,
            self.listen_protocol_api_port,
            message_callback,
        )
        self.listen_queue.start()
        self.listen_queue.join()

    def listen_stream(
        self,
        message_callback,
        url=None,
        token=None,
        verify_ssl=None,
        start_timestamp=None,
        live_stream_id=None,
        listen_delete=None,
        no_dependencies=None,
        recover_iso_date=None,
        with_inferences=None,
    ) -> ListenStream:
        """listen for messages and register callback function

        :param message_callback: callback function to process messages
        """
        # URL
        if url is None:
            url = self.opencti_url
        # Token
        if token is None:
            token = self.opencti_token
        # Verify SSL
        if verify_ssl is None:
            verify_ssl = self.opencti_ssl_verify
        # Live Stream ID
        if live_stream_id is None and self.connect_live_stream_id is not None:
            live_stream_id = self.connect_live_stream_id
        # Listen delete
        if listen_delete is None and self.connect_live_stream_listen_delete is not None:
            listen_delete = self.connect_live_stream_listen_delete
        elif listen_delete is None:
            listen_delete = False
        # No deps
        if (
            no_dependencies is None
            and self.connect_live_stream_no_dependencies is not None
        ):
            no_dependencies = self.connect_live_stream_no_dependencies
        elif no_dependencies is None:
            no_dependencies = False
        # With inferences
        if (
            with_inferences is None
            and self.connect_live_stream_with_inferences is not None
        ):
            with_inferences = self.connect_live_stream_with_inferences
        elif with_inferences is None:
            with_inferences = False
        # Start timestamp
        if (
            start_timestamp is None
            and self.connect_live_stream_start_timestamp is not None
        ):
            start_timestamp = str(self.connect_live_stream_start_timestamp) + "-0"
        elif start_timestamp is not None:
            start_timestamp = str(start_timestamp) + "-0"
        # Recover ISO date
        if (
            recover_iso_date is None
            and self.connect_live_stream_recover_iso_date is not None
        ):
            recover_iso_date = self.connect_live_stream_recover_iso_date
        # Generate the stream URL
        url = url + "/stream"
        if live_stream_id is not None:
            url = url + "/" + live_stream_id
        self.listen_stream = ListenStream(
            self,
            message_callback,
            url,
            token,
            verify_ssl,
            start_timestamp,
            live_stream_id,
            listen_delete,
            no_dependencies,
            recover_iso_date,
            with_inferences,
        )
        self.listen_stream.start()
        return self.listen_stream

    def get_opencti_url(self) -> Optional[Union[bool, int, str]]:
        return self.opencti_url

    def get_opencti_token(self) -> Optional[Union[bool, int, str]]:
        return self.opencti_token

    def get_connector(self) -> OpenCTIConnector:
        return self.connector

    def date_now(self) -> str:
        """get the current date (UTC)
        :return: current datetime for utc
        :rtype: str
        """
        return (
            datetime.datetime.utcnow()
            .replace(microsecond=0, tzinfo=datetime.timezone.utc)
            .isoformat()
        )

    def date_now_z(self) -> str:
        """get the current date (UTC)
        :return: current datetime for utc
        :rtype: str
        """
        return (
            datetime.datetime.utcnow()
            .replace(microsecond=0, tzinfo=datetime.timezone.utc)
            .isoformat()
            .replace("+00:00", "Z")
        )

    # Push Stix2 helper
    def send_stix2_bundle(self, bundle: str, **kwargs) -> list:
        """send a stix2 bundle to the API

        :param work_id: a valid work id
        :param draft_id: a draft context to send the bundle to
        :param bundle: valid stix2 bundle
        :type bundle:
        :param entities_types: list of entities, defaults to None
        :type entities_types: list, optional
        :param update: whether to updated data in the database, defaults to False
        :type update: bool, optional
        :param bypass_split: use to prevent splitting of the bundle. This option has been removed since 6.3 and is no longer used.
        :type bypass_split: bool, optional
        :raises ValueError: if the bundle is empty
        :return: list of bundles
        :rtype: list
        """
        work_id = kwargs.get("work_id", self.work_id)
        validation_mode = kwargs.get("validation_mode", self.validation_mode)
        draft_id = kwargs.get("draft_id", self.draft_id)
        entities_types = kwargs.get("entities_types", None)
        update = kwargs.get("update", False)
        event_version = kwargs.get("event_version", None)
        bypass_validation = kwargs.get("bypass_validation", False)
        force_validation = kwargs.get("force_validation", self.force_validation)
        entity_id = kwargs.get("entity_id", None)
        file_markings = kwargs.get("file_markings", None)
        file_name = kwargs.get("file_name", None)
        bundle_send_to_queue = kwargs.get("send_to_queue", self.bundle_send_to_queue)
        cleanup_inconsistent_bundle = kwargs.get("cleanup_inconsistent_bundle", False)
        bundle_send_to_directory = kwargs.get(
            "send_to_directory", self.bundle_send_to_directory
        )
        bundle_send_to_directory_path = kwargs.get(
            "send_to_directory_path", self.bundle_send_to_directory_path
        )
        bundle_send_to_directory_retention = kwargs.get(
            "send_to_directory_retention", self.bundle_send_to_directory_retention
        )

        # In case of enrichment ingestion, ensure the sharing if needed
        if self.enrichment_shared_organizations is not None:
            # Every element of the bundle must be enriched with the same organizations
            bundle_data = json.loads(bundle)
            for item in bundle_data["objects"]:
                if (
                    "extensions" in item
                    and "extension-definition--ea279b3e-5c71-4632-ac08-831c66a786ba"
                    in item["extensions"]
                ):
                    octi_extensions = item["extensions"][
                        "extension-definition--ea279b3e-5c71-4632-ac08-831c66a786ba"
                    ]
                    if octi_extensions.get("granted_refs") is not None:
                        octi_extensions["granted_refs"] = list(
                            set(
                                octi_extensions["granted_refs"]
                                + self.enrichment_shared_organizations
                            )
                        )
                    else:
                        octi_extensions["granted_refs"] = (
                            self.enrichment_shared_organizations
                        )
                else:
                    if item.get("x_opencti_granted_refs") is not None:
                        item["x_opencti_granted_refs"] = list(
                            set(
                                item["x_opencti_granted_refs"]
                                + self.enrichment_shared_organizations
                            )
                        )
                    else:
                        item["x_opencti_granted_refs"] = (
                            self.enrichment_shared_organizations
                        )
            bundle = json.dumps(bundle_data)

        # If execution in playbook, callback the api
        if self.playbook is not None:
            self.api.playbook.playbook_step_execution(self.playbook, bundle)
            return [bundle]

        # Upload workbench in case of pending validation
        if not file_name and work_id:
            file_name = f"{work_id}.json"

        if (
            (self.connect_validate_before_import or force_validation)
            and not bypass_validation
            and file_name
        ):
            if validation_mode == "workbench":
                self.api.upload_pending_file(
                    file_name=file_name,
                    data=bundle,
                    mime_type="application/json",
                    entity_id=entity_id,
                    file_markings=file_markings,
                )
                return []
            elif validation_mode == "draft" and not draft_id:
                draft_id = self.api.create_draft(
                    draft_name=file_name, entity_id=entity_id
                )
                if not draft_id:
                    self.connector_logger.error("Draft couldn't be created")
                    return []
                if work_id:
                    self.api.work.add_draft_context(work_id, draft_id)

        # If directory setup, write the bundle to the target directory
        if bundle_send_to_directory and bundle_send_to_directory_path is not None:
            self.connector_logger.info(
                "The connector sending bundle to directory",
                {
                    "connector": self.connect_name,
                    "directory": bundle_send_to_directory_path,
                    "also_queuing": bundle_send_to_queue,
                },
            )
            bundle_file = (
                self.connect_name.lower().replace(" ", "_")
                + "-"
                + time.strftime("%Y%m%d-%H%M%S-")
                + str(time.time())
                + ".json"
            )
            write_file = os.path.join(
                bundle_send_to_directory_path, bundle_file + ".tmp"
            )
            message_bundle = {
                "bundle_type": "DIRECTORY_BUNDLE",
                "applicant_id": self.applicant_id,
                "connector": {
                    "id": self.connect_id,
                    "name": self.connect_name,
                    "type": self.connect_type,
                    "scope": self.connect_scope,
                    "auto": self.connect_auto,
                    "validate_before_import": self.connect_validate_before_import,
                },
                "entities_types": entities_types,
                "bundle": json.loads(bundle),
                "update": update,
            }
            # Maintains the list of files under control
            if bundle_send_to_directory_retention > 0:  # If 0, disable the auto remove
                current_time = time.time()
                for f in os.listdir(bundle_send_to_directory_path):
                    if f.endswith(".json"):
                        file_location = os.path.join(bundle_send_to_directory_path, f)
                        file_time = os.stat(file_location).st_mtime
                        is_expired_file = (
                            file_time
                            < current_time - 86400 * bundle_send_to_directory_retention
                        )  # 86400 = 1 day
                        if is_expired_file:
                            os.remove(file_location)
            # Write the bundle to target directory
            with open(write_file, "w") as f:
                str_bundle = json.dumps(message_bundle)
                f.write(str_bundle)
            # Rename the file after full write
            final_write_file = os.path.join(bundle_send_to_directory_path, bundle_file)
            os.rename(write_file, final_write_file)

        stix2_splitter = OpenCTIStix2Splitter()
        (
            expectations_number,
            bundles,
        ) = stix2_splitter.split_bundle_with_expectations(
            bundle=bundle,
            use_json=True,
            event_version=event_version,
            cleanup_inconsistent_bundle=cleanup_inconsistent_bundle,
        )

        if len(bundles) == 0:
            self.metric.inc("error_count")
            raise ValueError("Nothing to import")

        if bundle_send_to_queue:
<<<<<<< HEAD
            if work_id:
                self.api.work.add_expectations(work_id, expectations_number)
=======
            if work_id and draft_id:
                self.api.work.add_draft_context(work_id, draft_id)
>>>>>>> f2d44b59
            if entities_types is None:
                entities_types = []
            if self.queue_protocol == "amqp":
                if work_id:
                    self.api.work.add_expectations(work_id, expectations_number)
                pika_credentials = pika.PlainCredentials(
                    self.connector_config["connection"]["user"],
                    self.connector_config["connection"]["pass"],
                )
                pika_parameters = pika.ConnectionParameters(
                    heartbeat=10,
                    host=self.connector_config["connection"]["host"],
                    port=self.connector_config["connection"]["port"],
                    virtual_host=self.connector_config["connection"]["vhost"],
                    credentials=pika_credentials,
                    ssl_options=(
                        pika.SSLOptions(
                            create_mq_ssl_context(self.config),
                            self.connector_config["connection"]["host"],
                        )
                        if self.connector_config["connection"]["use_ssl"]
                        else None
                    ),
                )
                pika_connection = pika.BlockingConnection(pika_parameters)
                channel = pika_connection.channel()
                try:
                    channel.confirm_delivery()
                except Exception as err:  # pylint: disable=broad-except
                    self.connector_logger.warning(str(err))
                self.connector_logger.info(
                    self.connect_name + " sending bundle to queue"
                )
                for sequence, bundle in enumerate(bundles, start=1):
                    self._send_bundle(
                        channel,
                        bundle,
                        work_id=work_id,
                        entities_types=entities_types,
                        sequence=sequence,
                        update=update,
                        draft_id=draft_id,
                    )
                channel.close()
                pika_connection.close()
            elif self.queue_protocol == "api":
                self.api.send_bundle_to_api(
                    connector_id=self.connector_id, bundle=bundle, work_id=work_id
                )
            else:
                raise ValueError(
                    f"{self.queue_protocol}: this queue protocol is not supported"
                )

        return bundles

    def _send_bundle(self, channel, bundle, **kwargs) -> None:
        """send a STIX2 bundle to RabbitMQ to be consumed by workers

        :param channel: RabbitMQ channel
        :type channel: callable
        :param bundle: valid stix2 bundle
        :type bundle:
        :param entities_types: list of entity types, defaults to None
        :type entities_types: list, optional
        :param update: whether to update data in the database, defaults to False
        :type update: bool, optional
        :param draft_id: if draft_id is set, bundle must be set in draft context
        :type draft_id:
        """
        work_id = kwargs.get("work_id", None)
        sequence = kwargs.get("sequence", 0)
        update = kwargs.get("update", False)
        entities_types = kwargs.get("entities_types", None)
        draft_id = kwargs.get("draft_id", None)

        if entities_types is None:
            entities_types = []

        # Validate the STIX 2 bundle
        # validation = validate_string(bundle)
        # if not validation.is_valid:
        # raise ValueError('The bundle is not a valid STIX2 JSON')

        # Prepare the message
        # if self.current_work_id is None:
        #    raise ValueError('The job id must be specified')
        message = {
            "bundle_type": "QUEUE_BUNDLE",
            "applicant_id": self.applicant_id,
            "action_sequence": sequence,
            "entities_types": entities_types,
            "content": base64.b64encode(bundle.encode("utf-8", "escape")).decode(
                "utf-8"
            ),
            "update": update,
            "draft_id": draft_id,
        }
        if work_id is not None:
            message["work_id"] = work_id

        # Send the message
        try:
            channel.basic_publish(
                exchange=self.connector_config["push_exchange"],
                routing_key=self.connector_config["push_routing"],
                body=json.dumps(message),
                properties=pika.BasicProperties(
                    delivery_mode=2, content_encoding="utf-8"  # make message persistent
                ),
            )
            self.connector_logger.debug("Bundle has been sent")
            self.metric.inc("bundle_send")
        except (UnroutableError, NackError):
            self.connector_logger.error("Unable to send bundle, retry...")
            self.metric.inc("error_count")
            time.sleep(10)
            self._send_bundle(channel, bundle, **kwargs)

    def stix2_get_embedded_objects(self, item) -> Dict:
        """gets created and marking refs for a stix2 item

        :param item: valid stix2 item
        :type item:
        :return: returns a dict of created_by of object_marking_refs
        :rtype: Dict
        """
        # Marking definitions
        object_marking_refs = []
        if "object_marking_refs" in item:
            for object_marking_ref in item["object_marking_refs"]:
                if object_marking_ref in self.cache_index:
                    object_marking_refs.append(self.cache_index[object_marking_ref])
        # Created by ref
        created_by_ref = None
        if "created_by_ref" in item and item["created_by_ref"] in self.cache_index:
            created_by_ref = self.cache_index[item["created_by_ref"]]

        return {
            "object_marking_refs": object_marking_refs,
            "created_by_ref": created_by_ref,
        }

    def stix2_get_entity_objects(self, entity) -> list:
        """process a stix2 entity

        :param entity: valid stix2 entity
        :type entity:
        :return: entity objects as list
        :rtype: list
        """

        items = [entity]
        # Get embedded objects
        embedded_objects = self.stix2_get_embedded_objects(entity)
        # Add created by ref
        if embedded_objects["created_by_ref"] is not None:
            items.append(embedded_objects["created_by_ref"])
        # Add marking definitions
        if len(embedded_objects["object_marking_refs"]) > 0:
            items = items + embedded_objects["object_marking_refs"]

        return items

    def stix2_get_relationship_objects(self, relationship) -> list:
        """get a list of relations for a stix2 relationship object

        :param relationship: valid stix2 relationship
        :type relationship:
        :return: list of relations objects
        :rtype: list
        """

        items = [relationship]
        # Get source ref
        if relationship["source_ref"] in self.cache_index:
            items.append(self.cache_index[relationship["source_ref"]])

        # Get target ref
        if relationship["target_ref"] in self.cache_index:
            items.append(self.cache_index[relationship["target_ref"]])

        # Get embedded objects
        embedded_objects = self.stix2_get_embedded_objects(relationship)
        # Add created by ref
        if embedded_objects["created_by"] is not None:
            items.append(embedded_objects["created_by"])
        # Add marking definitions
        if len(embedded_objects["object_marking_refs"]) > 0:
            items = items + embedded_objects["object_marking_refs"]

        return items

    def stix2_get_report_objects(self, report) -> list:
        """get a list of items for a stix2 report object

        :param report: valid stix2 report object
        :type report:
        :return: list of items for a stix2 report object
        :rtype: list
        """

        items = [report]
        # Add all object refs
        for object_ref in report["object_refs"]:
            items.append(self.cache_index[object_ref])
        for item in items:
            if item["type"] == "relationship":
                items = items + self.stix2_get_relationship_objects(item)
            else:
                items = items + self.stix2_get_entity_objects(item)
        return items

    @staticmethod
    def stix2_deduplicate_objects(items) -> list:
        """deduplicate stix2 items

        :param items: valid stix2 items
        :type items:
        :return: de-duplicated list of items
        :rtype: list
        """

        ids = []
        final_items = []
        for item in items:
            if item["id"] not in ids:
                final_items.append(item)
                ids.append(item["id"])
        return final_items

    @staticmethod
    def stix2_create_bundle(items) -> Optional[str]:
        """create a stix2 bundle with items

        :param items: valid stix2 items
        :type items:
        :return: JSON of the stix2 bundle
        :rtype:
        """

        # Check if item are native STIX 2 lib
        for i in range(len(items)):
            if hasattr(items[i], "serialize"):
                items[i] = json.loads(items[i].serialize())

        bundle = {
            "type": "bundle",
            "id": f"bundle--{uuid.uuid4()}",
            "spec_version": "2.1",
            "objects": items,
        }
        return json.dumps(bundle)

    @staticmethod
    def check_max_tlp(tlp: str, max_tlp: str) -> bool:
        """check the allowed TLP levels for a TLP string

        :param tlp: string for TLP level to check
        :type tlp: str
        :param max_tlp: the highest allowed TLP level
        :type max_tlp: str
        :return: TLP level in allowed TLPs
        :rtype: bool
        """

        if tlp is None or max_tlp is None:
            return True

        allowed_tlps: Dict[str, List[str]] = {
            "TLP:RED": [
                "TLP:WHITE",
                "TLP:CLEAR",
                "TLP:GREEN",
                "TLP:AMBER",
                "TLP:AMBER+STRICT",
                "TLP:RED",
            ],
            "TLP:AMBER+STRICT": [
                "TLP:WHITE",
                "TLP:CLEAR",
                "TLP:GREEN",
                "TLP:AMBER",
                "TLP:AMBER+STRICT",
            ],
            "TLP:AMBER": ["TLP:WHITE", "TLP:CLEAR", "TLP:GREEN", "TLP:AMBER"],
            "TLP:GREEN": ["TLP:WHITE", "TLP:CLEAR", "TLP:GREEN"],
            "TLP:WHITE": ["TLP:WHITE", "TLP:CLEAR"],
            "TLP:CLEAR": ["TLP:WHITE", "TLP:CLEAR"],
        }

        return tlp.upper() in allowed_tlps[max_tlp.upper()]

    @staticmethod
    def get_attribute_in_extension(key, object) -> any:
        if (
            "extensions" in object
            and "extension-definition--ea279b3e-5c71-4632-ac08-831c66a786ba"
            in object["extensions"]
            and key
            in object["extensions"][
                "extension-definition--ea279b3e-5c71-4632-ac08-831c66a786ba"
            ]
        ):
            return object["extensions"][
                "extension-definition--ea279b3e-5c71-4632-ac08-831c66a786ba"
            ][key]
        elif (
            "extensions" in object
            and "extension-definition--f93e2c80-4231-4f9a-af8b-95c9bd566a82"
            in object["extensions"]
            and key
            in object["extensions"][
                "extension-definition--f93e2c80-4231-4f9a-af8b-95c9bd566a82"
            ]
        ):
            return object["extensions"][
                "extension-definition--f93e2c80-4231-4f9a-af8b-95c9bd566a82"
            ][key]
        elif key in object and key not in ["type"]:
            return object[key]
        return None

    @staticmethod
    def get_attribute_in_mitre_extension(key, object) -> any:
        if (
            "extensions" in object
            and "extension-definition--322b8f77-262a-4cb8-a915-1e441e00329b"
            in object["extensions"]
            and key
            in object["extensions"][
                "extension-definition--322b8f77-262a-4cb8-a915-1e441e00329b"
            ]
        ):
            return object["extensions"][
                "extension-definition--322b8f77-262a-4cb8-a915-1e441e00329b"
            ][key]
        return None

    def get_data_from_enrichment(self, data, standard_id, opencti_entity):
        bundle = data.get("bundle", None)
        # Extract main entity from bundle in case of playbook
        if bundle is None:
            # Generate bundle
            stix_objects = self.api.stix2.prepare_export(
                entity=self.api.stix2.generate_export(copy.copy(opencti_entity))
            )
        else:
            stix_objects = bundle["objects"]
        stix_entity = [e for e in stix_objects if e["id"] == standard_id][0]
        return {
            "stix_entity": stix_entity,
            "stix_objects": stix_objects,
        }<|MERGE_RESOLUTION|>--- conflicted
+++ resolved
@@ -1932,13 +1932,10 @@
             raise ValueError("Nothing to import")
 
         if bundle_send_to_queue:
-<<<<<<< HEAD
             if work_id:
                 self.api.work.add_expectations(work_id, expectations_number)
-=======
-            if work_id and draft_id:
-                self.api.work.add_draft_context(work_id, draft_id)
->>>>>>> f2d44b59
+                if draft_id:
+                    self.api.work.add_draft_context(work_id, draft_id)
             if entities_types is None:
                 entities_types = []
             if self.queue_protocol == "amqp":
