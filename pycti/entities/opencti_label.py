# coding: utf-8

import json


class Label:
    def __init__(self, opencti):
        self.opencti = opencti
        self.properties = """
            id
            value
            color
            created_at
            updated_at
        """

    """
        List Label objects

        :param filters: the filters to apply
        :param first: return the first n rows from the after ID (or the beginning if not set)
        :param after: ID of the first row for pagination
        :return List of Label objects
    """

    def list(self, **kwargs):
        filters = kwargs.get("filters", None)
        first = kwargs.get("first", 500)
        after = kwargs.get("after", None)
        order_by = kwargs.get("orderBy", None)
        order_mode = kwargs.get("orderMode", None)
        get_all = kwargs.get("getAll", False)
        with_pagination = kwargs.get("withPagination", False)
        if get_all:
            first = 500

        self.opencti.log(
            "info", "Listing Labels with filters " + json.dumps(filters) + "."
        )
        query = (
            """
            query Labels($filters: [LabelsFiltering], $first: Int, $after: ID, $orderBy: LabelsOrdering, $orderMode: OrderingMode) {
                labels(filters: $filters, first: $first, after: $after, orderBy: $orderBy, orderMode: $orderMode) {
                    edges {
                        node {
                            """
            + self.properties
            + """
                        }
                    }
                    pageInfo {
                        startCursor
                        endCursor
                        hasNextPage
                        hasPreviousPage
                        globalCount
                    }                    
                }
            }
        """
        )
        result = self.opencti.query(
            query,
            {
                "filters": filters,
                "first": first,
                "after": after,
                "orderBy": order_by,
                "orderMode": order_mode,
            },
        )
        return self.opencti.process_multiple(result["data"]["labels"], with_pagination)

    """
        Read a Label object

        :param id: the id of the Label
        :param filters: the filters to apply if no id provided
        :return Label object
    """

    def read(self, **kwargs):
        id = kwargs.get("id", None)
        filters = kwargs.get("filters", None)
        if id is not None:
            self.opencti.log("info", "Reading label {" + id + "}.")
            query = (
                """
                query Label($id: String!) {
                    label(id: $id) {
                        """
                + self.properties
                + """
                    }
                }
            """
            )
            result = self.opencti.query(query, {"id": id})
            return self.opencti.process_multiple_fields(result["data"]["label"])
        elif filters is not None:
            result = self.list(filters=filters)
            if len(result) > 0:
                return result[0]
            else:
                return None
        else:
            self.opencti.log(
                "error", "[opencti_label] Missing parameters: id or filters"
            )
            return None

    """
        Create a Label object

        :param value: the value
        :param color: the color
        :return label object
    """

    def create(self, **kwargs):
        stix_id = kwargs.get("stix_id", None)
        value = kwargs.get("value", None)
        color = kwargs.get("color", None)

        if value is not None:
            query = (
                """
                mutation LabelAdd($input: LabelAddInput) {
                    labelAdd(input: $input) {
                        """
                + self.properties
                + """
                    }
                }
            """
            )
            result = self.opencti.query(
                query,
                {
                    "input": {
                        "stix_id": stix_id,
                        "value": value,
                        "color": color,
                    }
                },
            )
            return self.opencti.process_multiple_fields(result["data"]["labelAdd"])
        else:
            self.opencti.log(
                "error",
                "[opencti_label] Missing parameters: value",
            )

<<<<<<< HEAD
    """
        Update a Label object field

        :param id: the Label id
        :param key: the key of the field
        :param value: the value of the field
        :return The updated Label object
    """

    def update_field(self, **kwargs):
        id = kwargs.get("id", None)
        key = kwargs.get("key", None)
        value = kwargs.get("value", None)
        operation = kwargs.get("operation", "replace")
        if isinstance(value, list):
            value = [str(v) for v in value]
        else:
            value = str(value)
        if id is not None and key is not None and value is not None:
            self.opencti.log(
                "info", "Updating Label {" + id + "} field {" + key + "}."
            )
            query = """
                    mutation LabelEdit($id: ID!, $input: EditInput!, $operation: EditOperation) {
                        labelEdit(id: $id) {
                            fieldPatch(input: $input, operation: $operation) {
                                id
                                standard_id
                                entity_type
                            }
                        }
                    }
                """
            result = self.opencti.query(
                query,
                {
                    "id": id,
                    "input": {"key": key, "value": value},
                    "operation": operation,
                },
            )
            return self.opencti.process_multiple_fields(
                result["data"]["labelEdit"]["fieldPatch"]
            )
        else:
            self.opencti.log(
                "error",
                "[opencti_label] Missing parameters: id and key and value",
            )
=======
    def delete(self, **kwargs):
        id = kwargs.get("id", None)
        if id is not None:
            self.opencti.log("info", "Deleting Label {" + id + "}.")
            query = """
                 mutation LabelEdit($id: ID!) {
                     labelEdit(id: $id) {
                         delete
                     }
                 }
             """
            self.opencti.query(query, {"id": id})
        else:
            self.opencti.log("error", "[opencti_label] Missing parameters: id")
>>>>>>> ed5d211a
            return None<|MERGE_RESOLUTION|>--- conflicted
+++ resolved
@@ -151,7 +151,6 @@
                 "[opencti_label] Missing parameters: value",
             )
 
-<<<<<<< HEAD
     """
         Update a Label object field
 
@@ -201,7 +200,8 @@
                 "error",
                 "[opencti_label] Missing parameters: id and key and value",
             )
-=======
+            return None
+
     def delete(self, **kwargs):
         id = kwargs.get("id", None)
         if id is not None:
@@ -216,5 +216,4 @@
             self.opencti.query(query, {"id": id})
         else:
             self.opencti.log("error", "[opencti_label] Missing parameters: id")
->>>>>>> ed5d211a
             return None