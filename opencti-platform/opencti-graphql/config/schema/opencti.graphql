--- conflicted
+++ resolved
@@ -272,12 +272,8 @@
 ############## Files
 type WorkMessage {
   timestamp: DateTime
-<<<<<<< HEAD
   message: String
   sequence: Int
-=======
-  message: String,
->>>>>>> b053ee1a
   source: String
 }
 type Work {
