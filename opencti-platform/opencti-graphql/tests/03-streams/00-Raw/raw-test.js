/* eslint-disable @typescript-eslint/dot-notation */
import { describe, expect, it } from 'vitest';
import * as R from 'ramda';
import { FIVE_MINUTES, RAW_EVENTS_SIZE } from '../../utils/testQuery';
import { checkStreamData, checkStreamGenericContent, fetchStreamEvents, } from '../../utils/testStream';
import { PORT } from '../../../src/config/conf';
import { EVENT_TYPE_CREATE, EVENT_TYPE_DELETE, EVENT_TYPE_MERGE, EVENT_TYPE_UPDATE } from '../../../src/database/utils';
import { writeTestDataToFile } from '../../utils/testOutput';
import { VOCABULARY_NUMBERS } from '../../04-sync/sync-utils';

describe('Raw streams tests', () => {
  // We need to check the event format to be sure that everything is setup correctly
  it(
    'Should stream correctly formatted',
    async () => {
      // Read all events from the beginning.
      const events = await fetchStreamEvents(`http://localhost:${PORT}/stream`, { from: '0' });
      writeTestDataToFile(JSON.stringify(events), 'raw-test-all-event.json');
      // Check the number of events
      // 01 - CHECK CREATE EVENTS.
      const createEvents = events.filter((e) => e.type === EVENT_TYPE_CREATE);
      // Check some events count
      const createEventsByTypes = R.groupBy((e) => e.data.data.type, createEvents);
      expect(createEventsByTypes['marking-definition'].length).toBe(21);
      expect(createEventsByTypes['external-reference'].length).toBe(17);
      expect(createEventsByTypes['kill-chain-phase'].length).toBe(3);
      expect(createEventsByTypes['course-of-action'].length).toBe(3);
      expect(createEventsByTypes.label.length).toBe(19);
      expect(createEventsByTypes.identity.length).toBe(38);
      expect(createEventsByTypes.location.length).toBe(19);
      expect(createEventsByTypes.relationship.length).toBe(133);
      expect(createEventsByTypes.sighting.length).toBe(4);
      expect(createEventsByTypes.indicator.length).toBe(35);
      expect(createEventsByTypes['attack-pattern'].length).toBe(9);
      expect(createEventsByTypes['threat-actor'].length).toBe(17);
      expect(createEventsByTypes['observed-data'].length).toBe(1);
      expect(createEventsByTypes['tracking-number'].length).toBe(1);
      expect(createEventsByTypes.credential.length).toBe(1);
      expect(createEventsByTypes['network-traffic'].length).toBe(1);
      expect(createEventsByTypes['ipv4-addr'].length).toBe(1);
      expect(createEventsByTypes['data-component'].length).toBe(5);
      expect(createEventsByTypes['data-source'].length).toBe(1);
      expect(createEventsByTypes.malware.length).toBe(49);
      expect(createEventsByTypes.software.length).toBe(1);
      expect(createEventsByTypes.file.length).toBe(4);
      expect(createEventsByTypes.campaign.length).toBe(5);
      expect(createEventsByTypes.incident.length).toBe(2);
      expect(createEventsByTypes.report.length).toBe(31);
      expect(createEventsByTypes.tool.length).toBe(2);
      // 328 created at init + 1 request access + 2 created in tests + 5 vocabulary organizations types + 7 persona
      expect(createEventsByTypes.vocabulary.length).toBe(VOCABULARY_NUMBERS);
      expect(createEventsByTypes.vulnerability.length).toBe(7);
<<<<<<< HEAD
      expect(createEvents.length).toBe(815);
=======
      expect(createEvents.length).toBe(832);
>>>>>>> 97156f74
      for (let createIndex = 0; createIndex < createEvents.length; createIndex += 1) {
        const { data: insideData, origin, type } = createEvents[createIndex];
        expect(origin).toBeDefined();
        checkStreamGenericContent(type, insideData);
      }
      // 02 - CHECK UPDATE EVENTS.
      const updateEvents = events.filter((e) => e.type === EVENT_TYPE_UPDATE);
      const updateEventsByTypes = R.groupBy((e) => e.data.data.type, updateEvents);
      expect(updateEventsByTypes['marking-definition'].length).toBe(2);
      expect(updateEventsByTypes['campaign'].length).toBe(7);
      expect(updateEventsByTypes['relationship'].length).toBe(8);
      expect(updateEventsByTypes['identity'].length).toBe(25);
      expect(updateEventsByTypes['malware'].length).toBe(22);
      expect(updateEventsByTypes['intrusion-set'].length).toBe(4);
      expect(updateEventsByTypes['data-component'].length).toBe(4);
      expect(updateEventsByTypes['location'].length).toBe(15);
      expect(updateEventsByTypes['attack-pattern'].length).toBe(3);
      expect(updateEventsByTypes['feedback'].length).toBe(1);
      expect(updateEventsByTypes['course-of-action'].length).toBe(3);
      expect(updateEventsByTypes['data-source'].length).toBe(1);
      expect(updateEventsByTypes['external-reference'].length).toBe(1);
      expect(updateEventsByTypes['grouping'].length).toBe(3);
      expect(updateEventsByTypes['incident'].length).toBe(3);
      expect(updateEventsByTypes['indicator'].length).toBe(6);
      expect(updateEventsByTypes['label'].length).toBe(1);
      expect(updateEventsByTypes['malware-analysis'].length).toBe(3);
      expect(updateEventsByTypes['note'].length).toBe(3);
      expect(updateEventsByTypes['opinion'].length).toBe(6);
      expect(updateEventsByTypes['report'].length).toBe(11);
      expect(updateEventsByTypes['ipv4-addr'].length).toBe(4);
      expect(updateEventsByTypes['tool'].length).toBe(9);
      expect(updateEventsByTypes['sighting'].length).toBe(4);
      expect(updateEventsByTypes['threat-actor'].length).toBe(17);
      expect(updateEventsByTypes['vocabulary'].length).toBe(3);
      expect(updateEventsByTypes['vulnerability'].length).toBe(3);
      expect(updateEvents.length).toBe(195);
      for (let updateIndex = 0; updateIndex < updateEvents.length; updateIndex += 1) {
        const event = updateEvents[updateIndex];
        const { data: insideData, origin, type } = event;
        expect(origin).toBeDefined();
        checkStreamGenericContent(type, insideData);
        // Test patch content
        const { patch, reverse_patch } = insideData.context;
        expect(patch).toBeDefined();
        expect(reverse_patch).toBeDefined();
      }
      // 03 - CHECK DELETE EVENTS
      const deleteEvents = events.filter((e) => e.type === EVENT_TYPE_DELETE);
<<<<<<< HEAD
      expect(deleteEvents.length).toBe(157);
=======
      expect(deleteEvents.length).toBe(175);
>>>>>>> 97156f74
      // const deleteEventsByTypes = R.groupBy((e) => e.data.data.type, deleteEvents);
      for (let delIndex = 0; delIndex < deleteEvents.length; delIndex += 1) {
        const { data: insideData, origin, type } = deleteEvents[delIndex];
        expect(origin).toBeDefined();
        checkStreamGenericContent(type, insideData);
      }
      // 04 - CHECK MERGE EVENTS
      const mergeEvents = events.filter((e) => e.type === EVENT_TYPE_MERGE);
      expect(mergeEvents.length).toBe(8);
      for (let mergeIndex = 0; mergeIndex < mergeEvents.length; mergeIndex += 1) {
        const { data: insideData, origin } = mergeEvents[mergeIndex];
        const { context } = insideData;
        expect(origin).toBeDefined();
        expect(context.patch).toBeDefined();
        expect(context.reverse_patch).toBeDefined();
        expect(context.sources).toBeDefined();
        expect(context.sources.length > 0).toBeTruthy();
        for (let sourceIndex = 0; sourceIndex < context.sources.length; sourceIndex += 1) {
          const source = context.sources[sourceIndex];
          checkStreamData(EVENT_TYPE_MERGE, source);
        }
      }
      expect(events.length).toBe(RAW_EVENTS_SIZE);
    },
    FIVE_MINUTES
  );
});<|MERGE_RESOLUTION|>--- conflicted
+++ resolved
@@ -50,11 +50,7 @@
       // 328 created at init + 1 request access + 2 created in tests + 5 vocabulary organizations types + 7 persona
       expect(createEventsByTypes.vocabulary.length).toBe(VOCABULARY_NUMBERS);
       expect(createEventsByTypes.vulnerability.length).toBe(7);
-<<<<<<< HEAD
-      expect(createEvents.length).toBe(815);
-=======
       expect(createEvents.length).toBe(832);
->>>>>>> 97156f74
       for (let createIndex = 0; createIndex < createEvents.length; createIndex += 1) {
         const { data: insideData, origin, type } = createEvents[createIndex];
         expect(origin).toBeDefined();
@@ -103,11 +99,7 @@
       }
       // 03 - CHECK DELETE EVENTS
       const deleteEvents = events.filter((e) => e.type === EVENT_TYPE_DELETE);
-<<<<<<< HEAD
-      expect(deleteEvents.length).toBe(157);
-=======
       expect(deleteEvents.length).toBe(175);
->>>>>>> 97156f74
       // const deleteEventsByTypes = R.groupBy((e) => e.data.data.type, deleteEvents);
       for (let delIndex = 0; delIndex < deleteEvents.length; delIndex += 1) {
         const { data: insideData, origin, type } = deleteEvents[delIndex];
