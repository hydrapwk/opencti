--- conflicted
+++ resolved
@@ -62,13 +62,8 @@
       expect(updateEventsByTypes['marking-definition'].length).toBe(2);
       expect(updateEventsByTypes['campaign'].length).toBe(7);
       expect(updateEventsByTypes['relationship'].length).toBe(8);
-<<<<<<< HEAD
       expect(updateEventsByTypes['identity'].length).toBe(24);
-      expect(updateEventsByTypes['malware'].length).toBe(19);
-=======
-      expect(updateEventsByTypes['identity'].length).toBe(23);
       expect(updateEventsByTypes['malware'].length).toBe(20);
->>>>>>> a391b836
       expect(updateEventsByTypes['intrusion-set'].length).toBe(4);
       expect(updateEventsByTypes['data-component'].length).toBe(4);
       expect(updateEventsByTypes['location'].length).toBe(14);
@@ -91,7 +86,7 @@
       expect(updateEventsByTypes['threat-actor'].length).toBe(17);
       expect(updateEventsByTypes['vocabulary'].length).toBe(3);
       expect(updateEventsByTypes['vulnerability'].length).toBe(3);
-      expect(updateEvents.length).toBe(199);
+      expect(updateEvents.length).toBe(200);
       for (let updateIndex = 0; updateIndex < updateEvents.length; updateIndex += 1) {
         const event = updateEvents[updateIndex];
         const { data: insideData, origin, type } = event;
