/* eslint-disable @typescript-eslint/dot-notation */
import { describe, expect, it } from 'vitest';
import * as R from 'ramda';
import { FIVE_MINUTES, RAW_EVENTS_SIZE } from '../../utils/testQuery';
import { checkStreamData, checkStreamGenericContent, fetchStreamEvents, } from '../../utils/testStream';
import { PORT } from '../../../src/config/conf';
import { EVENT_TYPE_CREATE, EVENT_TYPE_DELETE, EVENT_TYPE_MERGE, EVENT_TYPE_UPDATE } from '../../../src/database/utils';
import { writeTestDataToFile } from '../../utils/testOutput';

describe('Raw streams tests', () => {
  // We need to check the event format to be sure that everything is setup correctly
  it(
    'Should stream correctly formatted',
    async () => {
      // Read all events from the beginning.
      const events = await fetchStreamEvents(`http://localhost:${PORT}/stream`, { from: '0' });
      writeTestDataToFile(JSON.stringify(events), 'raw-test-all-event.json');
      // Check the number of events
      // 01 - CHECK CREATE EVENTS.
      const createEvents = events.filter((e) => e.type === EVENT_TYPE_CREATE);
      // Check some events count
      const createEventsByTypes = R.groupBy((e) => e.data.data.type, createEvents);
      expect(createEventsByTypes['marking-definition'].length).toBe(20);
      expect(createEventsByTypes['external-reference'].length).toBe(17);
      expect(createEventsByTypes['kill-chain-phase'].length).toBe(3);
      expect(createEventsByTypes['course-of-action'].length).toBe(3);
      expect(createEventsByTypes.label.length).toBe(15);
      expect(createEventsByTypes.identity.length).toBe(36);
      expect(createEventsByTypes.location.length).toBe(16);
      expect(createEventsByTypes.relationship.length).toBe(138);
      expect(createEventsByTypes.sighting.length).toBe(4);
      expect(createEventsByTypes.indicator.length).toBe(38);
      expect(createEventsByTypes['attack-pattern'].length).toBe(9);
      expect(createEventsByTypes['threat-actor'].length).toBe(17);
      expect(createEventsByTypes['observed-data'].length).toBe(1);
      expect(createEventsByTypes['tracking-number'].length).toBe(1);
      expect(createEventsByTypes.credential.length).toBe(1);
      expect(createEventsByTypes['network-traffic'].length).toBe(1);
      expect(createEventsByTypes['ipv4-addr'].length).toBe(1);
      expect(createEventsByTypes['data-component'].length).toBe(5);
      expect(createEventsByTypes['data-source'].length).toBe(1);
      expect(createEventsByTypes.malware.length).toBe(45);
      expect(createEventsByTypes.software.length).toBe(1);
      expect(createEventsByTypes.file.length).toBe(4);
      expect(createEventsByTypes.campaign.length).toBe(5);
      expect(createEventsByTypes.incident.length).toBe(2);
<<<<<<< HEAD
      expect(createEventsByTypes.report.length).toBe(39);
      expect(createEventsByTypes.tool.length).toBe(2);
      expect(createEventsByTypes.vocabulary.length).toBe(342); // 328 created at init + 2 created in tests + 5 vocabulary organizations types + 7 persona
      expect(createEventsByTypes.vulnerability.length).toBe(7);
      expect(createEvents.length).toBe(807);
=======
      expect(createEventsByTypes.report.length).toBe(38);
      expect(createEventsByTypes.tool.length).toBe(2);
      expect(createEventsByTypes.vocabulary.length).toBe(342); // 328 created at init + 2 created in tests + 5 vocabulary organizations types + 7 persona
      expect(createEventsByTypes.vulnerability.length).toBe(7);
      expect(createEvents.length).toBe(806);
>>>>>>> 7d5bb142
      for (let createIndex = 0; createIndex < createEvents.length; createIndex += 1) {
        const { data: insideData, origin, type } = createEvents[createIndex];
        expect(origin).toBeDefined();
        checkStreamGenericContent(type, insideData);
      }
      // 02 - CHECK UPDATE EVENTS.
      const updateEvents = events.filter((e) => e.type === EVENT_TYPE_UPDATE);
      const updateEventsByTypes = R.groupBy((e) => e.data.data.type, updateEvents);
      expect(updateEventsByTypes['marking-definition'].length).toBe(2);
      expect(updateEventsByTypes['campaign'].length).toBe(7);
      expect(updateEventsByTypes['relationship'].length).toBe(8);
      expect(updateEventsByTypes['identity'].length).toBe(23);
      expect(updateEventsByTypes['malware'].length).toBe(17);
      expect(updateEventsByTypes['intrusion-set'].length).toBe(4);
      expect(updateEventsByTypes['data-component'].length).toBe(4);
      expect(updateEventsByTypes['location'].length).toBe(14);
      expect(updateEventsByTypes['attack-pattern'].length).toBe(3);
      expect(updateEventsByTypes['feedback'].length).toBe(1);
      expect(updateEventsByTypes['course-of-action'].length).toBe(3);
      expect(updateEventsByTypes['data-source'].length).toBe(1);
      expect(updateEventsByTypes['external-reference'].length).toBe(1);
      expect(updateEventsByTypes['grouping'].length).toBe(3);
      expect(updateEventsByTypes['incident'].length).toBe(3);
      expect(updateEventsByTypes['indicator'].length).toBe(6);
      expect(updateEventsByTypes['label'].length).toBe(1);
      expect(updateEventsByTypes['malware-analysis'].length).toBe(3);
      expect(updateEventsByTypes['note'].length).toBe(3);
      expect(updateEventsByTypes['opinion'].length).toBe(6);
<<<<<<< HEAD
      expect(updateEventsByTypes['report'].length).toBe(18);
=======
      expect(updateEventsByTypes['report'].length).toBe(16);
>>>>>>> 7d5bb142
      expect(updateEventsByTypes['ipv4-addr'].length).toBe(3);
      expect(updateEventsByTypes['tool'].length).toBe(9);
      expect(updateEventsByTypes['sighting'].length).toBe(4);
      expect(updateEventsByTypes['threat-actor'].length).toBe(17);
      expect(updateEventsByTypes['vocabulary'].length).toBe(3);
      expect(updateEventsByTypes['vulnerability'].length).toBe(3);
<<<<<<< HEAD
      expect(updateEvents.length).toBe(183);
=======
      expect(updateEvents.length).toBe(180);
>>>>>>> 7d5bb142
      for (let updateIndex = 0; updateIndex < updateEvents.length; updateIndex += 1) {
        const event = updateEvents[updateIndex];
        const { data: insideData, origin, type } = event;
        expect(origin).toBeDefined();
        checkStreamGenericContent(type, insideData);
        // Test patch content
        const { patch, reverse_patch } = insideData.context;
        expect(patch).toBeDefined();
        expect(reverse_patch).toBeDefined();
      }
      // 03 - CHECK DELETE EVENTS
      const deleteEvents = events.filter((e) => e.type === EVENT_TYPE_DELETE);
      expect(deleteEvents.length).toBe(157);
      // const deleteEventsByTypes = R.groupBy((e) => e.data.data.type, deleteEvents);
      for (let delIndex = 0; delIndex < deleteEvents.length; delIndex += 1) {
        const { data: insideData, origin, type } = deleteEvents[delIndex];
        expect(origin).toBeDefined();
        checkStreamGenericContent(type, insideData);
      }
      // 04 - CHECK MERGE EVENTS
      const mergeEvents = events.filter((e) => e.type === EVENT_TYPE_MERGE);
      expect(mergeEvents.length).toBe(8);
      for (let mergeIndex = 0; mergeIndex < mergeEvents.length; mergeIndex += 1) {
        const { data: insideData, origin } = mergeEvents[mergeIndex];
        const { context } = insideData;
        expect(origin).toBeDefined();
        expect(context.patch).toBeDefined();
        expect(context.reverse_patch).toBeDefined();
        expect(context.sources).toBeDefined();
        expect(context.sources.length > 0).toBeTruthy();
        for (let sourceIndex = 0; sourceIndex < context.sources.length; sourceIndex += 1) {
          const source = context.sources[sourceIndex];
          checkStreamData(EVENT_TYPE_MERGE, source);
        }
      }
      expect(events.length).toBe(RAW_EVENTS_SIZE);
    },
    FIVE_MINUTES
  );
});<|MERGE_RESOLUTION|>--- conflicted
+++ resolved
@@ -44,19 +44,11 @@
       expect(createEventsByTypes.file.length).toBe(4);
       expect(createEventsByTypes.campaign.length).toBe(5);
       expect(createEventsByTypes.incident.length).toBe(2);
-<<<<<<< HEAD
-      expect(createEventsByTypes.report.length).toBe(39);
+      expect(createEventsByTypes.report.length).toBe(40);
       expect(createEventsByTypes.tool.length).toBe(2);
       expect(createEventsByTypes.vocabulary.length).toBe(342); // 328 created at init + 2 created in tests + 5 vocabulary organizations types + 7 persona
       expect(createEventsByTypes.vulnerability.length).toBe(7);
-      expect(createEvents.length).toBe(807);
-=======
-      expect(createEventsByTypes.report.length).toBe(38);
-      expect(createEventsByTypes.tool.length).toBe(2);
-      expect(createEventsByTypes.vocabulary.length).toBe(342); // 328 created at init + 2 created in tests + 5 vocabulary organizations types + 7 persona
-      expect(createEventsByTypes.vulnerability.length).toBe(7);
-      expect(createEvents.length).toBe(806);
->>>>>>> 7d5bb142
+      expect(createEvents.length).toBe(811);
       for (let createIndex = 0; createIndex < createEvents.length; createIndex += 1) {
         const { data: insideData, origin, type } = createEvents[createIndex];
         expect(origin).toBeDefined();
@@ -85,22 +77,14 @@
       expect(updateEventsByTypes['malware-analysis'].length).toBe(3);
       expect(updateEventsByTypes['note'].length).toBe(3);
       expect(updateEventsByTypes['opinion'].length).toBe(6);
-<<<<<<< HEAD
-      expect(updateEventsByTypes['report'].length).toBe(18);
-=======
-      expect(updateEventsByTypes['report'].length).toBe(16);
->>>>>>> 7d5bb142
+      expect(updateEventsByTypes['report'].length).toBe(19);
       expect(updateEventsByTypes['ipv4-addr'].length).toBe(3);
       expect(updateEventsByTypes['tool'].length).toBe(9);
       expect(updateEventsByTypes['sighting'].length).toBe(4);
       expect(updateEventsByTypes['threat-actor'].length).toBe(17);
       expect(updateEventsByTypes['vocabulary'].length).toBe(3);
       expect(updateEventsByTypes['vulnerability'].length).toBe(3);
-<<<<<<< HEAD
-      expect(updateEvents.length).toBe(183);
-=======
-      expect(updateEvents.length).toBe(180);
->>>>>>> 7d5bb142
+      expect(updateEvents.length).toBe(184);
       for (let updateIndex = 0; updateIndex < updateEvents.length; updateIndex += 1) {
         const event = updateEvents[updateIndex];
         const { data: insideData, origin, type } = event;
