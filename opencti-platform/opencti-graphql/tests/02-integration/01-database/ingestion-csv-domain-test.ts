--- conflicted
+++ resolved
@@ -272,11 +272,7 @@
       uri: 'http://fakefeed.invalid',
       user_id: '[F] CSV Feed to test with auto user',
       automatic_user: true,
-<<<<<<< HEAD
-      confidence_level: '32',
-=======
       confidence_level: 32
->>>>>>> d9063b53
     };
     ingestionCreated = await addIngestionCsv(currentTestContext, ingestionUser, ingestionCsvInput);
   });
@@ -301,13 +297,8 @@
 
   it('should create an automatic user and associate it to the ingestion feed', async () => {
     const ingestionCsvAddAutoUserInput: IngestionCsvAddAutoUserInput = {
-<<<<<<< HEAD
       user_name: '[F] should create automatic user',
-      confidence_level: '63'
-=======
-      user_name: '[F] shoud create automatic user',
       confidence_level: 63
->>>>>>> d9063b53
     };
     const ingestionModified = await ingestionCsvAddAutoUser(currentTestContext, ingestionUser, ingestionCreated.id, ingestionCsvAddAutoUserInput);
 
