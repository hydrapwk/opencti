/*
Copyright (c) 2021-2025 Filigran SAS

This file is part of the OpenCTI Enterprise Edition ("EE") and is
licensed under the OpenCTI Enterprise Edition License (the "License");
you may not use this file except in compliance with the License.
You may obtain a copy of the License at

https://github.com/OpenCTI-Platform/opencti/blob/master/LICENSE

Unless required by applicable law or agreed to in writing, software
distributed under the License is distributed on an "AS IS" BASIS,
WITHOUT WARRANTIES OR CONDITIONS OF ANY KIND, either express or implied.
*/

import type { Resolvers } from '../../generated/graphql';
<<<<<<< HEAD
import { pirFlagElement, deletePir, findAll, findById, pirAdd, pirUnflagElement, updatePir, findPirContainers, pirEditAuthorizedMembers } from './pir-domain';
import { getAuthorizedMembers } from '../../utils/authorizedMembers';
import { getUserAccessRight } from '../../utils/access';
=======
import { pirFlagElement, deletePir, findAll, findById, pirAdd, pirUnflagElement, updatePir } from './pir-domain';
import { filterMembersWithUsersOrgs } from '../../utils/access';
>>>>>>> ba6ea1ae

const pirResolvers: Resolvers = {
  Query: {
    pir: (_, { id }, context) => findById(context, context.user, id),
    pirs: (_, args, context) => findAll(context, context.user, args),
  },
  Pir: {
<<<<<<< HEAD
    creators: (pir, _, context) => context.batch.creatorsBatchLoader.load(pir.creator_id),
    // eslint-disable-next-line @typescript-eslint/ban-ts-comment
    // @ts-ignore
    pirContainers: (pir, args, context) => findPirContainers(context, context.user, pir, args),
    authorizedMembers: (pir, _, context) => getAuthorizedMembers(context, context.user, pir),
    currentUserAccessRight: (pir, _, context) => getUserAccessRight(context.user, pir)
=======
    creators: async (pir, _, context) => {
      const creators = await context.batch.creatorsBatchLoader.load(pir.creator_id);
      if (!creators) {
        return [];
      }
      return filterMembersWithUsersOrgs(context, context.user, creators);
    },
    objectMarking: (pir, _, context) => context.batch.markingsBatchLoader.load(pir),
>>>>>>> ba6ea1ae
  },
  Mutation: {
    pirAdd: (_, { input }, context) => pirAdd(context, context.user, input),
    pirFieldPatch: (_, { id, input }, context) => updatePir(context, context.user, id, input),
    pirEditAuthorizedMembers: (_, { id, input }, context) => pirEditAuthorizedMembers(context, context.user, id, input),
    pirDelete: (_, { id }, context) => deletePir(context, context.user, id),
    pirFlagElement: (_, { id, input }, context) => pirFlagElement(context, context.user, id, input),
    pirUnflagElement: (_, { id, input }, context) => pirUnflagElement(context, context.user, id, input),
  }
};

export default pirResolvers;<|MERGE_RESOLUTION|>--- conflicted
+++ resolved
@@ -14,14 +14,9 @@
 */
 
 import type { Resolvers } from '../../generated/graphql';
-<<<<<<< HEAD
 import { pirFlagElement, deletePir, findAll, findById, pirAdd, pirUnflagElement, updatePir, findPirContainers, pirEditAuthorizedMembers } from './pir-domain';
 import { getAuthorizedMembers } from '../../utils/authorizedMembers';
 import { getUserAccessRight } from '../../utils/access';
-=======
-import { pirFlagElement, deletePir, findAll, findById, pirAdd, pirUnflagElement, updatePir } from './pir-domain';
-import { filterMembersWithUsersOrgs } from '../../utils/access';
->>>>>>> ba6ea1ae
 
 const pirResolvers: Resolvers = {
   Query: {
@@ -29,14 +24,6 @@
     pirs: (_, args, context) => findAll(context, context.user, args),
   },
   Pir: {
-<<<<<<< HEAD
-    creators: (pir, _, context) => context.batch.creatorsBatchLoader.load(pir.creator_id),
-    // eslint-disable-next-line @typescript-eslint/ban-ts-comment
-    // @ts-ignore
-    pirContainers: (pir, args, context) => findPirContainers(context, context.user, pir, args),
-    authorizedMembers: (pir, _, context) => getAuthorizedMembers(context, context.user, pir),
-    currentUserAccessRight: (pir, _, context) => getUserAccessRight(context.user, pir)
-=======
     creators: async (pir, _, context) => {
       const creators = await context.batch.creatorsBatchLoader.load(pir.creator_id);
       if (!creators) {
@@ -44,8 +31,11 @@
       }
       return filterMembersWithUsersOrgs(context, context.user, creators);
     },
-    objectMarking: (pir, _, context) => context.batch.markingsBatchLoader.load(pir),
->>>>>>> ba6ea1ae
+    // eslint-disable-next-line @typescript-eslint/ban-ts-comment
+    // @ts-ignore
+    pirContainers: (pir, args, context) => findPirContainers(context, context.user, pir, args),
+    authorizedMembers: (pir, _, context) => getAuthorizedMembers(context, context.user, pir),
+    currentUserAccessRight: (pir, _, context) => getUserAccessRight(context.user, pir)
   },
   Mutation: {
     pirAdd: (_, { input }, context) => pirAdd(context, context.user, input),
