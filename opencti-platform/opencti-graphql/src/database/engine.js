--- conflicted
+++ resolved
@@ -161,15 +161,12 @@
   INSTANCE_RELATION_FILTER,
   INSTANCE_RELATION_TYPES_FILTER,
   IS_INFERRED_FILTER,
-<<<<<<< HEAD
+  RELATION_DYNAMIC_FROM_FILTER,
+  RELATION_DYNAMIC_TO_FILTER,
   isComplexConversionFilterKey,
   LAST_PIR_SCORE_DATE_FILTER_PREFIX,
   PIR_SCORE_FILTER_PREFIX,
   RELATION_DYNAMIC_FILTER,
-=======
-  RELATION_DYNAMIC_FROM_FILTER,
-  RELATION_DYNAMIC_TO_FILTER,
->>>>>>> 7d3bef2b
   RELATION_FROM_FILTER,
   RELATION_FROM_ROLE_FILTER,
   RELATION_FROM_TYPES_FILTER,
