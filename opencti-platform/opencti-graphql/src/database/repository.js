--- conflicted
+++ resolved
@@ -1,5 +1,5 @@
 import { filter, includes, map, pipe } from 'ramda';
-import { ENTITY_TYPE_CONNECTOR, ENTITY_TYPE_CONNECTOR_MANAGER, ENTITY_TYPE_SYNC } from '../schema/internalObject';
+import { ENTITY_TYPE_CONNECTOR, ENTITY_TYPE_CONNECTOR_MANAGER, ENTITY_TYPE_SYNC, ENTITY_TYPE_USER } from '../schema/internalObject';
 import { BACKGROUND_TASK_QUEUES, connectorConfig } from './rabbitmq';
 import { sinceNowInMinutes } from '../utils/format';
 import { CONNECTOR_INTERNAL_ANALYSIS, CONNECTOR_INTERNAL_ENRICHMENT, CONNECTOR_INTERNAL_IMPORT_FILE, CONNECTOR_INTERNAL_NOTIFICATION } from '../schema/general';
@@ -11,6 +11,8 @@
 import { shortHash } from '../schema/schemaUtils';
 import { getSupportedContractsByImage } from '../modules/catalog/catalog-domain';
 import { ENTITY_TYPE_PIR } from '../modules/pir/pir-types';
+import { getEntitiesMapFromCache } from './cache';
+import { SYSTEM_USER } from '../utils/access';
 import { logApp } from '../config/conf';
 
 export const completeConnector = (connector) => {
@@ -43,7 +45,6 @@
   return contract ? JSON.stringify(contract) : contract;
 };
 
-<<<<<<< HEAD
 export const computeManagerConnectorExcerpt = async (_context, _user, cn) => {
   if (!cn.manager_contract_image) {
     return null;
@@ -77,11 +78,6 @@
     fullContractConfig.push({ key: 'OPENCTI_TOKEN', value: platformUsers.get(cn.connector_user_id)?.api_token });
   }
   return fullContractConfig.sort();
-=======
-export const computeManagerConnectorConfiguration = async (context, _user, cn) => {
-  const config = [...cn.manager_contract_configuration ?? []];
-  return config.sort();
->>>>>>> d71862d3
 };
 
 export const computeManagerConnectorImage = (cn) => {
