--- conflicted
+++ resolved
@@ -2,95 +2,20 @@
 import { GraphQLError } from 'graphql/index';
 import { ApolloServerErrorCode } from '@apollo/server/errors';
 import { deleteElementById, distributionRelations, timeSeriesRelations } from '../database/middleware';
-<<<<<<< HEAD
-import { ABSTRACT_STIX_OBJECT, ABSTRACT_STIX_RELATIONSHIP } from '../schema/general';
-import { buildRelationsFilter, topEntitiesList, pageRelationsConnection, storeLoadById } from '../database/middleware-loader';
-import { fillTimeSeries, isEmptyField, READ_INDEX_INFERRED_RELATIONSHIPS, READ_RELATIONSHIPS_INDICES } from '../database/utils';
-import { elCount, MAX_RUNTIME_RESOLUTION_SIZE } from '../database/engine';
-=======
 import { ABSTRACT_STIX_RELATIONSHIP } from '../schema/general';
 import { buildRelationsFilter, listRelationsPaginated, storeLoadById } from '../database/middleware-loader';
 import { isEmptyField, READ_INDEX_INFERRED_RELATIONSHIPS, READ_RELATIONSHIPS_INDICES } from '../database/utils';
 import { elCount } from '../database/engine';
->>>>>>> 7d3bef2b
 import { STIX_SPEC_VERSION, stixCoreRelationshipsMapping } from '../database/stix';
 import { UnsupportedError } from '../config/errors';
 import { schemaTypesDefinition } from '../schema/schema-types';
 import { isStixRelationship } from '../schema/stixRelationship';
-<<<<<<< HEAD
-import { RELATION_DYNAMIC_FROM_FILTER, RELATION_DYNAMIC_TO_FILTER } from '../utils/filtering/filtering-constants';
-
-export const buildArgsFromDynamicFilters = async (context, user, args) => {
-  const { dynamicFrom, dynamicTo } = args;
-  const listEntitiesWithFilters = async (filters) => topEntitiesList(context, user, [ABSTRACT_STIX_OBJECT], {
-    first: MAX_RUNTIME_RESOLUTION_SIZE,
-    bypassSizeLimit: true, // ensure that max runtime prevent on ES_MAX_PAGINATION
-    baseData: true,
-    filters
-  });
-  let finalArgs = args;
-  if (isFilterGroupNotEmpty(dynamicFrom)) {
-    const fromIds = await listEntitiesWithFilters(dynamicFrom).then((result) => result.map((n) => n.id));
-    if (fromIds.length > 0) {
-      finalArgs = { ...finalArgs, fromId: args.fromId ? [...fromIds, args.fromId] : fromIds, dynamicFrom: undefined };
-    } else {
-      return { dynamicArgs: null, isEmptyDynamic: true };
-    }
-  } else {
-    finalArgs = { ...finalArgs, dynamicFrom: undefined };
-  }
-  if (isFilterGroupNotEmpty(dynamicTo)) {
-    const toIds = await listEntitiesWithFilters(dynamicTo).then((result) => result.map((n) => n.id));
-    if (toIds.length > 0) {
-      finalArgs = { ...finalArgs, toId: args.toId ? [...toIds, args.toId] : toIds, dynamicTo: undefined };
-    } else {
-      return { dynamicArgs: null, isEmptyDynamic: true };
-    }
-  } else {
-    finalArgs = { ...finalArgs, dynamicTo: undefined };
-  }
-  return { dynamicArgs: finalArgs, isEmptyDynamic: false };
-};
+import { addDynamicFromAndToToFilters } from '../utils/filtering/filtering-utils';
 
 export const findStixRelationPaginated = async (context, user, args) => {
-  let finalArgs = args;
-  const finalFilters = args.filters;
-  if (finalFilters) {
-    const dynamicFrom = extractDynamicFilterGroupValues(finalFilters, RELATION_DYNAMIC_FROM_FILTER);
-    if (dynamicFrom && dynamicFrom.length > 0 && isFilterGroupNotEmpty(dynamicFrom[0])) {
-      finalArgs = {
-        ...finalArgs,
-        dynamicFrom: dynamicFrom[0],
-        filters: clearKeyFromFilterGroup(finalArgs.filters, RELATION_DYNAMIC_FROM_FILTER),
-      };
-    }
-    const dynamicTo = extractDynamicFilterGroupValues(finalFilters, RELATION_DYNAMIC_TO_FILTER);
-    if (dynamicTo && dynamicTo.length > 0 && isFilterGroupNotEmpty(dynamicTo[0])) {
-      finalArgs = {
-        ...finalArgs,
-        dynamicTo: dynamicTo[0],
-        filters: clearKeyFromFilterGroup(finalArgs.filters, RELATION_DYNAMIC_TO_FILTER),
-      };
-    }
-  }
-  const { dynamicArgs, isEmptyDynamic } = await buildArgsFromDynamicFilters(context, user, finalArgs);
-  if (isEmptyDynamic) {
-    return { edges: [] };
-  }
-  const type = isEmptyField(dynamicArgs.relationship_type) ? ABSTRACT_STIX_RELATIONSHIP : dynamicArgs.relationship_type;
-  const types = Array.isArray(type) ? type : [type];
-  if (!types.every((t) => isStixRelationship(t))) {
-    throw UnsupportedError('This API only support Stix relationships', { type });
-  }
-  return pageRelationsConnection(context, user, type, R.dissoc('relationship_type', dynamicArgs));
-=======
-import { addDynamicFromAndToToFilters } from '../utils/filtering/filtering-utils';
-
-export const findAll = async (context, user, args) => {
   const filters = addDynamicFromAndToToFilters(args);
   const fullArgs = { ...args, filters };
   return listRelationsPaginated(context, user, ABSTRACT_STIX_RELATIONSHIP, fullArgs);
->>>>>>> 7d3bef2b
 };
 
 export const findById = (context, user, stixRelationshipId) => {
@@ -138,18 +63,9 @@
     return [];
   }
   return Promise.all(args.timeSeriesParameters.map(async (timeSeriesParameter) => {
-<<<<<<< HEAD
-    const { startDate, endDate, interval } = args;
-    const { dynamicArgs, isEmptyDynamic } = await buildArgsFromDynamicFilters(context, user, timeSeriesParameter);
-    if (isEmptyDynamic) {
-      return { data: fillTimeSeries(startDate, endDate, interval, []) };
-    }
-    return { data: timeSeriesRelations(context, user, { ...args, relationship_type, ...dynamicArgs }) };
-=======
     const filters = addDynamicFromAndToToFilters(timeSeriesParameter);
     const fullArgs = { ...timeSeriesParameter, filters };
-    return { data: timeSeriesRelations(context, user, { ...args, ...fullArgs }) };
->>>>>>> 7d3bef2b
+    return { data: timeSeriesRelations(context, user, { ...args, relationship_type, ...fullArgs }) };
   }));
 };
 // endregion
