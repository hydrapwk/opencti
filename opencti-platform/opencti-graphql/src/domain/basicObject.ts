import { schemaRelationsRefDefinition } from '../schema/schema-relationsRef';
import { STIX_CORE_RELATIONSHIPS } from '../schema/stixCoreRelationship';
import { ME_FILTER_VALUE, SPECIAL_FILTER_KEYS_WHOSE_VALUE_TO_RESOLVE } from '../utils/filtering/filtering-constants';
import { extractFilterGroupValues } from '../utils/filtering/filtering-utils';
import { storeLoadByIds } from '../database/middleware-loader';
import { ABSTRACT_BASIC_OBJECT } from '../schema/general';
import type { AuthContext, AuthUser } from '../types/user';
import type { FilterGroup } from '../generated/graphql';
import { extractEntityRepresentativeName } from '../database/entity-representative';
import { findById as findStatusById } from './status';
import { schemaAttributesDefinition } from '../schema/schema-attributes';
import type { BasicStoreEntity } from '../types/store';
import { INTERNAL_USERS } from '../utils/access';
import { SELF_ID, SELF_ID_VALUE } from '../utils/fintelTemplate/__fintelTemplateWidgets';

interface FilterRepresentative {
  id: string
  value: string
  entity_type: string | null
  color: string | null
}

// region filters representatives
// return an array of the value of the ids existing in inputFilters:
// the entity representative for entities, null for deleted or restricted entities, the id for ids not corresponding to an entity
export const findFiltersRepresentatives = async (context: AuthContext, user: AuthUser, inputFilters: FilterGroup) => {
  const filtersRepresentatives: FilterRepresentative[] = [];
  // extract the ids to resolve from inputFilters
  const keysToResolve = schemaRelationsRefDefinition.getAllInputNames()
    .concat(STIX_CORE_RELATIONSHIPS)
    .concat(schemaAttributesDefinition.getIdAttributeNames())
<<<<<<< HEAD
    .concat(SPECIAL_FILTER_KEYS_WHOSE_VALUE_TO_RESOLVE);
  const idsToResolve = extractFilterGroupValues(inputFilters, keysToResolve);
  const otherIds = extractFilterGroupValues(inputFilters, keysToResolve, true);
=======
    .concat(specialFilterKeysWhoseValueToResolve);
  const idsToResolve = extractFilterGroupValues(inputFilters, keysToResolve, false, true);
  const otherIds = extractFilterGroupValues(inputFilters, keysToResolve, true, true);
>>>>>>> 7d3bef2b
  // resolve the ids
  const resolvedEntities = await storeLoadByIds<BasicStoreEntity>(context, user, idsToResolve, ABSTRACT_BASIC_OBJECT);
  const internalUsersIds = Object.keys(INTERNAL_USERS);
  if (idsToResolve.filter((e) => internalUsersIds.includes(e)).length > 0) {
    for (let index = 0; index < idsToResolve.length; index += 1) {
      if (internalUsersIds.includes(idsToResolve[index])) {
        // eslint-disable-next-line @typescript-eslint/ban-ts-comment
        // @ts-expect-error
        resolvedEntities[index] = INTERNAL_USERS[idsToResolve[index]] ?? undefined;
      }
    }
  }
  // resolve status ids differently
  for (let index = 0; index < resolvedEntities.length; index += 1) {
    let entity = resolvedEntities[index];
    if (entity?.entity_type === 'Status') {
      // complete the result with the cache for statuses to have all the infos to fetch the representative
      entity = await findStatusById(context, user, entity.id);
    }
    // add the entity representative in 'value', or null for deleted/restricted entities
    filtersRepresentatives.push({
      id: idsToResolve[index],
      value: (entity ? extractEntityRepresentativeName(entity) : null),
      entity_type: entity?.entity_type ?? null,
      color: entity?.color || entity?.x_opencti_color || null
    });
  }
  // resolve SELF_ID differently
  if (idsToResolve.includes(SELF_ID)) {
    filtersRepresentatives.push({
      id: SELF_ID,
      value: SELF_ID_VALUE,
      entity_type: 'Instance',
      color: null,
    });
  }
  if (idsToResolve.includes('dynamic_regarding_of')) {
    filtersRepresentatives.push({
      id: 'dynamic_regarding_of',
      value: 'Custom filters',
      entity_type: 'Instance',
      color: null,
    });
  }
  // resolve ME_FILTER_VALUE differently
  if (idsToResolve.includes(ME_FILTER_VALUE)) {
    filtersRepresentatives.push({
      id: ME_FILTER_VALUE,
      value: ME_FILTER_VALUE,
      entity_type: 'User',
      color: null,
    });
  }
  // add ids that don't require a resolution
  return filtersRepresentatives.concat(otherIds.map((id) => ({
    id,
    value: id,
    entity_type: null,
    color: null
  })));
};
// endregion<|MERGE_RESOLUTION|>--- conflicted
+++ resolved
@@ -29,15 +29,9 @@
   const keysToResolve = schemaRelationsRefDefinition.getAllInputNames()
     .concat(STIX_CORE_RELATIONSHIPS)
     .concat(schemaAttributesDefinition.getIdAttributeNames())
-<<<<<<< HEAD
     .concat(SPECIAL_FILTER_KEYS_WHOSE_VALUE_TO_RESOLVE);
-  const idsToResolve = extractFilterGroupValues(inputFilters, keysToResolve);
-  const otherIds = extractFilterGroupValues(inputFilters, keysToResolve, true);
-=======
-    .concat(specialFilterKeysWhoseValueToResolve);
   const idsToResolve = extractFilterGroupValues(inputFilters, keysToResolve, false, true);
   const otherIds = extractFilterGroupValues(inputFilters, keysToResolve, true, true);
->>>>>>> 7d3bef2b
   // resolve the ids
   const resolvedEntities = await storeLoadByIds<BasicStoreEntity>(context, user, idsToResolve, ABSTRACT_BASIC_OBJECT);
   const internalUsersIds = Object.keys(INTERNAL_USERS);
