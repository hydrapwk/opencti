import bcrypt from 'bcryptjs';
import { authenticator } from 'otplib';
import * as R from 'ramda';
import { uniq } from 'ramda';
import { v4 as uuid } from 'uuid';
import { ACCOUNT_STATUS_ACTIVE, ACCOUNT_STATUS_EXPIRED, ACCOUNT_STATUSES, BUS_TOPICS, DEFAULT_ACCOUNT_STATUS, ENABLED_DEMO_MODE, isFeatureEnabled, logApp } from '../config/conf';
import { AuthenticationFailure, DatabaseError, DraftLockedError, ForbiddenAccess, FunctionalError, UnsupportedError } from '../config/errors';
import { getEntitiesListFromCache, getEntitiesMapFromCache, getEntityFromCache } from '../database/cache';
import { elLoadBy, elRawDeleteByQuery } from '../database/engine';
import { createEntity, createRelation, deleteElementById, deleteRelationsByFromAndTo, patchAttribute, updateAttribute, updatedInputsToData } from '../database/middleware';
import {
  internalFindByIds,
  internalLoadById,
  listAllEntities,
  listAllEntitiesForFilter,
  listAllFromEntitiesThroughRelations,
  listAllRelations,
  listAllToEntitiesThroughRelations,
  listEntities,
  listEntitiesThroughRelationsPaginated,
  storeLoadById
} from '../database/middleware-loader';
import { delEditContext, notify, setEditContext } from '../database/redis';
import { killUserSessions } from '../database/session';
import {
  buildPagination,
  isEmptyField,
  isNotEmptyField,
  MAX_EVENT_LOOP_PROCESSING_TIME,
  READ_INDEX_INTERNAL_OBJECTS,
  READ_INDEX_STIX_DOMAIN_OBJECTS,
  READ_RELATIONSHIPS_INDICES
} from '../database/utils';
import { extractEntityRepresentativeName } from '../database/entity-representative';
import { publishUserAction } from '../listener/UserActionListener';
import { authorizedMembers } from '../schema/attribute-definition';
import { ABSTRACT_INTERNAL_RELATIONSHIP, ABSTRACT_STIX_DOMAIN_OBJECT, OPENCTI_ADMIN_UUID } from '../schema/general';
import { generateStandardId } from '../schema/identifier';
import { ENTITY_TYPE_CAPABILITY, ENTITY_TYPE_GROUP, ENTITY_TYPE_ROLE, ENTITY_TYPE_SETTINGS, ENTITY_TYPE_USER } from '../schema/internalObject';
import {
  isInternalRelationship,
  RELATION_ACCESSES_TO,
  RELATION_HAS_CAPABILITY,
  RELATION_HAS_ROLE,
  RELATION_MEMBER_OF,
  RELATION_PARTICIPATE_TO
} from '../schema/internalRelationship';
import { ENTITY_TYPE_IDENTITY_INDIVIDUAL } from '../schema/stixDomainObject';
import { ENTITY_TYPE_MARKING_DEFINITION } from '../schema/stixMetaObject';
import {
  BYPASS,
  executionContext,
  INTERNAL_USERS,
  INTERNAL_USERS_WITHOUT_REDACTED,
  isBypassUser,
  isOnlyOrgaAdmin,
  isUserHasCapability,
  REDACTED_USER,
  SETTINGS_SET_ACCESSES,
  SYSTEM_USER,
  VIRTUAL_ORGANIZATION_ADMIN
} from '../utils/access';
import { ASSIGNEE_FILTER, CREATOR_FILTER, PARTICIPANT_FILTER } from '../utils/filtering/filtering-constants';
import { now, utcDate } from '../utils/format';
import { addGroup } from './grant';
import { defaultMarkingDefinitionsFromGroups, findAll as findGroups } from './group';
import { addIndividual } from './individual';
import { ENTITY_TYPE_IDENTITY_ORGANIZATION } from '../modules/organization/organization-types';
import { ENTITY_TYPE_WORKSPACE } from '../modules/workspace/workspace-types';
import { extractFilterKeys } from '../utils/filtering/filtering-utils';
import { testFilterGroup, testStringFilter } from '../utils/filtering/boolean-logic-engine';
import { computeUserEffectiveConfidenceLevel } from '../utils/confidence-level';
import { STATIC_NOTIFIER_EMAIL, STATIC_NOTIFIER_UI } from '../modules/notifier/notifier-statics';
import { cleanMarkings } from '../utils/markingDefinition-utils';
import { UnitSystem } from '../generated/graphql';
import { DRAFT_STATUS_OPEN } from '../modules/draftWorkspace/draftStatuses';
import { ENTITY_TYPE_DRAFT_WORKSPACE } from '../modules/draftWorkspace/draftWorkspace-types';

const BEARER = 'Bearer ';
const BASIC = 'Basic ';
export const TAXIIAPI = 'TAXIIAPI';
const PLATFORM_ORGANIZATION = 'settings_platform_organization';
export const MEMBERS_ENTITY_TYPES = [ENTITY_TYPE_USER, ENTITY_TYPE_IDENTITY_ORGANIZATION, ENTITY_TYPE_GROUP];
const PROTECTED_USER_ATTRIBUTES = ['api_token', 'external'];
const PROTECTED_EXTERNAL_ATTRIBUTES = ['user_email', 'user_name'];
const ME_USER_MODIFIABLE_ATTRIBUTES = [
  'user_email',
  'user_name',
  'description',
  'firstname',
  'lastname',
  'theme',
  'language',
  'personal_notifiers',
  'default_dashboard',
  'default_time_field',
  'unit_system',
  'submenu_show_icons',
  'submenu_auto_collapse',
  'monochrome_labels',
  'password',
  'draft_context',
];
<<<<<<< HEAD
const AVAILABLE_LANGUAGES = ['auto', 'es-es', 'fr-fr', 'ja-jp', 'zh-cn', 'en-us', 'de-de', 'ko-kr'];
const serviceAccountFeatureFlag = isFeatureEnabled('SERVICE_ACCOUNT');
=======
const AVAILABLE_LANGUAGES = ['auto', 'es-es', 'fr-fr', 'ja-jp', 'zh-cn', 'en-us', 'de-de', 'ko-kr', 'ru-ru'];

>>>>>>> 843e8cfb
const computeImpactedUsers = async (context, user, roleId) => {
  // Get all groups that have this role
  const groupsRoles = await listAllRelations(context, user, RELATION_HAS_ROLE, { toId: roleId, fromTypes: [ENTITY_TYPE_GROUP] });
  const groupIds = groupsRoles.map((group) => group.fromId);
  // Get all users for groups
  const usersGroups = await listAllRelations(context, user, RELATION_MEMBER_OF, { toId: groupIds, toTypes: [ENTITY_TYPE_GROUP] });
  const userIds = R.uniq(usersGroups.map((u) => u.fromId));
  // Mark for refresh all impacted sessions
  return internalFindByIds(context, user, userIds);
};

const roleUsersCacheRefresh = async (context, user, roleId) => {
  const users = await computeImpactedUsers(context, user, roleId);
  await notify(BUS_TOPICS[ENTITY_TYPE_USER].EDIT_TOPIC, users, user);
};

export const userWithOrigin = (req, user) => {
  // /!\ This metadata information is used in different ways
  // - In audit logs to identify the user
  // - In stream message to also identifier the user
  // - In logging system to know the level of the error message
  const headers_metadata = R.mergeAll((user.headers_audit ?? [])
    .map((header) => ({ [header]: req.header(header) })));
  const origin = {
    socket: 'query',
    ip: req?.ip,
    user_id: user.id,
    group_ids: user.groups?.map((g) => g.internal_id) ?? [],
    organization_ids: user.organizations?.map((o) => o.internal_id) ?? [],
    user_metadata: { ...headers_metadata },
    referer: req?.headers.referer,
    applicant_id: req?.headers['opencti-applicant-id'],
    call_retry_number: req?.headers['opencti-retry-number'],
    playbook_id: req?.headers['opencti-playbook-id']
  };
  return { ...user, origin };
};

const extractTokenFromBearer = (authorization) => {
  const isBearer = authorization && authorization.startsWith(BEARER);
  return isBearer ? authorization.substring(BEARER.length) : null;
};

const extractInfoFromBasicAuth = (authorization) => {
  const isBasic = authorization && authorization.startsWith(BASIC);
  if (isBasic) {
    const b64auth = authorization.substring(BASIC.length);
    const [username, password] = Buffer.from(b64auth, 'base64').toString().split(':');
    return { username, password };
  }
  return {};
};

const extractTokenFromBasicAuth = async (authorization) => {
  const { username, password } = extractInfoFromBasicAuth(authorization);
  if (username && password) {
    // eslint-disable-next-line no-use-before-define
    const { api_token: tokenUUID } = await login(username, password);
    return tokenUUID;
  }
  return null;
};

export const findById = async (context, user, userId) => {
  if (!isUserHasCapability(user, SETTINGS_SET_ACCESSES) && user.id !== userId) {
    // if no organization in common with the logged user
    const memberOrganizations = await listAllToEntitiesThroughRelations(context, user, userId, RELATION_PARTICIPATE_TO, ENTITY_TYPE_IDENTITY_ORGANIZATION);
    const myOrganizationsIds = user.administrated_organizations.map((organization) => organization.id);
    if (!memberOrganizations.map((organization) => organization.id).find((orgaId) => myOrganizationsIds.includes(orgaId))) {
      throw ForbiddenAccess();
    }
  }
  if (INTERNAL_USERS[userId]) {
    return INTERNAL_USERS[userId];
  }
  const data = await storeLoadById(context, user, userId, ENTITY_TYPE_USER);
  const withoutPassword = data ? R.dissoc('password', data) : data;
  return buildCompleteUser(context, withoutPassword);
};

export const findAll = async (context, user, args) => {
  // if user is orga_admin && not set_accesses
  if (!isUserHasCapability(user, SETTINGS_SET_ACCESSES)) {
    // TODO JRI REPLACE BY listEntities with filter?????
    const organisationIds = user.administrated_organizations.map((organization) => organization.id);
    const users = (await listAllFromEntitiesThroughRelations(
      context,
      user,
      organisationIds,
      RELATION_PARTICIPATE_TO,
      ENTITY_TYPE_USER,
    )).map((n) => ({ node: n }));
    return buildPagination(0, null, users, users.length);
  }
  return listEntities(context, user, [ENTITY_TYPE_USER], args);
};

export const findCreators = (context, user, args) => {
  const { entityTypes = [] } = args;
  return listAllEntitiesForFilter(context, user, CREATOR_FILTER, ENTITY_TYPE_USER, { ...args, types: entityTypes });
};

export const findAssignees = (context, user, args) => {
  const { entityTypes = [] } = args;
  return listAllEntitiesForFilter(context, user, ASSIGNEE_FILTER, ENTITY_TYPE_USER, { ...args, types: entityTypes });
};
export const findParticipants = (context, user, args) => {
  const { entityTypes = [] } = args;
  return listAllEntitiesForFilter(context, user, PARTICIPANT_FILTER, ENTITY_TYPE_USER, { ...args, types: entityTypes });
};

export const findAllMembers = (context, user, args) => {
  const { entityTypes = null } = args;
  const types = entityTypes || MEMBERS_ENTITY_TYPES;
  return listEntities(context, user, types, args);
};

export const findAllSystemMembers = () => {
  const members = R.values(INTERNAL_USERS_WITHOUT_REDACTED);
  return buildPagination(0, null, members.map((r) => ({ node: r })), members.length);
};

// build only a creator object with what we need to expose of users
const buildCreatorUser = (user) => {
  if (!user) {
    return user;
  }
  return {
    id: user.id,
    entity_type: user.entity_type,
    name: ENABLED_DEMO_MODE ? REDACTED_USER.name : user.name,
    description: user.description,
    standard_id: user.id
  };
};
export const batchCreator = async (context, user, userIds) => {
  const platformUsers = await getEntitiesMapFromCache(context, SYSTEM_USER, ENTITY_TYPE_USER);
  return userIds.map((id) => INTERNAL_USERS[id] || buildCreatorUser(platformUsers.get(id)) || SYSTEM_USER);
};

export const batchCreators = async (context, user, userListIds) => {
  const userIds = userListIds.map((u) => (Array.isArray(u) ? u : [u]));
  const platformUsers = await getEntitiesMapFromCache(context, SYSTEM_USER, ENTITY_TYPE_USER);
  return userIds.map((ids) => ids.map((id) => INTERNAL_USERS[id] || buildCreatorUser(platformUsers.get(id)) || SYSTEM_USER));
};

export const userOrganizationsPaginatedWithoutInferences = async (context, user, userId, opts) => {
  const args = { ...opts, withInferences: false };
  return listEntitiesThroughRelationsPaginated(context, user, userId, RELATION_PARTICIPATE_TO, ENTITY_TYPE_IDENTITY_ORGANIZATION, false, args);
};

export const userOrganizationsPaginated = async (context, user, userId, opts) => {
  return listEntitiesThroughRelationsPaginated(context, user, userId, RELATION_PARTICIPATE_TO, ENTITY_TYPE_IDENTITY_ORGANIZATION, false, opts);
};

export const userRoles = async (context, _user, userId, opts) => {
  const { orderBy, orderMode } = opts;
  const platformUsers = await getEntitiesMapFromCache(context, SYSTEM_USER, ENTITY_TYPE_USER);
  const userLoaded = platformUsers.get(userId);
  if (orderBy) {
    if (orderMode === 'desc') {
      return R.sortWith([R.descend(R.prop(orderBy))])(userLoaded.roles);
    }
    return R.sortWith([R.ascend(R.prop(orderBy))])(userLoaded.roles);
  }
  return userLoaded.roles;
};

export const userGroupsPaginated = async (context, user, userId, opts) => {
  return listEntitiesThroughRelationsPaginated(context, user, userId, RELATION_MEMBER_OF, ENTITY_TYPE_GROUP, false, opts);
};

export const groupRolesPaginated = async (context, user, groupId, opts) => {
  return listEntitiesThroughRelationsPaginated(context, user, groupId, RELATION_HAS_ROLE, ENTITY_TYPE_ROLE, false, opts);
};

export const batchRolesForUsers = async (context, user, userIds, opts = {}) => {
  // Get all groups for users
  const usersGroups = await listAllRelations(context, user, RELATION_MEMBER_OF, { fromId: userIds, toTypes: [ENTITY_TYPE_GROUP] });
  const groupIds = [];
  const usersWithGroups = {};
  usersGroups.forEach((userGroup) => {
    if (!groupIds.includes(userGroup.toId)) {
      groupIds.push(userGroup.toId);
    }
    if (usersWithGroups[userGroup.fromId]) {
      usersWithGroups[userGroup.fromId] = [...usersWithGroups[userGroup.fromId], userGroup.toId];
    } else {
      usersWithGroups[userGroup.fromId] = [userGroup.toId];
    }
  });
  // Get all roles for groups
  const roleIds = [];
  const groupWithRoles = {};
  const groupsRoles = await listAllRelations(context, user, RELATION_HAS_ROLE, { fromId: groupIds, toTypes: [ENTITY_TYPE_ROLE] });
  groupsRoles.forEach((groupRole) => {
    if (!roleIds.includes(groupRole.toId)) {
      roleIds.push(groupRole.toId);
    }
    if (groupWithRoles[groupRole.fromId]) {
      groupWithRoles[groupRole.fromId] = [...groupWithRoles[groupRole.fromId], groupRole.toId];
    } else {
      groupWithRoles[groupRole.fromId] = [groupRole.toId];
    }
  });
  const roles = await listAllEntities(context, user, [ENTITY_TYPE_ROLE], { ...opts, ids: roleIds });
  return userIds.map((u) => {
    const groups = usersWithGroups[u] ?? [];
    const idRoles = uniq(groups.map((g) => groupWithRoles[g] ?? []).flat());
    return roles.filter((t) => idRoles.includes(t.internal_id));
  });
};

export const computeAvailableMarkings = (userMarkings, allMarkings) => {
  const computedMarkings = [];
  for (let index = 0; index < userMarkings.length; index += 1) {
    const userMarking = userMarkings[index];
    // Find all marking of same type with rank <=
    const findMarking = R.find((m) => m.id === userMarking.id, allMarkings);
    if (isNotEmptyField(findMarking)) {
      // Add the marking in the list
      computedMarkings.push(findMarking);
      // Compute accessible lower markings
      const { x_opencti_order: order, definition_type: type } = findMarking;
      const lowerMatchingMarkings = R.filter((m) => {
        return userMarking.id !== m.id && m.definition_type === type && m.x_opencti_order <= order;
      }, allMarkings);
      computedMarkings.push(...lowerMatchingMarkings);
    } else {
      const error = { marking: userMarking, available_markings: allMarkings };
      throw UnsupportedError('[ACCESS] USER MARKING INACCESSIBLE', { error });
    }
  }
  return R.uniqBy((m) => m.id, computedMarkings);
};

// Return all the available markings a user can share
export const getAvailableDataSharingMarkings = async (context, user) => {
  const maxMarkings = user.max_shareable_marking;
  const allMarkings = await getEntitiesListFromCache(context, SYSTEM_USER, ENTITY_TYPE_MARKING_DEFINITION);
  return computeAvailableMarkings(maxMarkings, allMarkings);
};

export const checkUserCanShareMarkings = async (context, user, markingsToShare) => {
  const shareableMarkings = await getAvailableDataSharingMarkings(context, user);
  const contentMaxMarkingsIsShareable = markingsToShare.every((m) => (
    shareableMarkings.some((shareableMarking) => m.definition_type === shareableMarking.definition_type && m.x_opencti_order <= shareableMarking.x_opencti_order)));
  if (!contentMaxMarkingsIsShareable) {
    throw ForbiddenAccess('You are not allowed to share these markings', { markings: markingsToShare });
  }
};

const getUserAndGlobalMarkings = async (context, userId, userGroups, userMarkings, capabilities) => {
  const userCapabilities = capabilities.map((c) => c.name);
  const shouldBypass = userCapabilities.includes(BYPASS) || userId === OPENCTI_ADMIN_UUID;
  const allMarkingsPromise = getEntitiesListFromCache(context, SYSTEM_USER, ENTITY_TYPE_MARKING_DEFINITION);
  const defaultGroupMarkingsPromise = defaultMarkingDefinitionsFromGroups(context, userGroups);
  let computeUserMarkings;
  let maxShareableMarkings;
  const [all, defaultMarkings] = await Promise.all([allMarkingsPromise, defaultGroupMarkingsPromise]);
  if (shouldBypass) { // Bypass user have all platform markings and can share all markings
    computeUserMarkings = all;
    maxShareableMarkings = all;
  } else { // Standard user have markings related to his groups
    computeUserMarkings = userMarkings;
    const notShareableMarkings = userGroups.flatMap(({ max_shareable_markings }) => max_shareable_markings?.filter(({ value }) => value === 'none').map(({ type }) => type));
    maxShareableMarkings = userGroups.flatMap(({ max_shareable_markings }) => max_shareable_markings?.filter(({ value }) => value !== 'none')).filter((m) => !!m);
    const allShareableMarkings = all.filter(({ definition_type }) => (
      !notShareableMarkings.includes(definition_type) && !maxShareableMarkings.some(({ type }) => type === definition_type)
    )).filter(({ id }) => computeUserMarkings.some((m) => m.id === id)).map(({ id }) => id);
    maxShareableMarkings = [...maxShareableMarkings.map(({ value }) => value), ...allShareableMarkings];
  }
  const computedMarkings = computeAvailableMarkings(computeUserMarkings, all);
  return { user: computedMarkings, default: defaultMarkings, max_shareable: await cleanMarkings(context, maxShareableMarkings) };
};

export const roleCapabilities = async (context, user, roleId) => {
  return listAllToEntitiesThroughRelations(context, user, roleId, RELATION_HAS_CAPABILITY, ENTITY_TYPE_CAPABILITY);
};

export const getDefaultHiddenTypes = (entities) => {
  let userDefaultHiddenTypes = entities.map((entity) => entity.default_hidden_types).flat();
  userDefaultHiddenTypes = uniq(userDefaultHiddenTypes.filter((type) => type !== undefined));
  return userDefaultHiddenTypes;
};

export const findRoleById = (context, user, roleId) => {
  return storeLoadById(context, user, roleId, ENTITY_TYPE_ROLE);
};

export const findRoles = (context, user, args) => {
  return listEntities(context, user, [ENTITY_TYPE_ROLE], args);
};

export const findCapabilities = (context, user, args) => {
  const finalArgs = R.assoc('orderBy', 'attribute_order', args);
  return listEntities(context, user, [ENTITY_TYPE_CAPABILITY], finalArgs);
};

export const roleDelete = async (context, user, roleId) => {
  const deleted = await deleteElementById(context, user, roleId, ENTITY_TYPE_ROLE);
  await publishUserAction({
    user,
    event_type: 'mutation',
    event_scope: 'delete',
    event_access: 'administration',
    message: `deletes role \`${deleted.name}\``,
    context_data: { id: roleId, entity_type: ENTITY_TYPE_ROLE, input: deleted }
  });
  await roleUsersCacheRefresh(context, user, roleId);
  return notify(BUS_TOPICS[ENTITY_TYPE_ROLE].DELETE_TOPIC, deleted, user).then(() => roleId);
};

export const roleCleanContext = async (context, user, roleId) => {
  await delEditContext(user, roleId);
  return storeLoadById(context, user, roleId, ENTITY_TYPE_ROLE).then((role) => {
    return notify(BUS_TOPICS[ENTITY_TYPE_ROLE].EDIT_TOPIC, role, user);
  });
};

export const roleEditContext = async (context, user, roleId, input) => {
  await setEditContext(user, roleId, input);
  return storeLoadById(context, user, roleId, ENTITY_TYPE_ROLE).then((role) => {
    return notify(BUS_TOPICS[ENTITY_TYPE_ROLE].EDIT_TOPIC, role, user);
  });
};

const isUserAdministratingOrga = (user, organizationId) => {
  return user.administrated_organizations.some(({ id }) => id === organizationId);
};

export const assignOrganizationToUser = async (context, user, userId, organizationId) => {
  if (isOnlyOrgaAdmin(user)) {
    // When user is organization admin, we make sure she is also admin of organization added
    if (!isUserAdministratingOrga(user, organizationId)) {
      throw ForbiddenAccess();
    }
  }
  const targetUser = await findById(context, user, userId);
  if (!targetUser) {
    throw FunctionalError('Cannot add the relation, User cannot be found.');
  }
  const input = { fromId: userId, toId: organizationId, relationship_type: RELATION_PARTICIPATE_TO };
  const created = await createRelation(context, user, input);
  const actionEmail = ENABLED_DEMO_MODE ? REDACTED_USER.user_email : created.from.user_email;
  await publishUserAction({
    user,
    event_type: 'mutation',
    event_scope: 'update',
    event_access: 'administration',
    message: `adds ${created.toType} \`${extractEntityRepresentativeName(created.to)}\` to user \`${actionEmail}\``,
    context_data: { id: userId, entity_type: ENTITY_TYPE_USER, input }
  });
  return notify(BUS_TOPICS[ENTITY_TYPE_USER].EDIT_TOPIC, targetUser, user);
};

export const assignOrganizationNameToUser = async (context, user, userId, organizationName) => {
  const organization = { name: organizationName, identity_class: 'organization' };
  const generateToId = generateStandardId(ENTITY_TYPE_IDENTITY_ORGANIZATION, organization);
  return assignOrganizationToUser(context, user, userId, generateToId);
};

export const assignGroupToUser = async (context, user, userId, groupName) => {
  const targetUser = await findById(context, user, userId);
  if (!targetUser) {
    throw FunctionalError('Cannot add the relation, User cannot be found.');
  }
  // No need for audit log here, only use for provider login
  const generateToId = generateStandardId(ENTITY_TYPE_GROUP, { name: groupName });
  const assignInput = {
    fromId: userId,
    toId: generateToId,
    relationship_type: RELATION_MEMBER_OF,
  };
  const rel = await createRelation(context, user, assignInput);
  await notify(BUS_TOPICS[ENTITY_TYPE_USER].EDIT_TOPIC, targetUser, user);
  return rel;
};

export const checkPasswordInlinePolicy = (context, policy, password) => {
  const {
    password_policy_min_length,
    password_policy_max_length,
    password_policy_min_symbols,
    password_policy_min_numbers,
    password_policy_min_words,
    password_policy_min_lowercase,
    password_policy_min_uppercase
  } = policy;
  const errors = [];
  if (isEmptyField(password)) {
    errors.push('required');
  }
  if (password_policy_min_length && password_policy_min_length > 0) {
    if (password.length < password_policy_min_length) {
      errors.push(`size must be >= ${password_policy_min_length}`);
    }
  }
  if (password_policy_max_length && password_policy_max_length > 0) {
    if (password.length > password_policy_max_length) {
      errors.push(`size must be <= ${password_policy_max_length}`);
    }
  }
  if (password_policy_min_symbols && password_policy_min_symbols > 0) {
    if ((password.match(/[^a-zA-Z0-9]/g) ?? []).length < password_policy_min_symbols) {
      errors.push(`number of symbols must be >= ${password_policy_min_symbols}`);
    }
  }
  if (password_policy_min_numbers && password_policy_min_numbers > 0) {
    if ((password.match(/[0-9]/g) ?? []).length < password_policy_min_numbers) {
      errors.push(`number of digits must be >= ${password_policy_min_numbers}`);
    }
  }
  if (password_policy_min_words && password_policy_min_words > 0) {
    if (password.split(/[|, _-]/).length < password_policy_min_words) {
      errors.push(`number of words must be >= ${password_policy_min_words}`);
    }
  }
  if (password_policy_min_lowercase && password_policy_min_lowercase > 0) {
    if ((password.match(/[a-z]/g) ?? []).length < password_policy_min_lowercase) {
      errors.push(`number of lower chars must be >= ${password_policy_min_lowercase}`);
    }
  }
  if (password_policy_min_uppercase && password_policy_min_uppercase > 0) {
    if ((password.match(/[A-Z]/g) ?? []).length < password_policy_min_uppercase) {
      errors.push(`number of upper chars must be >= ${password_policy_min_uppercase}`);
    }
  }
  return errors;
};

export const checkPasswordFromPolicy = async (context, password) => {
  const settings = await getEntityFromCache(context, SYSTEM_USER, ENTITY_TYPE_SETTINGS);
  const errors = checkPasswordInlinePolicy(context, settings, password);
  if (errors.length > 0) {
    throw FunctionalError(`Invalid password: ${errors.join(', ')}`);
  }
};

export const addUser = async (context, user, newUser) => {
  let userEmail;
  const userServiceAccount = newUser.user_service_account && serviceAccountFeatureFlag;
  if (newUser.user_email && !userServiceAccount) {
    userEmail = newUser.user_email.toLowerCase();
    const existingUser = await elLoadBy(context, SYSTEM_USER, 'user_email', userEmail, ENTITY_TYPE_USER);
    if (existingUser) {
      throw FunctionalError('User already exists', { user_id: existingUser.internal_id });
    }
  } else if (userServiceAccount) {
    userEmail = newUser.user_email ? newUser.user_email : `automatic+${uuid()}@opencti.invalid`;
  } else {
    throw FunctionalError('User cannot be created without email');
  }

  if (isUserHasCapability(user, VIRTUAL_ORGANIZATION_ADMIN) && !isUserHasCapability(user, SETTINGS_SET_ACCESSES)) {
    // user is Organization Admin
    // Check organization
    const myOrganizationIds = user.administrated_organizations.map((organization) => organization.id);
    if (newUser.objectOrganization.length === 0 || !newUser.objectOrganization.every((orga) => myOrganizationIds.includes(orga))) {
      throw ForbiddenAccess();
    }
    const myGroupIds = R.uniq(user.administrated_organizations.map((orga) => orga.grantable_groups).flat());
    if (!newUser.groups.every((group) => myGroupIds.includes(group))) {
      throw ForbiddenAccess();
    }
  }
  // Create the user
  let userPassword = newUser.password;
  // If user is external and password is not specified, associate a random password
  if ((newUser.external === true && isEmptyField(userPassword)) || userServiceAccount) {
    userPassword = uuid();
  } else { // If local user, check the password policy
    await checkPasswordFromPolicy(context, userPassword);
  }
  let userToCreate = R.pipe(
    R.assoc('user_email', userEmail),
    R.assoc('api_token', newUser.api_token ? newUser.api_token : uuid()),
    R.assoc('password', bcrypt.hashSync(userPassword)),
    R.assoc('theme', newUser.theme ? newUser.theme : 'default'),
    R.assoc('language', newUser.language ? newUser.language : 'auto'),
    R.assoc('external', newUser.external ? newUser.external : false),
    R.assoc('account_status', newUser.account_status ? newUser.account_status : DEFAULT_ACCOUNT_STATUS),
    R.assoc('account_lock_after_date', newUser.account_lock_after_date),
    R.assoc('unit_system', newUser.unit_system),
    R.assoc('user_confidence_level', newUser.user_confidence_level ?? null), // can be null
    R.assoc('personal_notifiers', [STATIC_NOTIFIER_UI, STATIC_NOTIFIER_EMAIL]),
    R.dissoc('roles'),
    R.dissoc('groups'),
    R.dissoc('prevent_default_groups')
  )(newUser);

  if (serviceAccountFeatureFlag) {
    userToCreate = {
      ...userToCreate,
      user_service_account: newUser.user_service_account || false,
    };
  }

  if (userServiceAccount) {
    userToCreate = {
      ...userToCreate,
      password: undefined,
    };
  }

  const { element, isCreation } = await createEntity(context, user, userToCreate, ENTITY_TYPE_USER, { complete: true });
  // Link to organizations
  const userOrganizations = newUser.objectOrganization ?? [];
  const relationOrganizations = userOrganizations.map((organizationId) => ({
    fromId: element.id,
    toId: organizationId,
    relationship_type: RELATION_PARTICIPATE_TO,
  }));
  await Promise.all(relationOrganizations.map((relation) => createRelation(context, user, relation)));
  // Add the provided groups
  let relationGroups = [];
  if ((newUser.groups ?? []).length > 0) {
    relationGroups = (newUser.groups ?? []).map((group) => ({
      fromId: element.id,
      toId: group,
      relationship_type: RELATION_MEMBER_OF,
    }));
  }
  // if prevent_default_groups is not true, assign the default groups to the user
  if (newUser.prevent_default_groups !== true) {
    const defaultAssignationFilter = {
      mode: 'and',
      filters: [{ key: 'default_assignation', values: [true] }],
      filterGroups: [],
    };
    const defaultGroups = await findGroups(context, user, { filters: defaultAssignationFilter });
    const relationDefaultGroups = defaultGroups.edges
      .filter((e) => !(newUser.groups ?? []).includes(e.node.internal_id)) // remove groups already in new user group input
      .map((e) => ({
        fromId: element.id,
        toId: e.node.internal_id,
        relationship_type: RELATION_MEMBER_OF,
      }));
    relationGroups = [...relationGroups, ...relationDefaultGroups];
  }
  await Promise.all(relationGroups.map((relation) => createRelation(context, user, relation)));
  // Audit log
  if (isCreation) {
    const actionEmail = ENABLED_DEMO_MODE ? REDACTED_USER.user_email : element.user_email;
    await publishUserAction({
      user,
      event_type: 'mutation',
      event_scope: 'create',
      event_access: 'administration',
      message: `creates user \`${actionEmail}\``,
      context_data: { id: element.id, entity_type: ENTITY_TYPE_USER, input: newUser }
    });
  }
  return notify(BUS_TOPICS[ENTITY_TYPE_USER].ADDED_TOPIC, element, user);
};

export const roleEditField = async (context, user, roleId, input) => {
  const { element } = await updateAttribute(context, user, roleId, ENTITY_TYPE_ROLE, input);
  await publishUserAction({
    user,
    event_type: 'mutation',
    event_scope: 'update',
    event_access: 'administration',
    message: `updates \`${input.map((i) => i.key).join(', ')}\` for role \`${element.name}\``,
    context_data: { id: roleId, entity_type: ENTITY_TYPE_ROLE, input }
  });
  await roleUsersCacheRefresh(context, user, roleId);
  return notify(BUS_TOPICS[ENTITY_TYPE_ROLE].EDIT_TOPIC, element, user);
};

export const roleAddRelation = async (context, user, roleId, input) => {
  const role = await storeLoadById(context, user, roleId, ENTITY_TYPE_ROLE);
  if (!role) {
    throw FunctionalError(`Cannot add the relation, ${ENTITY_TYPE_ROLE} cannot be found.`);
  }
  if (!isInternalRelationship(input.relationship_type)) {
    throw FunctionalError(`Only ${ABSTRACT_INTERNAL_RELATIONSHIP} can be added through this method, got ${input.relationship_type}.`);
  }
  const finalInput = R.assoc('fromId', roleId, input);
  const relationData = await createRelation(context, user, finalInput);
  await publishUserAction({
    user,
    event_type: 'mutation',
    event_scope: 'update',
    event_access: 'administration',
    message: `adds ${relationData.to.entity_type} \`${extractEntityRepresentativeName(relationData.to)}\` for role \`${role.name}\``,
    context_data: { id: roleId, entity_type: ENTITY_TYPE_ROLE, input: finalInput }
  });
  await roleUsersCacheRefresh(context, user, roleId);
  return notify(BUS_TOPICS[ENTITY_TYPE_ROLE].EDIT_TOPIC, relationData, user);
};

export const roleDeleteRelation = async (context, user, roleId, toId, relationshipType) => {
  const role = await storeLoadById(context, user, roleId, ENTITY_TYPE_ROLE);
  if (!role) {
    throw FunctionalError('Cannot delete the relation, Role cannot be found.');
  }
  if (!isInternalRelationship(relationshipType)) {
    throw FunctionalError(`Only ${ABSTRACT_INTERNAL_RELATIONSHIP} can be deleted through this method.`);
  }
  const deleted = await deleteRelationsByFromAndTo(context, user, roleId, toId, relationshipType, ABSTRACT_INTERNAL_RELATIONSHIP);
  const input = { fromId: roleId, toId, relationship_type: relationshipType };
  await publishUserAction({
    user,
    event_type: 'mutation',
    event_scope: 'update',
    event_access: 'administration',
    message: `removes ${deleted.to.entity_type} \`${extractEntityRepresentativeName(deleted.to)}\` for role \`${role.name}\``,
    context_data: { id: roleId, entity_type: ENTITY_TYPE_ROLE, input }
  });
  await roleUsersCacheRefresh(context, user, roleId);
  return notify(BUS_TOPICS[ENTITY_TYPE_ROLE].EDIT_TOPIC, role, user);
};

// User related
export const userEditField = async (context, user, userId, rawInputs) => {
  const inputs = [];
  const userToUpdate = await internalLoadById(context, user, userId);
  // Check in an organization admin edits a user that's not in its administrated organizations
  const myAdministratedOrganizationsIds = user.administrated_organizations.map((orga) => orga.id);
  if (isOnlyOrgaAdmin(user)) {
    if (userId !== user.id && !userToUpdate[RELATION_PARTICIPATE_TO].find((orga) => myAdministratedOrganizationsIds.includes(orga))) {
      throw ForbiddenAccess();
    }
  }
  for (let index = 0; index < rawInputs.length; index += 1) {
    const input = rawInputs[index];
    if (input.key === 'password') {
      const userPassword = R.head(input.value).toString();
      await checkPasswordFromPolicy(context, userPassword);
      input.value = [bcrypt.hashSync(userPassword)];
    }
    if (input.key === 'account_status') {
      // If account status is not active, kill all current user sessions
      if (R.head(input.value) !== ACCOUNT_STATUS_ACTIVE) {
        await killUserSessions(userId);
      }
      // If moving to unexpired status and expiration date is already in the past, reset the value
      if (R.head(input.value) !== ACCOUNT_STATUS_EXPIRED && userToUpdate.account_lock_after_date
        && utcDate().isAfter(userToUpdate.account_lock_after_date)) {
        inputs.push({ key: 'account_lock_after_date', value: [null] });
      }
    }
    if (input.key === 'account_lock_after_date' && utcDate().isAfter(utcDate(R.head(input.value)))) {
      inputs.push({ key: 'account_status', value: [ACCOUNT_STATUS_EXPIRED] });
      await killUserSessions(userId);
    }
    if (input.key === 'draft_context') {
      // draft context might have changed, we need to check draft context exists and refresh session info
      const draftContext = R.head(input.value)?.toString();
      if (draftContext?.length > 0) {
        const draftWorkspaces = await getEntitiesMapFromCache(context, SYSTEM_USER, ENTITY_TYPE_DRAFT_WORKSPACE);
        const draftWorkspace = draftWorkspaces.get(draftContext);
        if (!draftWorkspace) throw DraftLockedError('Could not find draft workspace');
        if (draftWorkspace.draft_status !== DRAFT_STATUS_OPEN) throw DraftLockedError('Can not move to a draft not in an open state');
      }
    }
    if (input.key === 'unit_system') {
      const unit = R.head(input.value).toString();
      if (!Object.keys(UnitSystem).map((option) => option.toLowerCase()).includes(unit.toLowerCase())) {
        throw UnsupportedError('Unsupported unit system', { unit });
      }
    }
    // Check language is valid in case of language change
    if (input.key === 'language') {
      if (!(input.value.length === 1 && AVAILABLE_LANGUAGES.includes(input.value[0]))) {
        throw FunctionalError('The language you have provided is not valid');
      }
    }
    inputs.push(input);
  }
  const { element } = await updateAttribute(context, user, userId, ENTITY_TYPE_USER, inputs);
  const input = updatedInputsToData(element, inputs);
  const personalUpdate = user.id === userId;
  const actionEmail = ENABLED_DEMO_MODE ? REDACTED_USER.user_email : element.user_email;
  await publishUserAction({
    user,
    event_type: 'mutation',
    event_scope: 'update',
    event_access: 'administration',
    message: `updates \`${inputs.map((i) => i.key).join(', ')}\` for ${personalUpdate ? '`themselves`' : `user \`${actionEmail}\``}`,
    context_data: { id: userId, entity_type: ENTITY_TYPE_USER, input }
  });
  return notify(BUS_TOPICS[ENTITY_TYPE_USER].EDIT_TOPIC, element, user);
};

export const deleteBookmark = async (context, user, id) => {
  const currentUser = await storeLoadById(context, user, user.id, ENTITY_TYPE_USER);
  const currentBookmarks = currentUser.bookmarks ? currentUser.bookmarks : [];
  const newBookmarks = R.filter((n) => n.id !== id, currentBookmarks);
  await patchAttribute(context, user, user.id, ENTITY_TYPE_USER, { bookmarks: newBookmarks });
  return id;
};

export const bookmarks = async (context, user, args) => {
  const { types = [], filters = null } = args;
  const currentUser = await storeLoadById(context, user, user.id, ENTITY_TYPE_USER);
  // handle types
  let bookmarkList = types && types.length > 0
    ? (currentUser.bookmarks ?? []).filter((n) => types.includes(n.type))
    : currentUser.bookmarks || [];
  // handle filters
  if (filters) {
    // check filters are supported
    // i.e. filters can only contains filters with key=entity_type
    if (extractFilterKeys(filters).filter((f) => f !== 'entity_type').length > 0) {
      throw UnsupportedError('Bookmarks widgets only support filter with key=entity_type.');
    }
    // filter the bookmark list according to the filters
    const entityTypeBookmarkTester = {
      entity_type: (data, filter) => {
        const values = [data.type]; // data is a bookmark
        return testStringFilter(filter, values);
      }
    };
    bookmarkList = bookmarkList.filter((mark) => testFilterGroup(mark, filters, entityTypeBookmarkTester));
  }
  const filteredBookmarks = [];
  // eslint-disable-next-line no-restricted-syntax
  for (const bookmark of bookmarkList) {
    const loadedBookmark = await storeLoadById(context, user, bookmark.id, bookmark.type);
    if (isNotEmptyField(loadedBookmark)) {
      filteredBookmarks.push(loadedBookmark);
    } else {
      await deleteBookmark(context, user, bookmark.id);
    }
  }
  return buildPagination(
    0,
    null,
    filteredBookmarks.map((n) => ({ node: n })),
    filteredBookmarks.length
  );
};

export const addBookmark = async (context, user, id, type) => {
  const currentUser = await storeLoadById(context, user, user.id, ENTITY_TYPE_USER);
  const currentBookmarks = currentUser.bookmarks ? currentUser.bookmarks : [];
  const newBookmarks = R.append(
    { id, type },
    R.filter((n) => n.id !== id, currentBookmarks)
  );
  await patchAttribute(context, user, user.id, ENTITY_TYPE_USER, { bookmarks: newBookmarks });
  return storeLoadById(context, user, id, type);
};

export const meEditField = async (context, user, userId, inputs, password = null) => {
  inputs.forEach((input) => {
    const { key } = input;
    // Check if field can be updated by the user
    if (PROTECTED_USER_ATTRIBUTES.includes(key)) {
      throw ForbiddenAccess();
    }
    // If the user is external, some extra attributes must be protected
    if (user.external && PROTECTED_EXTERNAL_ATTRIBUTES.includes(key)) {
      throw ForbiddenAccess();
    }
    // On MeUser only some fields are updatable
    if (!ME_USER_MODIFIABLE_ATTRIBUTES.includes(key)) {
      throw ForbiddenAccess();
    }
    // Check password confirmation in case of password change
    if (key === 'password') {
      const dbPassword = user.password;
      const match = bcrypt.compareSync(password, dbPassword);
      if (!match) {
        throw FunctionalError('The current password you have provided is not valid');
      }
    }
  });
  return userEditField(context, user, userId, inputs);
};

export const isUserTheLastAdmin = (userId, authorized_members) => {
  if (authorized_members !== null && authorized_members !== undefined) {
    const currentUserIsAdmin = authorized_members.some(({ id, access_right }) => id === userId && access_right === 'admin');
    const anotherUserIsAdmin = authorized_members.some(({ id, access_right }) => id !== userId && access_right === 'admin');

    return currentUserIsAdmin && !anotherUserIsAdmin;
  }
  // if for some reason there is no authorized_member, then nothing prevent from deleting.
  return false;
};

export const deleteAllWorkspaceForUser = async (context, authUser, userId) => {
  const userToDeleteAuth = await findById(context, authUser, userId);

  const workspacesToDelete = await listAllEntities(context, userToDeleteAuth, [ENTITY_TYPE_WORKSPACE], { connectionFormat: false });

  const workspaceToDeleteIds = workspacesToDelete
    .filter((workspaceEntity) => isUserTheLastAdmin(userId, workspaceEntity.restricted_members))
    .map((workspaceEntity) => workspaceEntity.internal_id);

  if (workspaceToDeleteIds.length > 0) {
    await elRawDeleteByQuery({
      index: READ_INDEX_INTERNAL_OBJECTS,
      refresh: true,
      body: {
        query: {
          bool: {
            must: [
              { term: { 'entity_type.keyword': { value: 'Workspace' } } },
              { terms: { 'internal_id.keyword': workspaceToDeleteIds } }
            ]
          }
        }
      }
    }).catch((err) => {
      throw DatabaseError('[DELETE] Error deleting Workspace for user ', { cause: err, user_id: userId });
    });
  }
  return true;
};

export const deleteAllTriggerAndDigestByUser = async (userId) => {
  return await elRawDeleteByQuery({
    index: READ_INDEX_INTERNAL_OBJECTS,
    refresh: true,
    body: {
      query: {
        bool: {
          must: [
            { term: { 'entity_type.keyword': { value: 'Trigger' } } },
            {
              nested: {
                path: authorizedMembers.name,
                query: {
                  term: { [`${authorizedMembers.name}.id.keyword`]: { value: userId } }
                }
              }
            }
          ]
        }
      }
    }
  }).catch((err) => {
    throw DatabaseError('[DELETE] Error deleting Trigger for user', { cause: err, user_id: userId });
  });
};
export const deleteAllNotificationByUser = async (userId) => {
  return await elRawDeleteByQuery({
    index: READ_INDEX_INTERNAL_OBJECTS,
    refresh: true,
    body: {
      query: {
        bool: {
          must: [
            { term: { 'entity_type.keyword': { value: 'Notification' } } },
            { term: { 'user_id.keyword': { value: userId } } }
          ]
        }
      }
    }
  }).catch((err) => {
    throw DatabaseError('[DELETE] Error deleting notification for user', { cause: err, user_id: userId });
  });
};

/**
 * Delete a user and related data:
 * - Delete relation
 * - Delete user's Notification, Digests and Triggers (both are Triggers)
 * - Delete user's Investigation and Dashboard (both are Workspace) that are not shared to another 'admin'.
 *
 * User workspace where the user is 'admin' and having other users are deleted too.
 * Only one audit log is create for the user deletion. No audit log for Notification, Triggers, Workspace deletion.
 * @param context
 * @param user the user that is user to call delete
 * @param userId id of user to delete and cleanup data
 * @returns {Promise<*>}
 */
export const userDelete = async (context, user, userId) => {
  if (isOnlyOrgaAdmin(user)) {
    // When user is organization admin, we make sure that the deleted user is in one of the administrated organizations of the admin
    const userData = await storeLoadById(context, user, userId, ENTITY_TYPE_USER);
    const myAdministratedOrganizationsIds = user.administrated_organizations.map(({ id }) => id);
    if (!userData[RELATION_PARTICIPATE_TO].find((orga) => myAdministratedOrganizationsIds.includes(orga))) {
      throw ForbiddenAccess();
    }
  }
  await deleteAllTriggerAndDigestByUser(userId);
  await deleteAllNotificationByUser(userId);
  await deleteAllWorkspaceForUser(context, user, userId);

  const deleted = await deleteElementById(context, user, userId, ENTITY_TYPE_USER);
  const actionEmail = ENABLED_DEMO_MODE ? REDACTED_USER.user_email : deleted.user_email;
  await publishUserAction({
    user,
    event_type: 'mutation',
    event_scope: 'delete',
    event_access: 'administration',
    message: `deletes user \`${actionEmail}\``,
    context_data: { id: userId, entity_type: ENTITY_TYPE_USER, input: deleted }
  });
  await killUserSessions(userId);
  return notify(BUS_TOPICS[ENTITY_TYPE_USER].DELETE_TOPIC, deleted, user).then(() => userId);
};

export const userAddRelation = async (context, user, userId, input) => {
  const userData = await storeLoadById(context, user, userId, ENTITY_TYPE_USER);
  if (!userData) {
    throw FunctionalError(`Cannot add the relation, ${ENTITY_TYPE_USER} cannot be found.`);
  }
  if (!isInternalRelationship(input.relationship_type)) {
    throw FunctionalError(`Only ${ABSTRACT_INTERNAL_RELATIONSHIP} can be added through this method, got ${input.relationship_type}.`);
  }
  // Check in case organization admins adds non-grantable goup a user
  const myGrantableGroups = R.uniq(user.administrated_organizations.map((orga) => orga.grantable_groups).flat());
  if (isOnlyOrgaAdmin(user)) {
    if (input.relationship_type === 'member-of' && !myGrantableGroups.includes(input.toId)) {
      throw ForbiddenAccess();
    }
  }
  const finalInput = R.assoc('fromId', userId, input);
  const relationData = await createRelation(context, user, finalInput);
  const actionEmail = ENABLED_DEMO_MODE ? REDACTED_USER.user_email : userData.user_email;
  await publishUserAction({
    user,
    event_type: 'mutation',
    event_scope: 'update',
    event_access: 'administration',
    message: `adds ${relationData.toType} \`${extractEntityRepresentativeName(relationData.to)}\` for user \`${actionEmail}\``,
    context_data: { id: userId, entity_type: ENTITY_TYPE_USER, input: finalInput }
  });
  return notify(BUS_TOPICS[ENTITY_TYPE_USER].EDIT_TOPIC, userData, user).then(() => relationData);
};

export const userDeleteRelation = async (context, user, targetUser, toId, relationshipType) => {
  if (!isInternalRelationship(relationshipType)) {
    throw FunctionalError(`Only ${ABSTRACT_INTERNAL_RELATIONSHIP} can be deleted through this method.`);
  }
  const { to } = await deleteRelationsByFromAndTo(context, user, targetUser.id, toId, relationshipType, ABSTRACT_INTERNAL_RELATIONSHIP);
  const input = { relationship_type: relationshipType, toId };
  const actionEmail = ENABLED_DEMO_MODE ? REDACTED_USER.user_email : targetUser.user_email;
  await publishUserAction({
    user,
    event_type: 'mutation',
    event_scope: 'update',
    event_access: 'administration',
    message: `removes ${to.entity_type} \`${extractEntityRepresentativeName(to)}\` for user \`${actionEmail}\``,
    context_data: { id: targetUser.id, entity_type: ENTITY_TYPE_USER, input }
  });
  return notify(BUS_TOPICS[ENTITY_TYPE_USER].EDIT_TOPIC, targetUser, user);
};

export const userIdDeleteRelation = async (context, user, userId, toId, relationshipType) => {
  const userData = await storeLoadById(context, user, userId, ENTITY_TYPE_USER);
  if (!userData) {
    throw FunctionalError('Cannot delete the relation, User cannot be found.');
  }
  if (!isInternalRelationship(relationshipType)) {
    throw FunctionalError(`Only ${ABSTRACT_INTERNAL_RELATIONSHIP} can be deleted through this method.`);
  }
  return userDeleteRelation(context, user, userData, toId, relationshipType);
};

export const userDeleteOrganizationRelation = async (context, user, userId, toId) => {
  if (isOnlyOrgaAdmin(user)) {
    // When user is organization admin, we make sure she is also admin of organization removed
    if (!isUserAdministratingOrga(user, toId)) {
      throw ForbiddenAccess();
    }
  }
  const targetUser = await findById(context, user, userId);
  if (!targetUser) {
    throw FunctionalError('Cannot delete the relation, User cannot be found.');
  }

  const { to } = await deleteRelationsByFromAndTo(context, user, userId, toId, RELATION_PARTICIPATE_TO, ABSTRACT_INTERNAL_RELATIONSHIP);
  if (to.authorized_authorities?.includes(userId)) {
    const indexOfMember = to.authorized_authorities.indexOf(userId);
    to.authorized_authorities.splice(indexOfMember, 1);
    const patch = { authorized_authorities: to.authorized_authorities };
    const { element } = await patchAttribute(context, user, toId, ENTITY_TYPE_IDENTITY_ORGANIZATION, patch);
    await notify(BUS_TOPICS[ABSTRACT_STIX_DOMAIN_OBJECT].EDIT_TOPIC, element, user);
  }

  const input = { relationship_type: RELATION_PARTICIPATE_TO, toId };
  const actionEmail = ENABLED_DEMO_MODE ? REDACTED_USER.user_email : targetUser.user_email;
  await publishUserAction({
    user,
    event_type: 'mutation',
    event_scope: 'update',
    event_access: 'administration',
    message: `removes ${to.entity_type} \`${extractEntityRepresentativeName(to)}\` for user \`${actionEmail}\``,
    context_data: { id: userId, entity_type: ENTITY_TYPE_USER, input }
  });
  return notify(BUS_TOPICS[ENTITY_TYPE_USER].EDIT_TOPIC, targetUser, user);
};

export const loginFromProvider = async (userInfo, opts = {}) => {
  const { providerGroups = [], providerOrganizations = [], autoCreateGroup = false } = opts;
  const context = executionContext('login_provider');
  // region test the groups existence and eventually auto create groups
  if (providerGroups.length > 0) {
    const providerGroupsIds = providerGroups.map((groupName) => generateStandardId(ENTITY_TYPE_GROUP, { name: groupName }));
    const groupsFilters = {
      mode: 'and',
      filters: [{ key: 'standard_id', values: providerGroupsIds }],
      filterGroups: [],
    };
    const foundGroups = await findGroups(context, SYSTEM_USER, { filters: groupsFilters });
    const foundGroupsNames = foundGroups.edges.map((group) => group.node.name);
    const newGroupsToCreate = [];
    providerGroups.forEach((groupName) => {
      if (!foundGroupsNames.includes(groupName)) {
        if (!autoCreateGroup) {
          throw ForbiddenAccess('[SSO] Can\'t login. The user has groups that don\'t exist and auto_create_group = false.');
        } else {
          newGroupsToCreate.push(addGroup(context, SYSTEM_USER, { name: groupName }));
        }
      }
    });
    await Promise.all(newGroupsToCreate);
  }
  // endregion
  const settings = await getEntityFromCache(context, SYSTEM_USER, ENTITY_TYPE_SETTINGS);
  const { email, name: providedName, firstname, lastname } = userInfo;
  if (isEmptyField(email)) {
    throw ForbiddenAccess('User email not provided');
  }
  const userEmail = email.toLowerCase();
  const name = isEmptyField(providedName) ? userEmail : providedName;
  const user = await elLoadBy(context, SYSTEM_USER, 'user_email', userEmail, ENTITY_TYPE_USER);
  if (!user) {
    // If user doesn't exist, create it. Providers are trusted
    const newUser = { name, firstname, lastname, user_email: userEmail, external: true };
    return addUser(context, SYSTEM_USER, newUser).then(() => {
      // After user creation, reapply login to manage roles and groups
      return loginFromProvider(userInfo, opts);
    });
  }
  // Update the basic information
  const patch = { name, firstname, lastname, external: true };
  await patchAttribute(context, SYSTEM_USER, user.id, ENTITY_TYPE_USER, patch);
  // region Update the groups
  // If groups are specified here, that overwrite the default assignation
  if (providerGroups.length > 0) {
    // 01 - Delete all groups relation from the user
    const userGroups = await listAllToEntitiesThroughRelations(context, SYSTEM_USER, user.id, RELATION_MEMBER_OF, ENTITY_TYPE_GROUP);
    const deleteGroups = userGroups.filter((o) => !providerGroups.includes(o.name));
    for (let index = 0; index < deleteGroups.length; index += 1) {
      const deleteGroup = deleteGroups[index];
      await userDeleteRelation(context, SYSTEM_USER, user, deleteGroup.id, RELATION_MEMBER_OF);
    }
    // 02 - Create groups from providers
    const createGroups = providerGroups.filter((n) => !userGroups.map((o) => o.name).includes(n));
    if (createGroups.length > 0) {
      const groupsCreation = createGroups.map((group) => assignGroupToUser(context, SYSTEM_USER, user.id, group));
      await Promise.all(groupsCreation);
    }
  }
  // endregion
  // region Update the organizations
  // If organizations are specified here, that overwrite the default assignation
  if (providerOrganizations.length > 0) {
    // 01 - Delete all organizations no longer assign to the user
    const userOrganizations = await listAllToEntitiesThroughRelations(context, SYSTEM_USER, user.id, RELATION_PARTICIPATE_TO, ENTITY_TYPE_IDENTITY_ORGANIZATION);
    const deleteOrganizations = userOrganizations.filter((o) => !providerOrganizations.includes(o.name));
    for (let index = 0; index < deleteOrganizations.length; index += 1) {
      const userOrganization = deleteOrganizations[index];
      await userDeleteRelation(context, SYSTEM_USER, user, userOrganization.id, RELATION_PARTICIPATE_TO);
    }
    // 02 - Create organizations if needed
    const createOrganizations = providerOrganizations.filter((n) => !userOrganizations.map((o) => o.name).includes(n));
    if (createOrganizations.length > 0) {
      const organizationsCreation = createOrganizations.map((orga) => {
        if (orga === PLATFORM_ORGANIZATION && settings.platform_organization) {
          return assignOrganizationToUser(context, SYSTEM_USER, user.id, settings.platform_organization);
        }
        return assignOrganizationNameToUser(context, SYSTEM_USER, user.id, orga);
      });
      await Promise.all(organizationsCreation);
    }
  }
  // endregion
  return { ...user, provider_metadata: userInfo.provider_metadata };
};

export const getUserByEmail = async (email) => {
  const context = executionContext('login');
  return await elLoadBy(context, SYSTEM_USER, 'user_email', email, ENTITY_TYPE_USER);
};

export const login = async (email, password) => {
  const user = await getUserByEmail(email);
  if (!user) throw AuthenticationFailure();
  const dbPassword = user.password;
  const match = bcrypt.compareSync(password, dbPassword);
  if (!match) throw AuthenticationFailure();
  return user;
};

export const otpUserGeneration = (user) => {
  const secret = authenticator.generateSecret();
  const uri = authenticator.keyuri(user.user_email, 'OpenCTI', secret);
  return { secret, uri };
};

export const userAddIndividual = async (context, user) => {
  const targetUser = await findById(context, user, user.id);
  const individualInput = { name: targetUser.name, contact_information: targetUser.user_email };
  // We need to bypass validation here has we maybe not setup all require fields
  const individual = await addIndividual(context, targetUser, individualInput, { bypassValidation: true });
  return notify(BUS_TOPICS[ENTITY_TYPE_USER].EDIT_TOPIC, targetUser, user).then(() => individual);
};

export const resolveUserIndividual = async (context, user) => {
  if (INTERNAL_USERS[user.id]) {
    return undefined;
  }
  if (user.individual_id === undefined) {
    const individual = await userAddIndividual(context, user);
    return individual.id;
  }
  return user.individual_id;
};

export const otpUserActivation = async (context, user, { secret, code }) => {
  // User activation can only be done if otp is not already activated
  if (user.otp_activated) {
    throw UnsupportedError('You need to deactivate your current 2FA before generating a new one');
  }
  const isValidated = authenticator.check(code, secret);
  if (isValidated) {
    const uri = authenticator.keyuri(user.user_email, 'OpenCTI', secret);
    const patch = { otp_activated: true, otp_secret: secret, otp_qr: uri };
    const { element } = await patchAttribute(context, user, user.id, ENTITY_TYPE_USER, patch);
    context.req.session.user.otp_validated = isValidated;
    return notify(BUS_TOPICS[ENTITY_TYPE_USER].EDIT_TOPIC, element, user);
  }
  throw AuthenticationFailure();
};

export const otpUserDeactivation = async (context, user, id) => {
  if (!context.user_with_session) {
    throw UnsupportedError('You need to deactivate your current 2FA in a valid user session');
  }
  const patch = { otp_activated: false, otp_secret: '', otp_qr: '' };
  const { element } = await patchAttribute(context, user, id, ENTITY_TYPE_USER, patch);
  return notify(BUS_TOPICS[ENTITY_TYPE_USER].EDIT_TOPIC, element, user);
};

export const otpUserLogin = async (req, user, { code }) => {
  if (!user.otp_activated) {
    throw AuthenticationFailure();
  }
  const isValidated = authenticator.check(code, user.otp_secret);
  if (!isValidated) {
    throw AuthenticationFailure();
  }
  req.session.user.otp_validated = isValidated;
  req.session.save();
  return isValidated;
};

const virtualOrganizationAdminCapability = {
  id: uuid(),
  standard_id: `capability--${uuid()}`,
  name: VIRTUAL_ORGANIZATION_ADMIN,
  entity_type: 'Capability',
  parent_types: ['Basic-Object', 'Internal-Object'],
  created_at: Date.now(),
  updated_at: Date.now()
};

export const isSensitiveChangesAllowed = (userId, roles) => {
  if (userId === OPENCTI_ADMIN_UUID) {
    return true;
  }
  return roles.some(({ can_manage_sensitive_config }) => can_manage_sensitive_config);
};

export const buildCompleteUsers = async (context, clients) => {
  const resolvedUsers = [];
  const markingsMap = await getEntitiesMapFromCache(context, SYSTEM_USER, ENTITY_TYPE_MARKING_DEFINITION);
  const contactInformationFilter = { mode: 'and', filters: [{ key: 'contact_information', values: clients.map((c) => c.user_email) }], filterGroups: [] };
  const individualArgs = { indices: [READ_INDEX_STIX_DOMAIN_OBJECTS], filters: contactInformationFilter, connectionFormat: false, noFiltersChecking: true };
  const individualsPromise = listAllEntities(context, SYSTEM_USER, [ENTITY_TYPE_IDENTITY_INDIVIDUAL], individualArgs);
  const authRelationships = [RELATION_PARTICIPATE_TO, RELATION_MEMBER_OF, RELATION_HAS_CAPABILITY, RELATION_HAS_ROLE, RELATION_ACCESSES_TO];
  const relations = await listAllRelations(context, SYSTEM_USER, authRelationships, { indices: READ_RELATIONSHIPS_INDICES });
  const users = new Map();
  const roleIds = new Set();
  const groupIds = new Set();
  const capabilityIds = new Set();
  const organizationIds = new Set();
  const groupsRoles = new Map();
  const groupsMarkings = new Map();
  const rolesCapabilities = new Map();
  let startProcessingTime = new Date().getTime();
  for (let index = 0; index < relations.length; index += 1) {
    const { fromId, entity_type, toId } = relations[index];
    // group <- RELATION_ACCESSES_TO -> marking
    if (entity_type === RELATION_ACCESSES_TO) {
      if (groupsMarkings.has(fromId)) {
        const markings = groupsMarkings.get(fromId);
        groupsMarkings.set(fromId, [...(markings ?? []), toId]);
      } else {
        groupsMarkings.set(fromId, [toId]);
      }
    }
    // user <- RELATION_PARTICIPATE_TO -> organization
    if (entity_type === RELATION_PARTICIPATE_TO) {
      organizationIds.add(toId);
      if (users.has(fromId)) {
        const user = users.get(fromId);
        if (user.organizationIds) {
          user.organizationIds.push(toId);
        } else {
          user.organizationIds = [toId];
        }
        users.set(fromId, user);
      } else {
        users.set(fromId, { organizationIds: [toId] });
      }
    }
    // user <- RELATION_MEMBER_OF -> group
    if (entity_type === RELATION_MEMBER_OF) {
      groupIds.add(toId);
      if (users.has(fromId)) {
        const user = users.get(fromId);
        if (user.groupIds) {
          user.groupIds.push(toId);
        } else {
          user.groupIds = [toId];
        }
        users.set(fromId, user);
      } else {
        users.set(fromId, { groupIds: [toId] });
      }
    }
    // role <- RELATION_HAS_CAPABILITY -> capability
    if (entity_type === RELATION_HAS_CAPABILITY) {
      roleIds.add(fromId);
      capabilityIds.add(toId);
      if (rolesCapabilities.has(fromId)) {
        const capabilities = rolesCapabilities.get(fromId);
        rolesCapabilities.set(fromId, [...(capabilities ?? []), toId]);
      } else {
        rolesCapabilities.set(fromId, [toId]);
      }
    }
    // group <- RELATION_HAS_ROLE -> role
    if (entity_type === RELATION_HAS_ROLE) {
      groupIds.add(fromId);
      roleIds.add(toId);
      if (groupsRoles.has(fromId)) {
        const roles = groupsRoles.get(fromId);
        groupsRoles.set(fromId, [...(roles ?? []), toId]);
      } else {
        groupsRoles.set(fromId, [toId]);
      }
    }
    // Prevent event loop locking more than MAX_EVENT_LOOP_PROCESSING_TIME
    if (new Date().getTime() - startProcessingTime > MAX_EVENT_LOOP_PROCESSING_TIME) {
      startProcessingTime = new Date().getTime();
      await new Promise((resolve) => {
        setImmediate(resolve);
      });
    }
  }
  const ids = [...Array.from(groupIds), ...Array.from(roleIds), ...Array.from(organizationIds), ...Array.from(capabilityIds)];
  const resolvedObject = await internalFindByIds(context, SYSTEM_USER, ids, { toMap: true });
  const individuals = await individualsPromise;
  const individualMap = new Map();
  for (let indexIndividual = 0; indexIndividual < individuals.length; indexIndividual += 1) {
    const individual = individuals[indexIndividual];
    individualMap.set(individual.contact_information, individual);
  }
  for (let userIndex = 0; userIndex < clients.length; userIndex += 1) {
    const client = clients[userIndex];
    const user = users.get(client.internal_id);
    const groups = (user?.groupIds ?? []).map((groupId) => resolvedObject[groupId])
      .filter((e) => isNotEmptyField(e));
    const roles = R.uniq(groups.map((group) => groupsRoles.get(group.internal_id)).flat())
      .map((roleId) => resolvedObject[roleId]).filter((e) => isNotEmptyField(e));
    const markings = R.uniq(groups.map((group) => groupsMarkings.get(group.internal_id)).flat())
      .map((markingId) => markingsMap.get(markingId)).filter((e) => isNotEmptyField(e));
    const canManageSensitiveConfig = { can_manage_sensitive_config: isSensitiveChangesAllowed(client.id, roles) };
    const capabilities = R.uniq(roles.map((role) => rolesCapabilities.get(role.internal_id)).flat())
      .map((capabilityId) => resolvedObject[capabilityId]).filter((e) => isNotEmptyField(e));
    // Force push the bypass for default admin
    const withoutBypass = !capabilities.some((c) => c.name === BYPASS);
    if (client.internal_id === OPENCTI_ADMIN_UUID && withoutBypass) {
      const id = generateStandardId(ENTITY_TYPE_CAPABILITY, { name: BYPASS });
      capabilities.push({ id, standard_id: id, internal_id: id, name: BYPASS });
    }
    const isByPass = R.find((s) => s.name === BYPASS, capabilities) !== undefined;
    const organizations = (user?.organizationIds ?? []).map((organizationId) => resolvedObject[organizationId])
      .filter((e) => isNotEmptyField(e));
    const defaultHiddenTypesGroups = getDefaultHiddenTypes(groups);
    const defaultHiddenTypesOrgs = getDefaultHiddenTypes(organizations);
    const default_hidden_types = uniq(defaultHiddenTypesGroups.concat(defaultHiddenTypesOrgs));
    const administrated_organizations = organizations.filter((o) => (o.authorized_authorities ?? []).includes(client.id));
    const effective_confidence_level = computeUserEffectiveConfidenceLevel({ ...client, groups, capabilities });
    const no_creators = groups.filter((g) => g.no_creators).length === groups.length;
    const restrict_delete = !isByPass && groups.filter((g) => g.restrict_delete).length === groups.length;
    const marking = await getUserAndGlobalMarkings(context, client.id, groups, markings, capabilities);
    if (administrated_organizations.length > 0) {
      capabilities.push(virtualOrganizationAdminCapability);
    }
    resolvedUsers.push({
      ...client,
      ...canManageSensitiveConfig,
      roles,
      capabilities,
      default_hidden_types,
      groups,
      organizations,
      administrated_organizations,
      otp_activated: client.otp_activated ?? false,
      individual_id: individualMap.get(client.user_email)?.internal_id,
      effective_confidence_level,
      no_creators,
      restrict_delete,
      allowed_marking: marking.user,
      default_marking: marking.default,
      max_shareable_marking: marking.max_shareable,
    });
  }
  return resolvedUsers;
};

export const buildCompleteUser = async (context, client) => {
  if (!client) {
    return undefined;
  }
  const users = await buildCompleteUsers(context, [client]);
  return users[0];
};

export const resolveUserByIdFromCache = async (context, id) => {
  if (INTERNAL_USERS[id]) return INTERNAL_USERS[id];
  const platformUsers = await getEntitiesMapFromCache(context, SYSTEM_USER, ENTITY_TYPE_USER);
  return platformUsers.get(id);
};

export const resolveUserById = async (context, id) => {
  if (INTERNAL_USERS[id]) return INTERNAL_USERS[id];
  const client = await storeLoadById(context, SYSTEM_USER, id, ENTITY_TYPE_USER);
  return buildCompleteUser(context, client);
};

export const authenticateUserByTokenOrUserId = async (context, req, tokenOrId) => {
  const platformUsers = await getEntitiesMapFromCache(context, SYSTEM_USER, ENTITY_TYPE_USER);
  if (platformUsers.has(tokenOrId)) {
    let authenticatedUser = platformUsers.get(tokenOrId);
    const settings = await getEntityFromCache(context, SYSTEM_USER, ENTITY_TYPE_SETTINGS);
    const applicantId = req.headers['opencti-applicant-id'];
    if (applicantId && isBypassUser(authenticatedUser)) {
      authenticatedUser = platformUsers.get(applicantId) || INTERNAL_USERS[applicantId];
      if (!authenticatedUser) {
        throw FunctionalError(`Cant impersonate applicant ${applicantId}`);
      }
    }
    validateUser(authenticatedUser, settings);
    return userWithOrigin(req, authenticatedUser);
  }
  throw FunctionalError(`Cant identify with ${tokenOrId}`);
};

export const userRenewToken = async (context, user, userId) => {
  if (userId === OPENCTI_ADMIN_UUID) {
    throw FunctionalError('Cannot renew token of admin user defined in configuration, please change configuration instead.');
  }

  const userData = await storeLoadById(context, user, userId, ENTITY_TYPE_USER);
  if (!userData) {
    throw FunctionalError(`Cannot renew token, ${userId} user cannot be found.`);
  }
  const patch = { api_token: uuid() };
  const { element } = await patchAttribute(context, user, userId, ENTITY_TYPE_USER, patch);

  const actionEmail = ENABLED_DEMO_MODE ? REDACTED_USER.user_email : userData.user_email;
  await publishUserAction({
    user,
    event_type: 'mutation',
    event_scope: 'update',
    event_access: 'administration',
    message: `renew token of user \`${actionEmail}\``,
    context_data: { id: userId, entity_type: ENTITY_TYPE_USER }
  });

  return notify(BUS_TOPICS[ENTITY_TYPE_USER].EDIT_TOPIC, element, user);
};

/**
 * Validates a user before granting authorization.
 *
 * @param {AuthUser} user
 * @param {Object} settings
 * @throws {AuthenticationFailure} if the user has an invalid account status.
 */
const validateUser = (user, settings) => {
  // Check organization consistency
  const hasSetAccessCapability = isUserHasCapability(user, SETTINGS_SET_ACCESSES);
  if (!hasSetAccessCapability && settings.platform_organization && user.organizations.length === 0) {
    throw AuthenticationFailure('You can\'t login without an organization');
  }
  // Check account expiration date
  if (user.account_lock_after_date && utcDate().isAfter(utcDate(user.account_lock_after_date))) {
    throw AuthenticationFailure(ACCOUNT_STATUSES.Expired);
  }
  // Validate user's account status
  if (user.account_status !== ACCOUNT_STATUS_ACTIVE) {
    throw AuthenticationFailure(ACCOUNT_STATUSES[user.account_status]);
  }
};

export const sessionAuthenticateUser = async (context, req, user, provider) => {
  let platformUsers = await getEntitiesMapFromCache(context, SYSTEM_USER, ENTITY_TYPE_USER);
  let logged = platformUsers.get(user.internal_id);
  if (!logged) {
    logApp.warn('[CACHE] Missing user in cache', { user: user.internal_id });
    // Ensure all nodes known about this user
    await notify(BUS_TOPICS[ENTITY_TYPE_USER].ADDED_TOPIC, user, user);
    // Get the user in a refreshed cache
    platformUsers = await getEntitiesMapFromCache(context, SYSTEM_USER, ENTITY_TYPE_USER);
    logged = platformUsers.get(user.internal_id);
  }
  const settings = await getEntityFromCache(context, SYSTEM_USER, ENTITY_TYPE_SETTINGS);
  validateUser(logged, settings);
  // Build and save the session
  req.session.user = { id: user.id, session_creation: now(), otp_validated: false };
  req.session.session_provider = provider;
  req.session.save();
  // Publish the login event
  const userOrigin = userWithOrigin(req, logged);
  await publishUserAction({
    user: userOrigin,
    event_type: 'authentication',
    event_access: 'administration',
    event_scope: 'login',
    context_data: { provider }
  });
  return userOrigin;
};

export const HEADERS_AUTHENTICATORS = [];
// This method can only be used in createAuthenticatedContext
// If you need to check auth and create context, use directly createAuthenticatedContext method
export const authenticateUserFromRequest = async (context, req) => {
  const sessionUser = req.session?.user;
  // region If user already have a session
  if (sessionUser) {
    const platformUsers = await getEntitiesMapFromCache(context, SYSTEM_USER, ENTITY_TYPE_USER);
    const logged = platformUsers.get(sessionUser.id);
    const authUser = { ...sessionUser, ...logged };
    return userWithOrigin(req, authUser);
  }
  // endregion
  // region Direct authentication
  // If user not identified, try headers authentication
  if (HEADERS_AUTHENTICATORS.length > 0) {
    for (let i = 0; i < HEADERS_AUTHENTICATORS.length; i += 1) {
      const headProvider = HEADERS_AUTHENTICATORS[i];
      const user = await headProvider.reqLoginHandler(req);
      if (user) {
        return await authenticateUserByTokenOrUserId(context, req, user.id);
      }
    }
  }
  // If user not identified, try to extract token from bearer
  let tokenUUID = extractTokenFromBearer(req.headers.authorization);
  // If no bearer specified, try with basic auth
  if (!tokenUUID) {
    tokenUUID = await extractTokenFromBasicAuth(req.headers.authorization);
  }
  // Get user from the token if found
  if (tokenUUID) {
    try {
      return await authenticateUserByTokenOrUserId(context, req, tokenUUID);
    } catch (err) {
      logApp.error('Error resolving user by token', { cause: err });
    }
  }
  // endregion
  // No auth, return undefined
  return undefined;
};

export const initAdmin = async (context, email, password, tokenValue) => {
  const existingAdmin = await findById(context, SYSTEM_USER, OPENCTI_ADMIN_UUID);
  if (existingAdmin) {
    // If admin user exists, just patch the fields
    const patch = {
      account_status: ACCOUNT_STATUS_ACTIVE,
      user_email: email,
      password: bcrypt.hashSync(password.toString()),
      api_token: tokenValue,
      external: true,
    };
    await patchAttribute(context, SYSTEM_USER, existingAdmin.id, ENTITY_TYPE_USER, patch);
  } else {
    const userToCreate = {
      internal_id: OPENCTI_ADMIN_UUID,
      external: true,
      user_email: email.toLowerCase(),
      account_status: ACCOUNT_STATUS_ACTIVE,
      name: 'admin',
      firstname: 'Admin',
      lastname: 'OpenCTI',
      description: 'Principal admin account',
      api_token: tokenValue,
      password: password.toString(),
      user_confidence_level: {
        max_confidence: 100,
        overrides: [],
      },
    };
    await addUser(context, SYSTEM_USER, userToCreate);
  }
};

export const findDefaultDashboards = async (context, user, currentUser) => {
  const groupsDashboardIds = (currentUser.groups ?? []).map(({ default_dashboard }) => default_dashboard);
  const orgaDashboardIds = (currentUser.organizations ?? []).map(({ default_dashboard }) => default_dashboard);
  const ids = [...orgaDashboardIds, ...groupsDashboardIds].filter((id) => id);
  const dashboards = await internalFindByIds(context, user, ids, { type: ENTITY_TYPE_WORKSPACE });
  // Sort dashboards the same order as the fetched ids
  return dashboards.sort((a, b) => ids.indexOf(a.id) - ids.indexOf(b.id));
};

// region context
export const userCleanContext = async (context, user, userId) => {
  await delEditContext(user, userId);
  return storeLoadById(context, user, userId, ENTITY_TYPE_USER);
};

export const userEditContext = async (context, user, userId, input) => {
  await setEditContext(user, userId, input);
  return storeLoadById(context, user, userId, ENTITY_TYPE_USER);
};
// endregion

const buildCompleteUserFromCacheOrDb = async (context, user, userToLoad, cachedUsers) => {
  const cachedUser = cachedUsers.get(userToLoad.id);
  let completeUser;
  if (cachedUser) {
    // in case we need to resolve user effective confidence level on edit (cache not updated with user edited fields yet)
    // we need groups and capabilities to compute user effective confidence level, which are accurate in cache.
    completeUser = {
      ...userToLoad,
      groups: cachedUser.groups,
      capabilities: cachedUser.capabilities,
    };
  } else { // in case we need to resolve user effective confidence level on creation.
    completeUser = await findById(context, user, userToLoad.id);
  }
  return completeUser;
};

export const batchUserEffectiveConfidenceLevel = async (context, user, batchUsers) => {
  const platformUsers = await getEntitiesMapFromCache(context, SYSTEM_USER, ENTITY_TYPE_USER);
  const completeUsers = [];
  for (let i = 0; i < batchUsers.length; i += 1) {
    const batchUser = batchUsers[i];
    const completeUser = await buildCompleteUserFromCacheOrDb(context, user, batchUser, platformUsers);
    completeUsers.push(completeUser);
  }
  return completeUsers.map((u) => computeUserEffectiveConfidenceLevel(u));
};

export const getUserEffectiveConfidenceLevel = async (user, context) => {
  // we load the user from cache to have the complete user with groupos
  const platformUsers = await getEntitiesMapFromCache(context, SYSTEM_USER, ENTITY_TYPE_USER);
  const completeUser = await buildCompleteUserFromCacheOrDb(context, context.user, user, platformUsers);
  return computeUserEffectiveConfidenceLevel(completeUser);
};<|MERGE_RESOLUTION|>--- conflicted
+++ resolved
@@ -101,13 +101,8 @@
   'password',
   'draft_context',
 ];
-<<<<<<< HEAD
-const AVAILABLE_LANGUAGES = ['auto', 'es-es', 'fr-fr', 'ja-jp', 'zh-cn', 'en-us', 'de-de', 'ko-kr'];
+const AVAILABLE_LANGUAGES = ['auto', 'es-es', 'fr-fr', 'ja-jp', 'zh-cn', 'en-us', 'de-de', 'ko-kr', 'ru-ru'];
 const serviceAccountFeatureFlag = isFeatureEnabled('SERVICE_ACCOUNT');
-=======
-const AVAILABLE_LANGUAGES = ['auto', 'es-es', 'fr-fr', 'ja-jp', 'zh-cn', 'en-us', 'de-de', 'ko-kr', 'ru-ru'];
-
->>>>>>> 843e8cfb
 const computeImpactedUsers = async (context, user, roleId) => {
   // Get all groups that have this role
   const groupsRoles = await listAllRelations(context, user, RELATION_HAS_ROLE, { toId: roleId, fromTypes: [ENTITY_TYPE_GROUP] });
