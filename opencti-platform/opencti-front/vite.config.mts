--- conflicted
+++ resolved
@@ -244,11 +244,8 @@
       '/logout': backProxy(),
       '/stream': backProxy(),
       '/storage': backProxy(),
-<<<<<<< HEAD
       '/schema': backProxy(),
-=======
       '^/.*/embedded/.*': backProxy(),
->>>>>>> 941aa702
       '/taxii2': backProxy(),
       '/feeds': backProxy(),
       '/graphql': backProxy(true),
