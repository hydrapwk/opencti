import React, { lazy, Suspense, useEffect } from 'react';
import { Navigate, Route, Routes } from 'react-router-dom';
import Box from '@mui/material/Box';
import CssBaseline from '@mui/material/CssBaseline';
import { useTheme } from '@mui/styles';
import { boundaryWrapper, NoMatch } from '@components/Error';
import PlatformCriticalAlertDialog from '@components/settings/platform_alerts/PlatformCriticalAlertDialog';
import TopBar from './components/nav/TopBar';
import LeftBar from './components/nav/LeftBar';
import Message from '../components/Message';
import SystemBanners from '../public/components/SystemBanners';
import TimeoutLock from './components/TimeoutLock';
import useAuth from '../utils/hooks/useAuth';
import useHelper from '../utils/hooks/useHelper';
import SettingsMessagesBanner, { useSettingsMessagesBannerHeight } from './components/settings/settings_messages/SettingsMessagesBanner';
import type { Theme } from '../components/Theme';
import { RootSettings$data } from './__generated__/RootSettings.graphql';
import Loader from '../components/Loader';
import useDraftContext from '../utils/hooks/useDraftContext';

const Dashboard = lazy(() => import('./components/Dashboard'));
const StixObjectOrStixRelationship = lazy(() => import('./components/StixObjectOrStixRelationship'));
const SearchBulk = lazy(() => import('./components/SearchBulk'));
const RootAnalyses = lazy(() => import('./components/analyses/Root'));
const RootCases = lazy(() => import('./components/cases/Root'));
const RootEvents = lazy(() => import('./components/events/Root'));
const RootObservations = lazy(() => import('./components/observations/Root'));
const RootProfile = lazy(() => import('./components/profile/Root'));
const RootSearch = lazy(() => import('@components/RootSearch'));
const RootThreats = lazy(() => import('./components/threats/Root'));
const RootArsenal = lazy(() => import('./components/arsenal/Root'));
const RootTechnique = lazy(() => import('./components/techniques/Root'));
const RootEntities = lazy(() => import('./components/entities/Root'));
const RootLocation = lazy(() => import('./components/locations/Root'));
const RootData = lazy(() => import('./components/data/Root'));
const RootTrash = lazy(() => import('./components/trash/Root'));
const RootDrafts = lazy(() => import('./components/drafts/Root'));
const RootWorkspaces = lazy(() => import('./components/workspaces/Root'));
const RootSettings = lazy(() => import('./components/settings/Root'));
const RootAudit = lazy(() => import('./components/settings/activity/audit/Root'));

interface IndexProps {
  settings: RootSettings$data
}

const Index = ({ settings }: IndexProps) => {
  const theme = useTheme<Theme>();
  const { isTrashEnable } = useHelper();
  const {
    bannerSettings: { bannerHeight },
  } = useAuth();
  const draftContext = useDraftContext();
  const { isFeatureEnable } = useHelper();
  const isDraftFeatureEnabled = isFeatureEnable('DRAFT_WORKSPACE');
  const settingsMessagesBannerHeight = useSettingsMessagesBannerHeight();
  const boxSx = {
    flexGrow: 1,
    paddingLeft: 3,
    paddingRight: 3,
    paddingBottom: 1,
    transition: theme.transitions.create('width', {
      easing: theme.transitions.easing.easeInOut,
      duration: theme.transitions.duration.enteringScreen,
    }),
    overflowY: 'hidden',
    minHeight: '100vh',
    paddingTop: `calc( 16px + 64px + ${settingsMessagesBannerHeight ?? 0}px)`, // 24 for margin, 48 for top bar
  };
  // Change the theme body attribute when the mode changes in
  // the palette because some components like CKEditor uses this
  // body attribute to display correct styles.
  useEffect(() => {
    const body = document.querySelector('body');
    if (body) {
      const bodyMode = body.getAttribute('data-theme');
      const themeMode = `${theme.palette.mode}`;
      if (bodyMode !== themeMode) {
        body.setAttribute('data-theme', themeMode);
      }
    }
  }, [theme]);
  return (
    <>
      <SystemBanners settings={settings} />
      {(settings.platform_session_idle_timeout ?? 0) > 0 && <TimeoutLock />}
      <SettingsMessagesBanner />
      <PlatformCriticalAlertDialog alerts={settings.platform_critical_alerts}/>
      <Box
        sx={{
          display: 'flex',
          minWidth: 1400,
          marginTop: bannerHeight,
          marginBottom: bannerHeight,
        }}
      >
        <CssBaseline />
        <TopBar />
        <LeftBar />
        <Message />
        <Box component="main" sx={boxSx}>
          <Suspense fallback={<Loader />}>
            <Routes>
<<<<<<< HEAD
              <Route path="/" element={draftContext?.id ? <Navigate to={`/dashboard/drafts/${draftContext.id}/`} replace={true} /> : boundaryWrapper(Dashboard)}/>

=======
              <Route path="/" element={boundaryWrapper(Dashboard)}/>
>>>>>>> dccc8514
              {/* Search need to be rework */}
              <Route path="/search/*" element={boundaryWrapper(RootSearch)} />
              <Route path="/id/:id" element={boundaryWrapper(StixObjectOrStixRelationship)} />
              <Route path="/search_bulk" element={boundaryWrapper(SearchBulk)} />
              <Route path="/analyses/*" element={boundaryWrapper(RootAnalyses)} />
              <Route path="/cases/*" element={boundaryWrapper(RootCases)} />
              <Route path="/events/*" element={boundaryWrapper(RootEvents)} />
              <Route path="/threats/*" element={boundaryWrapper(RootThreats)} />
              <Route path="/arsenal/*" element={boundaryWrapper(RootArsenal)} />
              <Route path="/techniques/*" element={boundaryWrapper(RootTechnique)} />
              {/* Need to refactor below */}
              <Route path="/entities/*" element={boundaryWrapper(RootEntities)}/>
              <Route path="/locations/*" element={boundaryWrapper(RootLocation)}/>
              <Route path="/data/*" element={boundaryWrapper(RootData)}/>
              {isTrashEnable() && (<Route path="/trash/*" element={boundaryWrapper(RootTrash)}/>)}
              {isDraftFeatureEnabled && (<Route path="/drafts/*" element={boundaryWrapper(RootDrafts)}/>)}
              <Route path="/workspaces/*" element={boundaryWrapper(RootWorkspaces)}/>
              <Route path="/settings/*" element={boundaryWrapper(RootSettings)}/>
              <Route path="/audits/*" element={boundaryWrapper(RootAudit)}/>
              <Route path="/profile/*" element={boundaryWrapper(RootProfile)}/>
              <Route path="/observations/*" element={boundaryWrapper(RootObservations)}/>
              <Route path="/*" element={<NoMatch/>}/>
            </Routes>
          </Suspense>
        </Box>
      </Box>
    </>
  );
};

export default Index;<|MERGE_RESOLUTION|>--- conflicted
+++ resolved
@@ -100,12 +100,7 @@
         <Box component="main" sx={boxSx}>
           <Suspense fallback={<Loader />}>
             <Routes>
-<<<<<<< HEAD
               <Route path="/" element={draftContext?.id ? <Navigate to={`/dashboard/drafts/${draftContext.id}/`} replace={true} /> : boundaryWrapper(Dashboard)}/>
-
-=======
-              <Route path="/" element={boundaryWrapper(Dashboard)}/>
->>>>>>> dccc8514
               {/* Search need to be rework */}
               <Route path="/search/*" element={boundaryWrapper(RootSearch)} />
               <Route path="/id/:id" element={boundaryWrapper(StixObjectOrStixRelationship)} />
