--- conflicted
+++ resolved
@@ -94,14 +94,10 @@
     t, classes, handleClose, retentionRule,
   } = props;
   const initialValues = R.pickAll(['name', 'max_retention'], retentionRule);
-<<<<<<< HEAD
   const [filters, setFilters] = useState(
     JSON.parse(props.retentionRule.filters),
   );
-=======
-  const [filters, setFilters] = useState(JSON.parse(props.retentionRule.filters));
   const [verified, setVerified] = useState(true);
->>>>>>> 56a16cc4
   const onSubmit = (values, { setSubmitting }) => {
     const inputValues = R.pipe(
       R.assoc('filters', JSON.stringify(filters)),
@@ -160,7 +156,9 @@
       },
       onCompleted: (data) => {
         setVerified(true);
-        MESSAGING$.notifySuccess(t(`Retention policy will delete ${data.retentionRuleCheck} elements`));
+        MESSAGING$.notifySuccess(
+          t(`Retention policy will delete ${data.retentionRuleCheck} elements`),
+        );
       },
       onError: () => {
         setVerified(false);
@@ -268,28 +266,20 @@
               </div>
               <div className={classes.buttons}>
                 <Button
-                    variant="contained"
-                    color="secondary"
-                    onClick={() => handleVerify(values)}
-                    disabled={isSubmitting}
-                    classes={{ root: classes.button }}
+                  variant="contained"
+                  color="secondary"
+                  onClick={() => handleVerify(values)}
+                  disabled={isSubmitting}
+                  classes={{ root: classes.button }}
                 >
                   {t('Verify')}
                 </Button>
                 <Button
-<<<<<<< HEAD
                   variant="contained"
                   color="primary"
                   onClick={submitForm}
-                  disabled={isSubmitting}
-                  style={{ marginTop: 20, float: 'right' }}
-=======
-                    variant="contained"
-                    color="primary"
-                    onClick={submitForm}
-                    classes={{ root: classes.button }}
-                    disabled={!verified || isSubmitting}
->>>>>>> 56a16cc4
+                  classes={{ root: classes.button }}
+                  disabled={!verified || isSubmitting}
                 >
                   {t('Update')}
                 </Button>
