--- conflicted
+++ resolved
@@ -139,11 +139,7 @@
             <StixDomainObjectHeader
               entityType="Tool"
               stixDomainObject={tool}
-<<<<<<< HEAD
-              PopoverComponent={<ToolPopover id={tool.id}/>}
-=======
               PopoverComponent={<ToolPopover id={tool.id} />}
->>>>>>> 7d5bb142
               EditComponent={isFABReplaced && (
                 <Security needs={[KNOWLEDGE_KNUPDATE]}>
                   <ToolEdition toolId={tool.id} />
