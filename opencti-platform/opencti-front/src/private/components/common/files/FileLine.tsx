--- conflicted
+++ resolved
@@ -24,12 +24,8 @@
 import { ListItem, ListItemButton } from '@mui/material';
 import { getDraftModeColor } from '@components/common/draft/DraftChip';
 import { useTheme } from '@mui/styles';
-<<<<<<< HEAD
 import type { OverridableStringUnion } from '@mui/types';
-=======
-import { OverridableStringUnion } from '@mui/types';
 import DialogTitle from '@mui/material/DialogTitle';
->>>>>>> 7fdf094a
 import useAuth from '../../../../utils/hooks/useAuth';
 import FileWork from './FileWork';
 import { useFormatter } from '../../../../components/i18n';
