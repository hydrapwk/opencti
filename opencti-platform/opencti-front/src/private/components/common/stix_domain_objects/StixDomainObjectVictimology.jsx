--- conflicted
+++ resolved
@@ -18,23 +18,13 @@
 }) => {
   const theme = useTheme();
   const { t_i18n } = useFormatter();
-  const [viewMode, setViewMode] = useState('relationships');
+  const [viewMode, setViewMode] = useState('entities');
 
-<<<<<<< HEAD
-class StixDomainObjectVictimology extends Component {
-  constructor(props) {
-    super(props);
-    this.state = {
-      viewMode: 'entities',
-    };
-  }
-=======
   const paginationOptionsSectors = {
     fromId: stixDomainObjectId,
     toTypes: ['Sector', 'Organization', 'Individual'],
     relationship_type: 'targets',
   };
->>>>>>> eca2891e
 
   const gridItemSize = { height: 350, minHeight: 350 };
 
@@ -71,38 +61,6 @@
             isTo={true}
           />
         </Grid>
-<<<<<<< HEAD
-        <Divider style={{ marginTop: 50 }} />
-        <div className={classes.container} id="container">
-          {(viewMode === 'entities' || viewMode === 'relationships') && (
-            <EntityStixCoreRelationships
-              entityLink={entityLink}
-              entityId={stixDomainObjectId}
-              stixCoreObjectTypes={[
-                'System',
-                'Individual',
-                'Organization',
-                'Sector',
-                'City',
-                'Country',
-                'Region',
-                'Position',
-                'Event',
-                'Administrative-Area',
-              ]}
-              relationshipTypes={['targets']}
-              isRelationReversed={false}
-              enableExport={true}
-              currentView={viewMode}
-              handleChangeView={this.handleChangeView.bind(this)}
-              enableNestedView={true}
-              enableEntitiesView={true}
-              defaultStartTime={defaultStartTime}
-              defaultStopTime={defaultStopTime}
-            />
-          )}
-          {viewMode === 'nested' && (
-=======
         <Grid item xs={6} style={gridItemSize}>
           <StixDomainObjectVictimologyMap
             title={t_i18n('Victimology (countries)')}
@@ -136,13 +94,12 @@
             currentView={viewMode}
             handleChangeView={setViewMode}
             enableNestedView={true}
-            enableEntitiesView={false}
+            enableEntitiesView={true}
             defaultStartTime={defaultStartTime}
             defaultStopTime={defaultStopTime}
           />
         )}
         {viewMode === 'nested' && (
->>>>>>> eca2891e
           <QueryRenderer
             query={stixDomainObjectVictimologySectorsStixCoreRelationshipsQuery}
             variables={{ first: 500, ...paginationOptionsSectors }}
