--- conflicted
+++ resolved
@@ -14,13 +14,10 @@
   const { t, stixCoreObjectId, handleClose, open } = props;
   // otherwise, a button + internal state allow to open and close
   const [openDrawer, setOpenDrawer] = useState(false);
-<<<<<<< HEAD
-=======
 
   const { isFeatureEnable } = useHelper();
   const isFABReplaced = isFeatureEnable('FAB_REPLACEMENT');
 
->>>>>>> e0837128
   const handleOpenEnrichment = () => {
     setOpenDrawer(true);
   };
@@ -30,11 +27,7 @@
 
   return (
     <>
-<<<<<<< HEAD
-      {!handleClose && (
-=======
       {(isFABReplaced || !handleClose) && (
->>>>>>> e0837128
         <Tooltip title={t('Enrichment')}>
           <ToggleButton
             onClick={handleOpenEnrichment}
