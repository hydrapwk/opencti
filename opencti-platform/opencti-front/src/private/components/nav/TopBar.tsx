--- conflicted
+++ resolved
@@ -150,11 +150,7 @@
 }) => {
   const { isFeatureEnable } = useHelper();
   const isDraftFeatureEnabled = isFeatureEnable('DRAFT_WORKSPACE');
-<<<<<<< HEAD
   const isImportWorkflowEnabled = isFeatureEnable('IMPORT_WORKFLOW');
-  const isXTMHubFeatureEnabled = isFeatureEnable('XTM_HUB_INTEGRATION');
-=======
->>>>>>> 93df6550
   const theme = useTheme<Theme>();
   const navigate = useNavigate();
   const location = useLocation();
