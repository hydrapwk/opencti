--- conflicted
+++ resolved
@@ -140,11 +140,8 @@
 }) => {
   const { isFeatureEnable } = useHelper();
   const isDraftFeatureEnabled = isFeatureEnable('DRAFT_WORKSPACE');
-<<<<<<< HEAD
   const isImportWorkflowEnabled = isFeatureEnable('IMPORT_WORKFLOW');
-=======
   const isXTMHubFeatureEnabled = isFeatureEnable('XTM_HUB_INTEGRATION');
->>>>>>> 771cc823
   const theme = useTheme<Theme>();
   const navigate = useNavigate();
   const location = useLocation();
