directive @auth(for: [Capabilities] = [], and: Boolean = false) on OBJECT | FIELD_DEFINITION

directive @public on OBJECT | FIELD_DEFINITION

directive @constraint(minLength: Int, maxLength: Int, startsWith: String, endsWith: String, notContains: String, pattern: String, format: String, min: Int, max: Int, exclusiveMin: Int, exclusiveMax: Int, multipleOf: Int) on INPUT_FIELD_DEFINITION

"""Controls the rate of traffic."""
directive @rateLimit(
  """Number of occurrences allowed over duration."""
  limit: Int! = 60

  """Number of seconds before limit is reset."""
  duration: Int! = 60
) on OBJECT | FIELD_DEFINITION

"""
A date-time string at UTC, such as 2007-12-03T10:15:30Z, compliant with the `date-time` format outlined in section 5.6 of the RFC 3339 profile of the ISO 8601 standard for representation of dates and times using the Gregorian calendar.
"""
scalar DateTime

scalar ConstraintString

scalar ConstraintNumber

"""The `Upload` scalar type represents a file upload."""
scalar Upload

"""STIX ID Scalar Type"""
scalar StixId

"""STIX Reference Scalar Type"""
scalar StixRef

"""Arbitrary object"""
scalar Any

scalar JSON

enum State {
  wait
  progress
  complete
  timeout
}

enum Capabilities {
  BYPASS
  CONNECTORAPI
  KNOWLEDGE
  KNOWLEDGE_KNUPDATE
  KNOWLEDGE_KNPARTICIPATE
  KNOWLEDGE_KNUPDATE_KNDELETE
  KNOWLEDGE_KNUPDATE_KNORGARESTRICT
  KNOWLEDGE_KNUPDATE_KNMANAGEAUTHMEMBERS
  KNOWLEDGE_KNUPLOAD
  KNOWLEDGE_KNASKIMPORT
  KNOWLEDGE_KNGETEXPORT
  KNOWLEDGE_KNGETEXPORT_KNASKEXPORT
  KNOWLEDGE_KNENRICHMENT
  KNOWLEDGE_KNDISSEMINATION
  EXPLORE
  EXPLORE_EXUPDATE
  EXPLORE_EXUPDATE_EXDELETE
  EXPLORE_EXUPDATE_PUBLISH
  INVESTIGATION
  INVESTIGATION_INUPDATE
  INVESTIGATION_INUPDATE_INDELETE
  MODULES
  MODULES_MODMANAGE
  PIRAPI
  PIRAPI_PIRUPDATE
  SETTINGS
  SETTINGS_SETMANAGEXTMHUB
  SETTINGS_SETPARAMETERS
  SETTINGS_SETACCESSES
  SETTINGS_SETMARKINGS
  SETTINGS_SETDISSEMINATION
  SETTINGS_SETLABELS
  SETTINGS_SETCUSTOMIZATION
  SETTINGS_SECURITYACTIVITY
  SETTINGS_FILEINDEXING
  SETTINGS_SUPPORT
  TAXIIAPI
  TAXIIAPI_SETCOLLECTIONS
  INGESTION
  INGESTION_SETINGESTIONS
  CSVMAPPERS
  VIRTUAL_ORGANIZATION_ADMIN
}

enum MemberType {
  User
  Group
  Organization
}

type PageInfo {
  startCursor: String!
  endCursor: String!
  hasNextPage: Boolean!
  hasPreviousPage: Boolean!
  globalCount: Int!
}

enum OrderingMode {
  asc
  desc
}

enum FilterMode {
  and
  or
}

enum FilterOperator {
  eq
  not_eq
  lt
  lte
  gt
  gte
  match
  wildcard
  contains
  not_contains
  ends_with
  not_ends_with
  starts_with
  not_starts_with
  script
  nil
  not_nil
  search
  within
}

enum XTMHubRegistrationStatus {
  registered
  unregistered
  lost_connectivity
}

input FilterGroup {
  mode: FilterMode!
  filters: [Filter!]!
  filterGroups: [FilterGroup!]!
}

input Filter {
  key: [String!]!
  values: [Any!]!
  operator: FilterOperator
  mode: FilterMode
}

type RepresentativeWithId {
  id: String!
  value: String
  entity_type: String
  color: String
}

type FilterKeysSchema {
  entity_type: String!
  filters_schema: [FilterDefinitionSchema!]!
}

type FilterDefinitionSchema {
  filterKey: String!
  filterDefinition: FilterDefinition!
}

type FilterDefinition {
  filterKey: String!
  label: String!
  type: String!
  multiple: Boolean!
  subEntityTypes: [String!]!
  elementsForFilterValuesSearch: [String!]!
  subFilters: [FilterDefinition!]
}

enum EditOperation {
  add
  replace
  remove
}

input EditInput {
  key: String!
  object_path: String
  value: [Any]!
  operation: EditOperation
}

input EditContext {
  focusOn: String
}

type EditUserContext {
  name: String!
  focusOn: String
}

input DictionaryInput {
  key: String!
  value: String!
}

type Dictionary {
  key: String!
  value: String!
}

"""Dependency information containing the name and the deployed version."""
type DependencyVersion {
  name: String!
  version: String!
}

"""
NodeJs memory.
https://nodejs.org/api/process.html#process_process_memoryusage
https://nodejs.org/docs/latest-v11.x/api/v8.html#v8_v8_getheapstatistics
"""
type AppMemory {
  rss: Float
  heapTotal: Float
  heapUsed: Float
  external: Float
  arrayBuffers: Float
  total_heap_size: Float
  total_heap_size_executable: Float
  total_physical_size: Float
  total_available_size: Float
  used_heap_size: Float
  heap_size_limit: Float
  malloced_memory: Float
  peak_malloced_memory: Float
  does_zap_garbage: Float
}

input ExportContext {
  entity_id: String
  entity_type: String!
}

type AppDebugDistribution {
  label: String!
  value: Int
}

type AppDebugStatistics {
  objects: [AppDebugDistribution]
  relationships: [AppDebugDistribution]
}

"""Retrieve the application information version add dependencies"""
type AppInfo {
  """The OpenCTI application version"""
  version: String!

  """The OpenCTI api current memory usage"""
  memory: AppMemory

  """The list of OpenCTI software dependencies"""
  dependencies: [DependencyVersion!]!

  """The objects statistics"""
  debugStats: AppDebugStatistics
}

type AckDetails {
  rate: Float
}

type MessagesStats {
  ack: String
  ack_details: AckDetails
}

type QueueArguments {
  config: String
}

type QueueMetrics {
  name: String!
  arguments: QueueArguments
  messages: String
  messages_ready: String
  messages_unacknowledged: String
  consumers: String
  idle_since: DateTime
  message_stats: MessagesStats
}

type QueueTotals {
  messages: String
  messages_ready: String
  messages_unacknowledged: String
}

type ObjectTotals {
  channels: String
  consumers: String
  queues: String
}

type OverviewMetrics {
  object_totals: ObjectTotals
  queue_totals: QueueTotals
  message_stats: MessagesStats
}

type RabbitMQMetrics {
  consumers: String
  queues: [QueueMetrics]
  overview: OverviewMetrics
}

type SearchMetrics {
  query_total: String
  fetch_total: String
}

type IndexingMetrics {
  index_total: String
  delete_total: String
}

type GetMetrics {
  total: String
}

type DocsMetrics {
  count: String
}

type ElasticSearchMetrics {
  docs: DocsMetrics
  search: SearchMetrics
  get: GetMetrics
  indexing: IndexingMetrics
}

enum StatsOperation {
  count
  sum
}

type TimeSeries {
  date: DateTime!
  value: Int!
}

type MultiTimeSeries {
  data: [TimeSeries]
}

input AuditsTimeSeriesParameters {
  field: String!
  types: [String]
  filters: FilterGroup
  search: String
}

input StixCoreObjectsTimeSeriesParameters {
  field: String!
  types: [String]
  filters: FilterGroup
  search: String
}

input StixRelationshipsTimeSeriesParameters {
  field: String!
  fromOrToId: [String]
  elementWithTargetTypes: [String]
  fromId: [String]
  fromRole: String
  fromTypes: [String]
  toId: [String]
  toRole: String
  toTypes: [String]
  relationship_type: [String]
  confidences: [Int]
  search: String
  filters: FilterGroup
  dynamicFrom: FilterGroup
  dynamicTo: FilterGroup
}

input StixCoreRelationshipsTimeSeriesParameters {
  field: String!
  fromOrToId: [String]
  elementWithTargetTypes: [String]
  fromId: [String]
  fromRole: String
  fromTypes: [String]
  toId: [String]
  toRole: String
  toTypes: [String]
  relationship_type: [String]
  confidences: [Int]
  search: String
  filters: FilterGroup
  dynamicFrom: FilterGroup
  dynamicTo: FilterGroup
}

type Distribution {
  label: String!
  entity: StixObjectOrStixRelationshipOrCreator
  value: Int
}

type MultiDistribution {
  data: [Distribution]
}

input StixCoreObjectsDistributionParameters {
  objectId: String
  relationship_type: [String]
  toTypes: [String]
  types: [String]
  filters: FilterGroup
  search: String
}

input StixCoreRelationshipsDistributionParameters {
  field: String!
  fromOrToId: [String]
  elementWithTargetTypes: [String]
  fromId: [String]
  fromRole: String
  fromTypes: [String]
  toId: [String]
  toRole: String
  toTypes: [String]
  relationship_type: [String]
  confidences: [Int]
  search: String
  filters: FilterGroup
}

type Number {
  total: Int!
  count: Int!
}

input StixCoreObjectsNumberParameters {
  types: [String]
  filters: FilterGroup
  search: String
}

type OpinionsMetrics {
  mean: Float
  min: Int
  max: Int
  total: Int
}

type AiActivity {
  result: String
  trend: String
  updated_at: DateTime
}

type AiSummary {
  result: String
  topics: [String]
  updated_at: DateTime
}

type AiForecast {
  result: String
  confidence: Int
  updated_at: DateTime
}

type AiHistory {
  result: String
  updated_at: DateTime
}

type LogsWorkerConfig {
  elasticsearch_url: [String]!
  elasticsearch_proxy: String
  elasticsearch_index: String!
  elasticsearch_username: String
  elasticsearch_password: String
  elasticsearch_api_key: String
  elasticsearch_ssl_reject_unauthorized: Boolean
}

enum LogsOrdering {
  event
  timestamp
  created_at
  event_type
  event_scope
  _score
}

type LogConnection {
  pageInfo: PageInfo!
  edges: [LogEdge!]!
}

type LogEdge {
  cursor: String!
  node: Log!
}

type ContextData {
  entity_id: String
  entity_name: String
  entity_type: String
  from_id: String
  to_id: String
  message: String!
  commit: String
  external_references: [ExternalReference!]
  workspace_type: String
}

type Log {
  id: ID!
  entity_type: String
  event_type: String!
  event_scope: String
  event_status: String!
  timestamp: DateTime!
  user_id: String!
  user: Creator
  raw_data: String
  context_uri: String
  context_data: ContextData
  user_metadata: JSON
}

enum AttributesOrdering {
  value
  _score
}

type AttributeConnection {
  pageInfo: PageInfo!
  edges: [AttributeEdge!]!
}

type AttributeEdge {
  cursor: String!
  node: Attribute!
}

type Attribute {
  id: ID!
  key: String!
  value: String!
}

input WorkErrorInput {
  error: String
  source: String
}

type TaxiiCollection {
  id: ID!
  name: String
  description: String
  filters: String
  include_inferences: Boolean
  score_to_confidence: Boolean
  taxii_public: Boolean
  authorized_members: [MemberAccess!]
}

type TaxiiCollectionConnection {
  pageInfo: PageInfo!
  edges: [TaxiiCollectionEdge]!
}

type TaxiiCollectionEdge {
  cursor: String!
  node: TaxiiCollection!
}

input TaxiiCollectionAddInput {
  name: String!
  description: String
  filters: String
  taxii_public: Boolean
  authorized_members: [MemberAccessInput!]
  include_inferences: Boolean
  score_to_confidence: Boolean
}

enum TaxiiCollectionOrdering {
  name
  id
  _score
}

type FeedMapping {
  type: String!
  attribute: String!
}

type FeedAttribute {
  attribute: String!
  mappings: [FeedMapping!]!
}

type Feed {
  id: ID!
  standard_id: ID!
  name: String!
  description: String
  filters: String
  separator: String!
  rolling_time: Int!
  feed_date_attribute: String
  include_header: Boolean!
  feed_types: [String!]!
  feed_attributes: [FeedAttribute!]!
  feed_public: Boolean
  authorized_members: [MemberAccess!]
}

input FeedMappingInput {
  type: String!
  attribute: String!
}

input FeedAttributeMappingInput {
  attribute: String!
  mappings: [FeedMappingInput!]!
}

input FeedAddInput {
  name: String!
  description: String
  filters: String
  separator: String!
  feed_date_attribute: String!
  rolling_time: Int!
  include_header: Boolean!
  feed_types: [String!]!
  feed_public: Boolean
  feed_attributes: [FeedAttributeMappingInput!]!
  authorized_members: [MemberAccessInput!]
}

enum FeedOrdering {
  name
  rolling_time
  feed_types
  _score
}

type FeedEdge {
  cursor: String!
  node: Feed!
}

type FeedConnection {
  pageInfo: PageInfo!
  edges: [FeedEdge]!
}

type RemoteStreamCollection {
  id: ID!
  name: String
  description: String
  filters: String
}

type StreamCollection {
  id: ID!
  name: String
  description: String
  filters: String
  stream_live: Boolean
  stream_public: Boolean
  authorized_members: [MemberAccess!]
}

type StreamCollectionConnection {
  pageInfo: PageInfo!
  edges: [StreamCollectionEdge!]!
}

type StreamCollectionEdge {
  cursor: String!
  node: StreamCollection!
}

input StreamCollectionAddInput {
  name: String!
  description: String
  filters: String
  stream_live: Boolean
  stream_public: Boolean
  authorized_members: [MemberAccessInput!]
}

enum StreamCollectionOrdering {
  name
  stream_public
  id
  stream_live
  _score
}

enum SubTypesOrdering {
  label
  _score
}

type SubTypeConnection {
  pageInfo: PageInfo!
  edges: [SubTypeEdge!]!
}

type SubTypeEdge {
  cursor: String!
  node: SubType!
}

type SubType {
  id: ID!
  label: String!
  statuses: [Status!]!
  statusesRequestAccess: [Status!]!
  workflowEnabled: Boolean
  settings: EntitySetting
}

enum StatusTemplateOrdering {
  name
  _score
}

type StatusTemplate {
  id: ID!
  name: String!
  color: String!
  editContext: [EditUserContext!]
  usages: Int
}

type StatusTemplateConnection {
  pageInfo: PageInfo!
  edges: [StatusTemplateEdge]
}

type StatusTemplateEdge {
  cursor: String!
  node: StatusTemplate!
}

enum StatusOrdering {
  type
  order
  _score
}

enum StatusScope {
  GLOBAL
  REQUEST_ACCESS
}

type Status {
  id: ID!
  template_id: String!
  template: StatusTemplate
  type: String!
  order: Int!
  disabled: Boolean
  scope: StatusScope
}

type StatusConnection {
  pageInfo: PageInfo!
  edges: [StatusEdge!]!
}

type StatusEdge {
  cursor: String!
  node: Status!
}

input StatusAddInput {
  template_id: String!
  order: Int!
  scope: StatusScope!
}

input StatusTemplateAddInput {
  name: String!
  color: String!
}

enum SynchronizersOrdering {
  id
  name
  current_state_date
  running
  uri
  stream_id
  _score
}

type Synchronizer {
  id: ID!
  name: String!
  uri: String!
  token: String
  stream_id: String!
  user: Creator
  running: Boolean!
  current_state_date: DateTime
  listen_deletion: Boolean!
  no_dependencies: Boolean!
  ssl_verify: Boolean
  synchronized: Boolean
  queue_messages: Int!
}

type SynchronizerEdge {
  cursor: String!
  node: Synchronizer!
}

type SynchronizerConnection {
  pageInfo: PageInfo!
  edges: [SynchronizerEdge]
}

input SynchronizerAddInput {
  name: String!
  uri: String!
  token: String
  stream_id: String!
  user_id: String
  recover: DateTime
  current_state_date: DateTime
  listen_deletion: Boolean!
  no_dependencies: Boolean!
  ssl_verify: Boolean
  synchronized: Boolean
}

input SynchronizerFetchInput {
  uri: String!
  token: String
  ssl_verify: Boolean
}

enum WorksOrdering {
  status
  created_at
  timestamp
  _score
}

type WorkMessage {
  timestamp: DateTime
  message: String
  sequence: Int
  source: String
}

type WorkTracking {
  import_expected_number: Int
  import_last_processed: DateTime
  import_processed_number: Int
}

type Work {
  id: ID!
  name: String
  user: Creator
  connector: Connector
  timestamp: DateTime!
  status: State!
  event_source_id: String
  received_time: DateTime
  processed_time: DateTime
  completed_time: DateTime
  completed_number: Int
  messages: [WorkMessage]
  errors: [WorkMessage]
  tracking: WorkTracking
  draft_context: String
}

type WorkEdge {
  cursor: String!
  node: Work!
}

type WorkConnection {
  pageInfo: PageInfo!
  edges: [WorkEdge]
}

type FileMetadata {
  encoding: String
  mimetype: String
  version: String
  messages: [WorkMessage]
  errors: [WorkMessage]
  list_filters: String
  entity_id: String
  entity: StixObject
  labels_text: String
  labels: [String]
  file_markings: [String]
  creator_id: String
  external_reference_id: String
  creator: Creator
  description: String
  order: Int
  inCarousel: Boolean
  analysis_content_source: String
  analysis_content_type: String
  analysis_type: String
}

enum FileOrdering {
  _score
  name
  lastModified
  objectMarking
}

type File {
  id: ID!
  entity_type: String!
  draftVersion: DraftVersion
  name: String!
  size: Int
  lastModified: DateTime
  lastModifiedSinceMin: Int
  metaData: FileMetadata
  objectMarking: [MarkingDefinition!]!
  uploadStatus: State!
  works: [Work]
}

type FileEdge {
  cursor: String!
  node: File!
}

type FileConnection {
  pageInfo: PageInfo!
  edges: [FileEdge!]!
}

enum WidgetPerspective {
  entities
  relationships
  audits
}

type WidgetColumn {
  attribute: String!
  displayStyle: String
  label: String
  variableName: String
}

type WidgetDataSelection {
  label: String
  number: Int
  attribute: String
  date_attribute: String
  centerLat: Float
  centerLng: Float
  zoom: Float
  isTo: Boolean
  perspective: WidgetPerspective
  filters: String
  dynamicFrom: String
  dynamicTo: String
  columns: [WidgetColumn!]
  instance_id: String
  sort_by: String
  sort_mode: String
}

type WidgetParameters {
  title: String
  description: String
  interval: String
  stacked: Boolean
  legend: Boolean
  distributed: Boolean
}

type WidgetLayout {
  w: Float
  h: Float
  x: Float
  y: Float
  i: Float
  moved: Boolean
  static: Boolean
}

type Widget {
  id: ID!
  type: String!
  perspective: WidgetPerspective
  dataSelection: [WidgetDataSelection!]!
  parameters: WidgetParameters
  layout: WidgetLayout
}

type IndexedFile {
  id: ID!
  name: String!
  file_id: String!
  uploaded_at: DateTime!
  entity: StixObject
  searchOccurrences: Int
}

type IndexedFileEdge {
  cursor: String!
  node: IndexedFile!
}

type IndexedFileConnection {
  pageInfo: PageInfo!
  edges: [IndexedFileEdge]
}

type MetricsByMimeType {
  mimeType: String!
  count: Int!
  size: Float!
}

type FilesMetrics {
  globalCount: Int!
  globalSize: Float!
  metricsByMimeType: [MetricsByMimeType!]
}

type OpenCtiFile {
  id: ID!
  name: String!
  mime_type: String!
  description: String
  order: Int
  inCarousel: Boolean
}

enum BackgroundTaskType {
  QUERY
  LIST
  RULE
}

type BackgroundTaskError {
  id: ID!
  timestamp: DateTime
  message: String
}

enum BackgroundTaskScope {
  KNOWLEDGE
  USER
  USER_NOTIFICATION
  SETTINGS
  IMPORT
  DASHBOARD
  PUBLIC_DASHBOARD
  INVESTIGATION
  PLAYBOOK
}

enum BackgroundTaskActionType {
  DELETE
  COMPLETE_DELETE
  RESTORE
  ADD
  REMOVE
  REPLACE
  MERGE
  ENRICHMENT
  PROMOTE
  RULE_ELEMENT_RESCAN
  SHARE
  UNSHARE
  SHARE_MULTIPLE
  UNSHARE_MULTIPLE
  REMOVE_AUTH_MEMBERS
  REMOVE_FROM_DRAFT
  ADD_ORGANIZATIONS
  REMOVE_ORGANIZATIONS
  ADD_GROUPS
  REMOVE_GROUPS
  SEND_EMAIL
}

enum BackgroundTaskContextType {
  ATTRIBUTE
  RELATION
  REVERSED_RELATION
}

enum BackgroundTasksOrdering {
  id
  type
  completed
  created_at
  last_execution_date
  _score
}

type BackgroundTaskContext {
  field: String
  type: BackgroundTaskContextType
  values: [String]!
}

type BackgroundTaskAction {
  type: BackgroundTaskActionType
  context: BackgroundTaskContext
}

interface BackgroundTask {
  id: ID!
  type: BackgroundTaskType
  description: String
  initiator: Creator
  actions: [BackgroundTaskAction]
  created_at: DateTime
  last_execution_date: DateTime
  completed: Boolean
  task_expected_number: Int
  task_processed_number: Int
  errors: [BackgroundTaskError]
  work: Work
}

type RuleTask implements BackgroundTask {
  id: ID!
  type: BackgroundTaskType
  description: String
  initiator: Creator
  actions: [BackgroundTaskAction]
  created_at: DateTime
  last_execution_date: DateTime
  completed: Boolean
  task_expected_number: Int
  task_processed_number: Int
  errors: [BackgroundTaskError]
  rule: ID!
  enable: Boolean
  work: Work
}

type ListTask implements BackgroundTask {
  id: ID!
  type: BackgroundTaskType
  description: String
  initiator: Creator
  actions: [BackgroundTaskAction]
  created_at: DateTime
  last_execution_date: DateTime
  completed: Boolean
  task_expected_number: Int
  task_processed_number: Int
  errors: [BackgroundTaskError]
  scope: BackgroundTaskScope!
  authorized_members: [MemberAccess!]
  authorized_authorities: [String]
  task_ids: [ID!]
  work: Work
}

type QueryTask implements BackgroundTask {
  id: ID!
  type: BackgroundTaskType
  description: String
  initiator: Creator
  actions: [BackgroundTaskAction]
  created_at: DateTime
  last_execution_date: DateTime
  completed: Boolean
  task_expected_number: Int
  task_processed_number: Int
  errors: [BackgroundTaskError]
  scope: BackgroundTaskScope!
  authorized_members: [MemberAccess!]
  authorized_authorities: [String]
  task_filters: String!
  task_search: String
  work: Work
}

type BackgroundTaskConnectionEdge {
  cursor: String!
  node: BackgroundTask!
}

type BackgroundTaskConnection {
  pageInfo: PageInfo!
  edges: [BackgroundTaskConnectionEdge]
}

input BackgroundTaskContextOptionsInput {
  includeNeighbours: Boolean
}

input BackgroundTaskContextInput {
  field: String
  type: BackgroundTaskContextType
  values: [String]!
  options: BackgroundTaskContextOptionsInput
}

input BackgroundTaskActionInput {
  containerId: String
  type: BackgroundTaskActionType!
  context: BackgroundTaskContextInput
}

input ListTaskAddInput {
  ids: [ID!]
  description: String
  actions: [BackgroundTaskActionInput]!
  scope: BackgroundTaskScope!
}

input QueryTaskAddInput {
  filters: String
  description: String
  search: String
  excluded_ids: [ID]
  actions: [BackgroundTaskActionInput]!
  scope: BackgroundTaskScope!
}

input RetentionRuleAddInput {
  name: String!
  filters: String
  max_retention: Int!
  retention_unit: RetentionUnit
  scope: RetentionRuleScope!
}

enum RetentionRuleOrdering {
  name
  scope
  remaining_count
  last_execution_date
  max_retention
  _score
}

enum RetentionRuleScope {
  knowledge
  file
  workbench
}

enum RetentionUnit {
  minutes
  hours
  days
}

type RetentionRule {
  id: ID!
  standard_id: String!
  name: String!
  filters: String!
  max_retention: Int!
  retention_unit: RetentionUnit!
  last_execution_date: DateTime
  last_deleted_count: Int
  remaining_count: Int
  scope: RetentionRuleScope!
}

type RetentionRuleConnection {
  pageInfo: PageInfo!
  edges: [RetentionRuleEdge]
}

type RetentionRuleEdge {
  cursor: String!
  node: RetentionRule!
}

type RetentionRuleEditMutations {
  delete: ID
  fieldPatch(input: [EditInput]!): RetentionRule
}

interface BasicObject {
  id: ID!
  standard_id: String!
  entity_type: String!
  parent_types: [String]!
}

interface InternalObject {
  id: ID!
  entity_type: String!
}

type Module {
  id: ID!
  enable: Boolean!
  running: Boolean!
  warning: Boolean
}

type Cluster {
  instances_number: Int!
}

type Provider {
  name: String!
  type: String
  strategy: String
  provider: String
}

type UserStatus {
  status: String!
  message: String!
}

input SettingsMessageInput {
  id: ID
  message: String!
  activated: Boolean!
  dismissible: Boolean!
  color: String
  recipients: [String!]
}

type SettingsMessage {
  id: ID!
  message: String!
  activated: Boolean!
  dismissible: Boolean!
  updated_at: DateTime!
  color: String
  recipients: [Member!]
}

type PlatformEE {
  license_enterprise: Boolean!
  license_by_configuration: Boolean!
  license_customer: String!
  license_validated: Boolean!
  license_valid_cert: Boolean!
  license_expired: Boolean!
  license_expiration_prevention: Boolean!
  license_start_date: DateTime!
  license_expiration_date: DateTime!
  license_platform: String!
  license_type: String!
  license_platform_match: Boolean!
  license_creator: String!
  license_global: Boolean!
  license_raw_pem: String
}

enum PlatformCriticalAlertType {
  GROUP_WITH_NULL_CONFIDENCE_LEVEL
}

type PlatformCriticalAlertDetails {
  groups: [Group!]!
}

type PlatformCriticalAlert {
  message: String!
  type: PlatformCriticalAlertType!
  details: PlatformCriticalAlertDetails
}

type PlatformProtectedSubConfig {
  enabled: Boolean!
  protected_ids: [String!]!
}

type PlatformProtectedSensitiveConfig {
  enabled: Boolean!
  markings: PlatformProtectedSubConfig!
  groups: PlatformProtectedSubConfig!
  roles: PlatformProtectedSubConfig!
  rules: PlatformProtectedSubConfig!
  ce_ee_toggle: PlatformProtectedSubConfig!
  connector_reset: PlatformProtectedSubConfig!
  file_indexing: PlatformProtectedSubConfig!
  platform_organization: PlatformProtectedSubConfig!
}

type Settings implements InternalObject & BasicObject {
  id: ID!
  standard_id: String!
  entity_type: String!
  parent_types: [String!]!
  platform_enterprise_edition: PlatformEE!
  platform_organization: Organization
  platform_title: String
  platform_favicon: String
  platform_email: String
  platform_cluster: Cluster!
  platform_modules: [Module!]
  platform_url: String
  platform_providers: [Provider!]!
  platform_user_statuses: [UserStatus!]!
  platform_language: String
  platform_theme: String
  platform_theme_dark_background: String
  platform_theme_dark_paper: String
  platform_theme_dark_nav: String
  platform_theme_dark_primary: String
  platform_theme_dark_secondary: String
  platform_theme_dark_accent: String
  platform_theme_dark_logo: String
  platform_theme_dark_logo_collapsed: String
  platform_theme_dark_logo_login: String
  platform_theme_light_background: String
  platform_theme_light_paper: String
  platform_theme_light_nav: String
  platform_theme_light_primary: String
  platform_theme_light_secondary: String
  platform_theme_light_accent: String
  platform_theme_light_logo: String
  platform_theme_light_logo_collapsed: String
  platform_theme_light_logo_login: String
  platform_map_tile_server_dark: String
  platform_map_tile_server_light: String
  platform_openbas_url: String
  platform_openbas_disable_display: Boolean
  platform_openerm_url: String
  platform_openmtd_url: String
  platform_xtmhub_url: String
  platform_ai_enabled: Boolean!
  platform_ai_type: String
  platform_ai_model: String
  platform_ai_has_token: Boolean!
  platform_login_message: String
  platform_consent_message: String
  platform_consent_confirm_text: String
  platform_banner_text: String
  platform_banner_level: String
  platform_session_idle_timeout: Int
  platform_session_timeout: Int
  platform_whitemark: Boolean
  platform_demo: Boolean
  platform_reference_attachment: Boolean
  platform_feature_flags: [Module!]
  platform_critical_alerts: [PlatformCriticalAlert!]!
  platform_trash_enabled: Boolean!
  platform_translations: String
  platform_protected_sensitive_config: PlatformProtectedSensitiveConfig!
  filigran_chatbot_ai_url: String
  filigran_chatbot_ai_enabled: Boolean
  created_at: DateTime!
  updated_at: DateTime!
  activity_listeners: [Member!]
  otp_mandatory: Boolean
  password_policy_min_length: Int
  password_policy_max_length: Int
  password_policy_min_symbols: Int
  password_policy_min_numbers: Int
  password_policy_min_words: Int
  password_policy_min_lowercase: Int
  password_policy_min_uppercase: Int
  platform_messages: [SettingsMessage!]
  messages_administration: [SettingsMessage!]
  analytics_google_analytics_v4: String
  playground_enabled: Boolean!
  request_access_enabled: Boolean!
  editContext: [EditUserContext!]
  xtm_hub_token: String
  xtm_hub_registration_user_id: String
  xtm_hub_registration_user_name: ID
  xtm_hub_last_connectivity_check: DateTime
  xtm_hub_registration_date: DateTime
  xtm_hub_registration_status: XTMHubRegistrationStatus
}

enum GroupsOrdering {
  name
  default_assignation
  no_creators
  restrict_delete
  auto_new_marking
  created_at
  updated_at
  group_confidence_level
  _score
}

type GroupConnection {
  pageInfo: PageInfo!
  edges: [GroupEdge]
}

type GroupEdge {
  cursor: String!
  node: Group!
}

input DefaultMarkingInput {
  entity_type: String!
  values: [String!]
}

type DefaultMarking {
  entity_type: String
  values: [MarkingDefinition!]
}

type Group implements InternalObject & BasicObject {
  id: ID!
  standard_id: String!
  entity_type: String!
  auto_integration_assignation: [String]!
  parent_types: [String]!
  name: String!
  default_assignation: Boolean
  no_creators: Boolean
  restrict_delete: Boolean
  auto_new_marking: Boolean
  description: String
  default_dashboard: Workspace
  members(first: Int, after: ID, orderBy: UsersOrdering, orderMode: OrderingMode, search: String): UserConnection
  created_at: DateTime
  updated_at: DateTime
  roles(orderBy: RolesOrdering, orderMode: OrderingMode): RoleConnection
  allowed_marking: [MarkingDefinition!]
  default_marking: [DefaultMarking!]
  not_shareable_marking_types: [String!]!
  max_shareable_marking: [MarkingDefinition!]!
  default_hidden_types: [String!]
  group_confidence_level: ConfidenceLevel
  editContext: [EditUserContext!]
}

input GroupAddInput {
  name: String!
  description: String
  default_assignation: Boolean
  no_creators: Boolean
  restrict_delete: Boolean
  auto_new_marking: Boolean
  clientMutationId: String
  group_confidence_level: ConfidenceLevelInput!
}

enum UnitSystem {
  auto
  Metric
  Imperial
}

enum UsersOrdering {
  name
  user_email
  firstname
  lastname
  language
  external
  created_at
  updated_at
  _score
}

type UserConnection {
  pageInfo: PageInfo!
  edges: [UserEdge!]!
}

type CreatorConnection {
  pageInfo: PageInfo!
  edges: [CreatorEdge]
}

type AssigneeConnection {
  pageInfo: PageInfo!
  edges: [AssigneeEdge!]!
}

type ParticipantConnection {
  pageInfo: PageInfo!
  edges: [ParticipantEdge!]!
}

type MemberConnection {
  pageInfo: PageInfo!
  edges: [MemberEdge!]!
}

type UserEdge {
  cursor: String!
  node: User!
}

type CreatorEdge {
  cursor: String!
  node: Creator!
}

type AssigneeEdge {
  cursor: String!
  node: Assignee!
}

type ParticipantEdge {
  cursor: String!
  node: Participant!
}

type MemberEdge {
  cursor: String!
  node: Member!
}

type Assignee {
  id: ID!
  name: String!
  entity_type: String!
}

type Participant {
  id: ID!
  name: String!
  entity_type: String!
}

type Member {
  id: ID!
  name: String!
  entity_type: String!
  effective_confidence_level: EffectiveConfidenceLevel
  group_confidence_level: ConfidenceLevel
}

type MemberGroupRestriction {
  id: String!
  name: String!
}

type MemberAccess {
  id: String!
  member_id: ID!
  name: String!
  entity_type: String!
  access_right: String!
  groups_restriction: [MemberGroupRestriction!]
}

input MemberAccessInput {
  id: ID!
  access_right: String!
  groups_restriction_ids: [ID!]
}

type OtpElement {
  secret: String!
  uri: String!
}

type Creator {
  id: ID!
  name: String!
  entity_type: String!
  representative: Representative!
}

type ConfidenceLevel {
  max_confidence: Int
  overrides: [ConfidenceLevelOverride!]!
}

type ConfidenceLevelOverride {
  entity_type: String!
  max_confidence: Int!
}

type EffectiveConfidenceLevelOverride {
  entity_type: String!
  max_confidence: Int!
  source: EffectiveConfidenceLevelSource
}

type EffectiveConfidenceLevel {
  max_confidence: Int!
  overrides: [EffectiveConfidenceLevelOverride!]!
  source: EffectiveConfidenceLevelSource
}

type EffectiveConfidenceLevelSource {
  type: EffectiveConfidenceLevelSourceType!
  object: EffectiveConfidenceLevelSourceObject
}

enum EffectiveConfidenceLevelSourceType {
  User
  Group
  Bypass
}

union EffectiveConfidenceLevelSourceObject = Group | User

type User implements BasicObject & InternalObject {
  id: ID!
  standard_id: String!
  entity_type: String!
  parent_types: [String]!
  user_email: String!
  api_token: String!
  personal_notifiers: [Notifier!]
  individual_id: String
  name: String!
  description: String
  firstname: String
  otp_activated: Boolean
  otp_qr: String
  otp_mandatory: Boolean
  user_service_account: Boolean
  lastname: String
  theme: String
  language: String
  external: Boolean
  roles(orderBy: RolesOrdering, orderMode: OrderingMode): [Role!]!
  capabilities: [Capability]!
  default_hidden_types: [String!]!
  user_confidence_level: ConfidenceLevel
  effective_confidence_level: EffectiveConfidenceLevel
  no_creators: Boolean
  restrict_delete: Boolean
  groups(orderBy: GroupsOrdering, orderMode: OrderingMode): GroupConnection
  objectOrganization(first: Int, orderBy: OrganizationsOrdering, orderMode: OrderingMode): OrganizationConnection
  objectAssignedOrganization(first: Int, orderBy: OrganizationsOrdering, orderMode: OrderingMode): OrganizationConnection
  created_at: DateTime!
  updated_at: DateTime!
  sessions: [SessionDetail]
  default_time_field: String
  account_status: String!
  account_lock_after_date: DateTime
  administrated_organizations: [Organization!]!
  unit_system: UnitSystem
  submenu_show_icons: Boolean
  submenu_auto_collapse: Boolean
  monochrome_labels: Boolean
  editContext: [EditUserContext!]
  creator: Creator
}

type MeUser implements BasicObject & InternalObject {
  id: ID!
  standard_id: String!
  entity_type: String!
  parent_types: [String!]!
  user_email: String!
  name: String!
  description: String
  firstname: String
  otp_activated: Boolean
  otp_qr: String
  lastname: String
  theme: String
  language: String
  external: Boolean
  individual_id: String
  api_token: String!
  personal_notifiers: [Notifier!]
  objectOrganization: MeOrganizationConnection
  capabilities: [Capability!]!
  default_hidden_types: [String]!
  user_confidence_level: ConfidenceLevel
  effective_confidence_level: EffectiveConfidenceLevel
  no_creators: Boolean
  restrict_delete: Boolean
  allowed_marking: [MarkingDefinition!]
  default_marking: [DefaultMarking!]
  max_shareable_marking: [MarkingDefinition!]
  otp_mandatory: Boolean
  groups(orderBy: GroupsOrdering, orderMode: OrderingMode): GroupConnection
  default_dashboards: [Workspace!]!
  default_dashboard: Workspace
  default_time_field: String
  account_status: String!
  account_lock_after_date: DateTime
  administrated_organizations: [Organization!]!
  unit_system: UnitSystem
  submenu_show_icons: Boolean
  submenu_auto_collapse: Boolean
  monochrome_labels: Boolean
  can_manage_sensitive_config: Boolean
  draftContext: DraftWorkspace
}

type SessionDetail {
  id: ID!
  created: DateTime
  ttl: Int
  originalMaxAge: Int
}

type UserSession {
  user: Creator
  sessions: [SessionDetail]
}

input UserAddInput {
  user_email: String
  name: String!
  password: String
  firstname: String
  lastname: String
  description: String
  language: String
  theme: String
  objectOrganization: [ID!]
  account_status: String
  account_lock_after_date: DateTime
  unit_system: String
  submenu_show_icons: Boolean
  submenu_auto_collapse: Boolean
  monochrome_labels: Boolean
  groups: [ID!]
  user_confidence_level: ConfidenceLevelInput
  prevent_default_groups: Boolean
<<<<<<< HEAD
  user_service_account: Boolean
=======
  email_template_id: String
}

input SendUserMailInput {
  target_user_id: ID!
  email_template_id: ID!
>>>>>>> 7d7ee46b
}

input ConfidenceLevelInput {
  max_confidence: Int
  overrides: [ConfidenceLevelOverrideInput!]!
}

input ConfidenceLevelOverrideInput {
  entity_type: String!
  max_confidence: Int!
}

input UserLoginInput {
  email: String!
  password: String!
}

input UserOTPLoginInput {
  code: String!
}

input UserOTPActivationInput {
  secret: String!
  code: String!
}

enum RolesOrdering {
  name
  created_at
  updated_at
  _score
}

type RoleConnection {
  pageInfo: PageInfo!
  edges: [RoleEdge!]
}

type RoleEdge {
  cursor: String!
  node: Role!
}

type Role implements BasicObject & InternalObject {
  id: ID!
  standard_id: String!
  entity_type: String!
  parent_types: [String]!
  name: String!
  description: String
  created_at: DateTime!
  updated_at: DateTime!
  capabilities: [Capability]
  editContext: [EditUserContext!]
  can_manage_sensitive_config: Boolean
}

input RoleAddInput {
  name: String!
  description: String
  clientMutationId: String
}

type CapabilityConnection {
  pageInfo: PageInfo!
  edges: [CapabilityEdge]
}

type CapabilityEdge {
  cursor: String!
  node: Capability!
}

type Capability implements BasicObject & InternalObject {
  id: ID!
  standard_id: String!
  entity_type: String!
  parent_types: [String]!
  name: String!
  description: String
  attribute_order: Int
  created_at: DateTime!
  updated_at: DateTime!
  editContext: [EditUserContext!]
}

enum ConnectorType {
  EXTERNAL_IMPORT
  INTERNAL_IMPORT_FILE
  INTERNAL_ENRICHMENT
  INTERNAL_ANALYSIS
  INTERNAL_EXPORT_FILE
  STREAM
  INTERNAL_INGESTION_PIR
}

input ConnectorWithConfig {
  connectorId: String
  configuration: String
}

input ExportAskInput {
  format: String!
  exportType: String!
  contentMaxMarkings: [String]
  fileMarkings: [String]
}

input StixCoreObjectsExportAskInput {
  format: String!
  exportType: String!
  contentMaxMarkings: [String]
  fileMarkings: [String]
  search: String
  exportContext: ExportContext
  orderBy: StixCoreObjectsOrdering
  orderMode: OrderingMode
  filters: FilterGroup
  selectedIds: [String]
}

input StixCoreRelationshipsExportAskInput {
  format: String!
  exportType: String!
  contentMaxMarkings: [String]
  fileMarkings: [String]
  exportContext: ExportContext
  search: String
  orderBy: StixCoreRelationshipsOrdering
  orderMode: OrderingMode
  selectedIds: [String]
  fromOrToId: [String]
  elementWithTargetTypes: [String]
  fromId: [String]
  fromRole: String
  fromTypes: [String]
  toId: [String]
  toRole: String
  toTypes: [String]
  relationship_type: [String]
  filters: FilterGroup
}

input StixCyberObservablesExportAskInput {
  format: String!
  exportType: String!
  exportContext: ExportContext
  contentMaxMarkings: [String]
  fileMarkings: [String]
  search: String
  orderBy: StixCyberObservablesOrdering
  orderMode: OrderingMode
  filters: FilterGroup
  selectedIds: [String]
}

input ContractConfigInput {
  key: String!
  value: [String!]
}

input RegisterConnectorInput {
  id: ID!
  name: String!
  type: ConnectorType!
  scope: [String!]
  auto: Boolean
  only_contextual: Boolean
  playbook_compatible: Boolean
  listen_callback_uri: String
}

input EditManagedConnectorInput {
  id: ID!
  name: String!
  connector_user_id: ID!
  manager_contract_configuration: [ContractConfigInput!]!
}

input AddManagedConnectorInput {
  name: String!
  user_id: ID!
  catalog_id: ID!
  automatic_user: Boolean
  confidence_level: String
  manager_contract_image: String!
  manager_contract_configuration: [ContractConfigInput!]!
}

input RegisterConnectorsManagerInput {
  id: ID!
  name: String!
}

input UpdateConnectorManagerStatusInput {
  id: ID!
}

input RequestConnectorStatusInput {
  id: ID!
  status: ConnectorRequestStatus!
}

input CurrentConnectorStatusInput {
  id: ID!
  status: ConnectorCurrentStatus!
}

input LogsConnectorStatusInput {
  id: ID!
  logs: [String!]!
}

type RabbitMQConnection {
  host: String!
  vhost: String!
  use_ssl: Boolean!
  port: Int!
  user: String!
  pass: String!
}

input ConnectorInfoInput {
  run_and_terminate: Boolean!
  buffering: Boolean!
  queue_threshold: Float!
  queue_messages_size: Float!
  next_run_datetime: DateTime
  last_run_datetime: DateTime
}

type ConnectorInfo {
  run_and_terminate: Boolean!
  buffering: Boolean!
  queue_threshold: Float!
  queue_messages_size: Float!
  next_run_datetime: DateTime
  last_run_datetime: DateTime
}

type ConnectorConfig {
  connection: RabbitMQConnection!
  listen: String!
  listen_routing: String!
  listen_exchange: String!
  listen_callback_uri: String
  push: String!
  push_routing: String!
  push_exchange: String!
}

type ConnectorMetadata {
  configuration: String!
}

type ConnectorConfiguration {
  id: ID!
  name: String!
  configuration: String!
}

type ConnectorQueueDetails {
  messages_number: Float!
  messages_size: Float!
}

type ConnectorContractConfiguration {
  key: String!
  value: String
}

enum ConnectorRequestStatus {
  starting
  stopping
}

enum ConnectorCurrentStatus {
  started
  stopped
}

type ManagerContractConfiguration {
  key: String
  value: String
}

type Connector implements BasicObject & InternalObject {
  id: ID!
  standard_id: String!
  entity_type: String!
  parent_types: [String]!
  name: String!
  active: Boolean
  auto: Boolean
  only_contextual: Boolean
  playbook_compatible: Boolean
  connector_trigger_filters: String
  connector_type: String
  connector_scope: [String!]
  connector_state: String
  connector_schema: String
  connector_schema_ui: String
  connector_state_reset: Boolean
  connector_state_timestamp: DateTime
  connector_user_id: ID
  connector_user: User
  connector_queue_details: ConnectorQueueDetails!
  connector_info: ConnectorInfo
  updated_at: DateTime
  created_at: DateTime
  config: ConnectorConfig
  works(status: String): [Work]
  is_managed: Boolean
  manager_current_status: String
  manager_requested_status: String
  manager_contract_image: String
  manager_contract_definition: String
  manager_contract_configuration: [ManagerContractConfiguration!]
  manager_connector_logs: [String!]
  manager_contract_hash: String
  built_in: Boolean
  configurations: [ConnectorConfiguration!]
}

type ManagedConnector implements BasicObject & InternalObject {
  id: ID!
  standard_id: String!
  entity_type: String!
  parent_types: [String]!
  name: String!
  connector_user_id: ID
  connector_user: User
  connector_state_timestamp: DateTime
  manager: ConnectorManager
  manager_contract_image: String!
  manager_current_status: String
  manager_requested_status: String!
  manager_contract_configuration: [ConnectorContractConfiguration!]!
  manager_contract_hash: String!
  manager_connector_logs: [String!]!
}

type ConnectorManager implements BasicObject & InternalObject {
  id: ID!
  standard_id: String!
  entity_type: String!
  parent_types: [String]!
  name: String!
  last_sync_execution: DateTime
  about_version: String!
  active: Boolean!
}

type RuleExecutionError {
  timestamp: DateTime
  source: String
  error: String
}

type RuleManager {
  id: ID!
  activated: Boolean!
  lastEventId: String
  errors: [RuleExecutionError]
}

type DisplayStep {
  source: String
  source_color: String
  relation: String
  target: String
  target_color: String
  identifier: String
  identifier_color: String
  action: String
}

type Display {
  if: [DisplayStep]
  then: [DisplayStep]
}

type Rule {
  id: ID!
  name: String!
  description: String!
  activated: Boolean!
  category: String
  display: Display
}

type InferenceAttribute {
  field: String!
  value: String!
}

type Inference {
  rule: Rule!
  explanation: [StixObjectOrStixRelationship]!
  attributes: [InferenceAttribute]
}

enum DraftOperation {
  create
  update
  update_linked
  delete
  delete_linked
}

type DraftVersion {
  draft_id: String!
  draft_operation: DraftOperation!
}

interface StixObject {
  id: ID!
  standard_id: String!
  entity_type: String!
  parent_types: [String]!
  representative: Representative!
  x_opencti_stix_ids: [StixId]
  is_inferred: Boolean!
  spec_version: String!
  created_at: DateTime!
  updated_at: DateTime!
  draftVersion: DraftVersion
  creators: [Creator!]
  x_opencti_inferences: [Inference]
}

enum StixMetaObjectsOrdering {
  entity_type
  created
  modified
  spec_version
  created_at
  updated_at
  _score
}

type StixMetaObjectConnection {
  pageInfo: PageInfo!
  edges: [StixMetaObjectEdge]
}

type StixMetaObjectEdge {
  cursor: String!
  node: StixMetaObject!
}

interface StixMetaObject {
  id: ID!
  standard_id: String!
  entity_type: String!
  parent_types: [String]!
  x_opencti_stix_ids: [StixId]
  is_inferred: Boolean!
  spec_version: String!
  created_at: DateTime!
  updated_at: DateTime!
  draftVersion: DraftVersion
  created: DateTime
  modified: DateTime
}

enum MarkingDefinitionsOrdering {
  definition_type
  definition
  x_opencti_order
  x_opencti_color
  created
  modified
  created_at
  updated_at
  _score
}

type MarkingDefinitionConnection {
  pageInfo: PageInfo!
  edges: [MarkingDefinitionEdge!]!
}

type MarkingDefinitionEdge {
  cursor: String!
  node: MarkingDefinition!
}

type MarkingDefinition implements BasicObject & StixObject & StixMetaObject {
  id: ID!
  standard_id: String!
  entity_type: String!
  parent_types: [String]!
  representative: Representative!
  x_opencti_stix_ids: [StixId]
  is_inferred: Boolean!
  spec_version: String!
  created_at: DateTime!
  updated_at: DateTime!
  draftVersion: DraftVersion
  x_opencti_inferences: [Inference]
  created: DateTime
  modified: DateTime
  definition_type: String
  definition: String
  x_opencti_order: Int!
  x_opencti_color: String
  creators: [Creator!]
  toStix: String
  editContext: [EditUserContext!]
}

input MarkingDefinitionAddInput {
  stix_id: StixId
  x_opencti_stix_ids: [StixId]
  definition_type: String!
  definition: String!
  x_opencti_order: Int!
  x_opencti_color: String
  created: DateTime
  modified: DateTime
  clientMutationId: String
  update: Boolean
}

type MarkingDefinitionShort {
  id: ID!
  standard_id: String!
  entity_type: String!
  representative: Representative
  definition_type: String
  definition: String
  x_opencti_order: Int!
  x_opencti_color: String
}

enum LabelsOrdering {
  value
  color
  created
  modified
  created_at
  updated_at
  _score
}

type LabelConnection {
  pageInfo: PageInfo!
  edges: [LabelEdge!]!
}

type LabelEdge {
  cursor: String!
  node: Label!
}

type Label implements BasicObject & StixObject & StixMetaObject {
  id: ID!
  standard_id: String!
  entity_type: String!
  parent_types: [String]!
  representative: Representative!
  x_opencti_stix_ids: [StixId]
  is_inferred: Boolean!
  spec_version: String!
  created_at: DateTime!
  updated_at: DateTime!
  draftVersion: DraftVersion
  x_opencti_inferences: [Inference]
  created: DateTime
  modified: DateTime
  value: String
  color: String
  creators: [Creator!]
  toStix: String
  editContext: [EditUserContext!]
}

input LabelAddInput {
  stix_id: StixId
  x_opencti_stix_ids: [StixId]
  value: String!
  color: String
  created: DateTime
  modified: DateTime
  clientMutationId: String
  update: Boolean
}

enum ExternalReferencesOrdering {
  source_name
  url
  hash
  external_id
  created
  modified
  created_at
  updated_at
  creator
  _score
}

type ExternalReferenceConnection {
  pageInfo: PageInfo!
  edges: [ExternalReferenceEdge!]!
}

type ExternalReferenceEdge {
  cursor: String!
  node: ExternalReference!
}

type ExternalReference implements BasicObject & StixObject & StixMetaObject {
  id: ID!
  standard_id: String!
  entity_type: String!
  parent_types: [String]!
  representative: Representative!
  x_opencti_stix_ids: [StixId]
  is_inferred: Boolean!
  spec_version: String!
  created_at: DateTime!
  updated_at: DateTime!
  draftVersion: DraftVersion
  x_opencti_inferences: [Inference]
  created: DateTime
  modified: DateTime
  source_name: String!
  description: String
  url: String
  hash: String
  external_id: String
  references(types: [String]): StixObjectOrStixRelationshipConnection
  fileId: String
  creators: [Creator!]
  importFiles(first: Int, prefixMimeType: String, after: ID, orderBy: FileOrdering, orderMode: OrderingMode, search: String, filters: FilterGroup): FileConnection!
  pendingFiles(first: Int, after: ID, orderBy: FileOrdering, orderMode: OrderingMode, search: String, filters: FilterGroup): FileConnection!
  exportFiles(first: Int): FileConnection
  editContext: [EditUserContext!]
  connectors(onlyAlive: Boolean): [Connector]
  jobs(first: Int): [Work]
}

input ExternalReferenceAddInput {
  stix_id: StixId
  x_opencti_stix_ids: [StixId]
  source_name: String!
  description: String
  url: String
  hash: String
  file: Upload
  external_id: String
  created: DateTime
  modified: DateTime
  clientMutationId: String
  update: Boolean
}

enum KillChainPhasesOrdering {
  x_opencti_order
  kill_chain_name
  phase_name
  created
  modified
  created_at
  updated_at
  _score
}

type KillChainPhaseConnection {
  pageInfo: PageInfo!
  edges: [KillChainPhaseEdge!]!
}

type KillChainPhaseEdge {
  cursor: String!
  node: KillChainPhase!
}

type KillChainPhase implements BasicObject & StixObject & StixMetaObject {
  id: ID!
  standard_id: String!
  entity_type: String!
  parent_types: [String]!
  representative: Representative!
  x_opencti_stix_ids: [StixId]
  is_inferred: Boolean!
  spec_version: String!
  created_at: DateTime!
  updated_at: DateTime!
  draftVersion: DraftVersion
  x_opencti_inferences: [Inference]
  created: DateTime
  modified: DateTime
  kill_chain_name: String!
  phase_name: String!
  x_opencti_order: Int
  creators: [Creator!]
  editContext: [EditUserContext!]
}

input KillChainPhaseAddInput {
  stix_id: StixId
  x_opencti_stix_ids: [StixId]
  kill_chain_name: String!
  phase_name: String!
  x_opencti_order: Int!
  created: DateTime
  modified: DateTime
  clientMutationId: String
  update: Boolean
}

type Representative {
  main: String!
  secondary: String
}

enum StixCoreObjectsOrdering {
  name
  entity_type
  created
  modified
  created_at
  updated_at
  start_time
  stop_time
  published
  valid_from
  valid_until
  first_seen
  last_seen
  indicator_pattern
  x_opencti_workflow_id
  createdBy
  creator
  objectMarking
  observable_value
  subject
  value
  opinions_metrics_mean
  opinions_metrics_min
  opinions_metrics_max
  opinions_metrics_total
  _score
  authorized_members_activation_date
}

type StixCoreObjectConnection {
  pageInfo: PageInfo!
  edges: [StixCoreObjectEdge!]!
}

type StixCoreObjectEdge {
  cursor: String!
  node: StixCoreObject!
}

union OrganizationOrIndividual = Organization | Individual

interface StixCoreObject {
  id: ID!
  standard_id: String!
  entity_type: String!
  parent_types: [String]!
  representative: Representative!
  x_opencti_stix_ids: [StixId]
  is_inferred: Boolean!
  spec_version: String!
  created_at: DateTime!
  updated_at: DateTime!
  draftVersion: DraftVersion
  createdBy: Identity
  numberOfConnectedElement: Int!
  objectMarking: [MarkingDefinition!]
  objectOrganization: [Organization!]
  objectLabel: [Label!]
  externalReferences(first: Int): ExternalReferenceConnection
  containersNumber: Number
  containers(first: Int, entityTypes: [String!]): ContainerConnection
  reports(first: Int): ReportConnection
  notes(first: Int): NoteConnection
  opinions(first: Int): OpinionConnection
  observedData(first: Int): ObservedDataConnection
  groupings(first: Int): GroupingConnection
  cases(first: Int): CaseConnection
  stixCoreRelationships(first: Int, after: ID, orderBy: StixCoreRelationshipsOrdering, orderMode: OrderingMode, fromId: StixRef, toId: StixRef, fromTypes: [String], toTypes: [String], relationship_type: String, startTimeStart: DateTime, startTimeStop: DateTime, stopTimeStart: DateTime, stopTimeStop: DateTime, firstSeenStart: DateTime, firstSeenStop: DateTime, lastSeenStart: DateTime, lastSeenStop: DateTime, confidences: [Int], search: String, filters: FilterGroup): StixCoreRelationshipConnection
  stixCoreObjectsDistribution(relationship_type: [String], toTypes: [String], field: String!, startDate: DateTime, endDate: DateTime, dateAttribute: String, operation: StatsOperation!, limit: Int, order: String, types: [String], filters: FilterGroup, search: String): [Distribution]
  stixCoreRelationshipsDistribution(field: String!, operation: StatsOperation!, startDate: DateTime, endDate: DateTime, dateAttribute: String, isTo: Boolean, limit: Int, order: String, elementWithTargetTypes: [String], fromId: [String], fromRole: String, fromTypes: [String], toId: [String], toRole: String, toTypes: [String], relationship_type: [String], confidences: [Int], search: String, filters: FilterGroup): [Distribution]
  creators: [Creator!]
  toStix: String
  importFiles(first: Int, prefixMimeType: String, after: ID, orderBy: FileOrdering, orderMode: OrderingMode, search: String, filters: FilterGroup): FileConnection
  pendingFiles(first: Int, after: ID, orderBy: FileOrdering, orderMode: OrderingMode, search: String, filters: FilterGroup): FileConnection
  exportFiles(first: Int): FileConnection
  editContext: [EditUserContext!]
  connectors(onlyAlive: Boolean): [Connector]
  jobs(first: Int): [Work]
  opinions_metrics: OpinionsMetrics
}

enum StixDomainObjectsOrdering {
  name
  entity_type
  created
  modified
  created_at
  updated_at
  published
  valid_from
  valid_until
  indicator_pattern
  x_opencti_workflow_id
  createdBy
  creator
  objectMarking
  _score
  first_seen
  last_seen
  attribute_count
  x_opencti_negative
  confidence
  first_observed
  last_observed
  number_observed
  incident_type
  severity
  priority
  rating
  context
  attribute_abstract
  opinion
  pattern_type
  report_types
  note_types
  channel_types
  x_opencti_base_severity
  event_types
  x_opencti_organization_type
  submitted
  product
  result_name
  operatingSystem
  x_opencti_cvss_base_severity
}

type StixDomainObjectConnection {
  pageInfo: PageInfo!
  edges: [StixDomainObjectEdge]
}

type StixDomainObjectEdge {
  cursor: String!
  node: StixDomainObject!
}

interface StixDomainObject {
  id: ID!
  standard_id: String!
  entity_type: String!
  parent_types: [String]!
  representative: Representative!
  x_opencti_stix_ids: [StixId]
  is_inferred: Boolean!
  spec_version: String!
  created_at: DateTime!
  updated_at: DateTime!
  draftVersion: DraftVersion
  createdBy: Identity
  numberOfConnectedElement: Int!
  objectMarking: [MarkingDefinition!]
  objectOrganization: [Organization!]
  objectLabel: [Label!]
  externalReferences(first: Int): ExternalReferenceConnection
  containersNumber: Number
  containers(first: Int, entityTypes: [String!]): ContainerConnection
  reports(first: Int): ReportConnection
  notes(first: Int): NoteConnection
  opinions(first: Int): OpinionConnection
  observedData(first: Int): ObservedDataConnection
  groupings(first: Int): GroupingConnection
  cases(first: Int): CaseConnection
  stixCoreRelationships(first: Int, after: ID, orderBy: StixCoreRelationshipsOrdering, orderMode: OrderingMode, fromId: StixRef, toId: StixRef, fromTypes: [String], toTypes: [String], relationship_type: String, startTimeStart: DateTime, startTimeStop: DateTime, stopTimeStart: DateTime, stopTimeStop: DateTime, firstSeenStart: DateTime, firstSeenStop: DateTime, lastSeenStart: DateTime, lastSeenStop: DateTime, confidences: [Int], search: String, filters: FilterGroup): StixCoreRelationshipConnection
  stixCoreObjectsDistribution(relationship_type: [String], toTypes: [String], field: String!, startDate: DateTime, endDate: DateTime, dateAttribute: String, operation: StatsOperation!, limit: Int, order: String, types: [String], filters: FilterGroup, search: String): [Distribution]
  stixCoreRelationshipsDistribution(field: String!, operation: StatsOperation!, startDate: DateTime, endDate: DateTime, dateAttribute: String, isTo: Boolean, limit: Int, order: String, elementWithTargetTypes: [String], fromId: [String], fromRole: String, fromTypes: [String], toId: [String], toRole: String, toTypes: [String], relationship_type: [String], confidences: [Int], search: String, filters: FilterGroup): [Distribution]
  opinions_metrics: OpinionsMetrics
  revoked: Boolean!
  confidence: Int
  lang: String
  created: DateTime
  modified: DateTime
  x_opencti_graph_data: String
  objectAssignee: [Assignee!]
  objectParticipant: [Participant!]
  avatar: OpenCtiFile
  creators: [Creator!]
  toStix: String
  importFiles(first: Int, prefixMimeType: String, after: ID, orderBy: FileOrdering, orderMode: OrderingMode, search: String, filters: FilterGroup): FileConnection
  pendingFiles(first: Int, after: ID, orderBy: FileOrdering, orderMode: OrderingMode, search: String, filters: FilterGroup): FileConnection
  exportFiles(first: Int): FileConnection
  editContext: [EditUserContext!]
  connectors(onlyAlive: Boolean): [Connector]
  jobs(first: Int): [Work]
  status: Status
  workflowEnabled: Boolean
}

input StixDomainObjectAddInput {
  stix_id: StixId
  x_opencti_stix_ids: [StixId]
  name: String!
  description: String
  confidence: Int
  pattern_type: String
  context: String
  pattern: String
  aliases: [String]
  x_opencti_aliases: [String]
  type: String!
  createdBy: String
  objectMarking: [String]
  objectLabel: [String]
  killChainPhases: [String]
  externalReferences: [String]
  objects: [String]
  clientMutationId: String
  created: DateTime
  modified: DateTime
  update: Boolean
}

enum AttackPatternsOrdering {
  x_mitre_id
  name
  created
  modified
  created_at
  updated_at
  objectMarking
  x_opencti_workflow_id
  _score
}

type AttackPatternConnection {
  pageInfo: PageInfo!
  edges: [AttackPatternEdge!]!
}

type AttackPatternEdge {
  cursor: String!
  node: AttackPattern!
}

type AttackPattern implements BasicObject & StixObject & StixCoreObject & StixDomainObject {
  id: ID!
  standard_id: String!
  entity_type: String!
  parent_types: [String]!
  representative: Representative!
  x_opencti_stix_ids: [StixId]
  is_inferred: Boolean!
  spec_version: String!
  created_at: DateTime!
  updated_at: DateTime!
  draftVersion: DraftVersion
  x_opencti_inferences: [Inference]
  createdBy: Identity
  numberOfConnectedElement: Int!
  objectMarking: [MarkingDefinition!]
  objectOrganization: [Organization!]
  objectLabel: [Label!]
  externalReferences(first: Int): ExternalReferenceConnection
  containersNumber: Number
  containers(first: Int, entityTypes: [String!]): ContainerConnection
  reports(first: Int): ReportConnection
  notes(first: Int): NoteConnection
  opinions(first: Int): OpinionConnection
  observedData(first: Int): ObservedDataConnection
  groupings(first: Int): GroupingConnection
  cases(first: Int): CaseConnection
  stixCoreRelationships(first: Int, after: ID, orderBy: StixCoreRelationshipsOrdering, orderMode: OrderingMode, fromId: StixRef, toId: StixRef, fromTypes: [String], toTypes: [String], relationship_type: String, startTimeStart: DateTime, startTimeStop: DateTime, stopTimeStart: DateTime, stopTimeStop: DateTime, firstSeenStart: DateTime, firstSeenStop: DateTime, lastSeenStart: DateTime, lastSeenStop: DateTime, confidences: [Int], search: String, filters: FilterGroup): StixCoreRelationshipConnection
  stixCoreObjectsDistribution(relationship_type: [String], toTypes: [String], field: String!, startDate: DateTime, endDate: DateTime, dateAttribute: String, operation: StatsOperation!, limit: Int, order: String, types: [String], filters: FilterGroup, search: String): [Distribution]
  stixCoreRelationshipsDistribution(field: String!, operation: StatsOperation!, startDate: DateTime, endDate: DateTime, dateAttribute: String, isTo: Boolean, limit: Int, order: String, elementWithTargetTypes: [String], fromId: [String], fromRole: String, fromTypes: [String], toId: [String], toRole: String, toTypes: [String], relationship_type: [String], confidences: [Int], search: String, filters: FilterGroup): [Distribution]
  opinions_metrics: OpinionsMetrics
  revoked: Boolean!
  confidence: Int
  lang: String
  created: DateTime
  modified: DateTime
  x_opencti_graph_data: String
  objectAssignee: [Assignee!]
  objectParticipant: [Participant!]
  avatar: OpenCtiFile
  name: String!
  description: String
  aliases: [String]
  x_mitre_platforms: [String!]
  x_mitre_permissions_required: [String]
  x_mitre_detection: String
  x_mitre_id: String
  killChainPhases: [KillChainPhase!]
  coursesOfAction(first: Int, after: ID, orderBy: CoursesOfActionOrdering, orderMode: OrderingMode, filters: FilterGroup, search: String): CourseOfActionConnection
  parentAttackPatterns(first: Int, after: ID, orderBy: AttackPatternsOrdering, orderMode: OrderingMode, filters: FilterGroup, search: String): AttackPatternConnection
  subAttackPatterns(first: Int, after: ID, orderBy: AttackPatternsOrdering, orderMode: OrderingMode, filters: FilterGroup, search: String): AttackPatternConnection
  isSubAttackPattern: Boolean
  dataComponents: DataComponentConnection
  creators: [Creator!]
  toStix: String
  importFiles(first: Int, prefixMimeType: String, after: ID, orderBy: FileOrdering, orderMode: OrderingMode, search: String, filters: FilterGroup): FileConnection
  pendingFiles(first: Int, after: ID, orderBy: FileOrdering, orderMode: OrderingMode, search: String, filters: FilterGroup): FileConnection
  exportFiles(first: Int): FileConnection
  editContext: [EditUserContext!]
  connectors(onlyAlive: Boolean): [Connector]
  jobs(first: Int): [Work]
  status: Status
  workflowEnabled: Boolean
}

input AttackPatternAddInput {
  stix_id: StixId
  x_opencti_stix_ids: [StixId]
  name: String!
  description: String
  aliases: [String]
  revoked: Boolean
  lang: String
  confidence: Int
  x_mitre_platforms: [String!]
  x_mitre_permissions_required: [String]
  x_mitre_detection: String
  x_mitre_id: String
  createdBy: String
  objectMarking: [String]
  objectOrganization: [String]
  objectLabel: [String]
  killChainPhases: [String]
  externalReferences: [String]
  created: DateTime
  modified: DateTime
  x_opencti_workflow_id: String
  clientMutationId: String
  update: Boolean
  file: Upload
}

type AttackPatternForMatrix {
  attack_pattern_id: String!
  name: String!
  description: String
  x_mitre_id: String
  subAttackPatterns: [SubAttackPatternForMatrix!]
  subAttackPatternsSearchText: String
  killChainPhasesIds: [String!]
}

type SubAttackPatternForMatrix {
  attack_pattern_id: String!
  name: String!
  description: String
}

type AttackPatternsByKillChain {
  kill_chain_id: String!
  kill_chain_name: String!
  phase_name: String!
  x_opencti_order: Int!
  attackPatterns: [AttackPatternForMatrix!]
}

type AttackPatternsMatrix {
  attackPatternsOfPhases: [AttackPatternsByKillChain!]
}

enum CampaignsOrdering {
  name
  first_seen
  last_seen
  role_played
  created
  modified
  created_at
  updated_at
  objectMarking
  x_opencti_workflow_id
  confidence
  _score
}

type CampaignConnection {
  pageInfo: PageInfo!
  edges: [CampaignEdge]
}

type CampaignEdge {
  cursor: String!
  node: Campaign!
}

type Campaign implements BasicObject & StixObject & StixCoreObject & StixDomainObject {
  id: ID!
  standard_id: String!
  entity_type: String!
  parent_types: [String]!
  representative: Representative!
  x_opencti_stix_ids: [StixId]
  is_inferred: Boolean!
  spec_version: String!
  created_at: DateTime!
  updated_at: DateTime!
  draftVersion: DraftVersion
  x_opencti_inferences: [Inference]
  createdBy: Identity
  numberOfConnectedElement: Int!
  objectMarking: [MarkingDefinition!]
  objectOrganization: [Organization!]
  objectLabel: [Label!]
  externalReferences(first: Int): ExternalReferenceConnection
  containersNumber: Number
  containers(first: Int, entityTypes: [String!]): ContainerConnection
  reports(first: Int): ReportConnection
  notes(first: Int): NoteConnection
  opinions(first: Int): OpinionConnection
  observedData(first: Int): ObservedDataConnection
  groupings(first: Int): GroupingConnection
  cases(first: Int): CaseConnection
  stixCoreRelationships(first: Int, after: ID, orderBy: StixCoreRelationshipsOrdering, orderMode: OrderingMode, fromId: StixRef, toId: StixRef, fromTypes: [String], toTypes: [String], relationship_type: String, startTimeStart: DateTime, startTimeStop: DateTime, stopTimeStart: DateTime, stopTimeStop: DateTime, firstSeenStart: DateTime, firstSeenStop: DateTime, lastSeenStart: DateTime, lastSeenStop: DateTime, confidences: [Int], search: String, filters: FilterGroup): StixCoreRelationshipConnection
  stixCoreObjectsDistribution(relationship_type: [String], toTypes: [String], field: String!, startDate: DateTime, endDate: DateTime, dateAttribute: String, operation: StatsOperation!, limit: Int, order: String, types: [String], filters: FilterGroup, search: String): [Distribution]
  stixCoreRelationshipsDistribution(field: String!, operation: StatsOperation!, startDate: DateTime, endDate: DateTime, dateAttribute: String, isTo: Boolean, limit: Int, order: String, elementWithTargetTypes: [String], fromId: [String], fromRole: String, fromTypes: [String], toId: [String], toRole: String, toTypes: [String], relationship_type: [String], confidences: [Int], search: String, filters: FilterGroup): [Distribution]
  opinions_metrics: OpinionsMetrics
  revoked: Boolean!
  confidence: Int
  lang: String
  created: DateTime
  modified: DateTime
  x_opencti_graph_data: String
  objectAssignee: [Assignee!]
  objectParticipant: [Participant!]
  avatar: OpenCtiFile
  name: String!
  description: String
  aliases: [String]
  first_seen: DateTime
  last_seen: DateTime
  objective: String
  creators: [Creator!]
  toStix: String
  importFiles(first: Int, prefixMimeType: String, after: ID, orderBy: FileOrdering, orderMode: OrderingMode, search: String, filters: FilterGroup): FileConnection
  pendingFiles(first: Int, after: ID, orderBy: FileOrdering, orderMode: OrderingMode, search: String, filters: FilterGroup): FileConnection
  exportFiles(first: Int): FileConnection
  editContext: [EditUserContext!]
  connectors(onlyAlive: Boolean): [Connector]
  jobs(first: Int): [Work]
  status: Status
  workflowEnabled: Boolean
}

input CampaignAddInput {
  stix_id: StixId
  x_opencti_stix_ids: [StixId]
  name: String!
  description: String
  aliases: [String]
  revoked: Boolean
  lang: String
  confidence: Int
  first_seen: DateTime
  last_seen: DateTime
  objective: String
  createdBy: String
  objectMarking: [String]
  objectAssignee: [String]
  objectOrganization: [String]
  objectLabel: [String]
  externalReferences: [String]
  created: DateTime
  modified: DateTime
  x_opencti_workflow_id: String
  clientMutationId: String
  update: Boolean
  file: Upload
}

enum ContainersOrdering {
  name
  published
  created
  modified
  created_at
  updated_at
  createdBy
  objectMarking
  x_opencti_workflow_id
  creator
  entity_type
  _score
}

type ContainerConnection {
  pageInfo: PageInfo!
  edges: [ContainerEdge!]!
}

type ContainerEdge {
  cursor: String!
  node: Container!
}

interface Container {
  id: ID!
  standard_id: String!
  entity_type: String!
  parent_types: [String]!
  representative: Representative!
  x_opencti_stix_ids: [StixId]
  is_inferred: Boolean!
  spec_version: String!
  created_at: DateTime!
  updated_at: DateTime!
  draftVersion: DraftVersion
  createdBy: Identity
  numberOfConnectedElement: Int!
  objectMarking: [MarkingDefinition!]
  objectOrganization: [Organization!]
  objectLabel: [Label!]
  externalReferences(first: Int): ExternalReferenceConnection
  containersNumber: Number
  containers(first: Int, entityTypes: [String!]): ContainerConnection
  reports(first: Int): ReportConnection
  notes(first: Int): NoteConnection
  opinions(first: Int): OpinionConnection
  observedData(first: Int): ObservedDataConnection
  groupings(first: Int): GroupingConnection
  cases(first: Int): CaseConnection
  stixCoreRelationships(first: Int, after: ID, orderBy: StixCoreRelationshipsOrdering, orderMode: OrderingMode, fromId: StixRef, toId: StixRef, fromTypes: [String], toTypes: [String], relationship_type: String, startTimeStart: DateTime, startTimeStop: DateTime, stopTimeStart: DateTime, stopTimeStop: DateTime, firstSeenStart: DateTime, firstSeenStop: DateTime, lastSeenStart: DateTime, lastSeenStop: DateTime, confidences: [Int], search: String, filters: FilterGroup): StixCoreRelationshipConnection
  stixCoreObjectsDistribution(relationship_type: [String], toTypes: [String], field: String!, startDate: DateTime, endDate: DateTime, dateAttribute: String, operation: StatsOperation!, limit: Int, order: String, types: [String], filters: FilterGroup, search: String): [Distribution]
  stixCoreRelationshipsDistribution(field: String!, operation: StatsOperation!, startDate: DateTime, endDate: DateTime, dateAttribute: String, isTo: Boolean, limit: Int, order: String, elementWithTargetTypes: [String], fromId: [String], fromRole: String, fromTypes: [String], toId: [String], toRole: String, toTypes: [String], relationship_type: [String], confidences: [Int], search: String, filters: FilterGroup): [Distribution]
  opinions_metrics: OpinionsMetrics
  revoked: Boolean!
  confidence: Int
  lang: String
  created: DateTime
  modified: DateTime
  x_opencti_graph_data: String
  objectAssignee: [Assignee!]
  avatar: OpenCtiFile
  authorized_members: [MemberAccess!]
  authorized_members_activation_date: DateTime
  currentUserAccessRight: String
  objects(first: Int, after: ID, orderBy: StixObjectOrStixRelationshipsOrdering, orderMode: OrderingMode, filters: FilterGroup, search: String, types: [String], all: Boolean): StixObjectOrStixRelationshipRefConnection
  relatedContainers(first: Int, after: ID, orderBy: ContainersOrdering, orderMode: OrderingMode, filters: FilterGroup, search: String, types: [String], viaTypes: [String]): ContainerConnection
  filesFromTemplate(first: Int, prefixMimeType: String, after: ID, orderBy: FileOrdering, orderMode: OrderingMode, search: String, filters: FilterGroup): FileConnection
  fintelTemplates: [FintelTemplate!]
  creators: [Creator!]
  workflowEnabled: Boolean
  status: Status
}

enum NotesOrdering {
  attribute_abstract
  created
  modified
  created_at
  updated_at
  createdBy
  x_opencti_workflow_id
  objectMarking
  note_types
  creator
  _score
}

type NoteConnection {
  pageInfo: PageInfo!
  edges: [NoteEdge!]!
}

type NoteEdge {
  cursor: String!
  node: Note!
}

type Note implements BasicObject & StixObject & StixCoreObject & StixDomainObject & Container {
  id: ID!
  standard_id: String!
  entity_type: String!
  parent_types: [String]!
  representative: Representative!
  x_opencti_stix_ids: [StixId]
  is_inferred: Boolean!
  spec_version: String!
  created_at: DateTime!
  updated_at: DateTime!
  draftVersion: DraftVersion
  x_opencti_inferences: [Inference]
  createdBy: Identity
  numberOfConnectedElement: Int!
  objectMarking: [MarkingDefinition!]
  objectOrganization: [Organization!]
  objectLabel: [Label!]
  externalReferences(first: Int): ExternalReferenceConnection
  containersNumber: Number
  containers(first: Int, entityTypes: [String!]): ContainerConnection
  reports(first: Int): ReportConnection
  notes(first: Int): NoteConnection
  opinions(first: Int): OpinionConnection
  observedData(first: Int): ObservedDataConnection
  groupings(first: Int): GroupingConnection
  cases(first: Int): CaseConnection
  stixCoreRelationships(first: Int, after: ID, orderBy: StixCoreRelationshipsOrdering, orderMode: OrderingMode, fromId: StixRef, toId: StixRef, fromTypes: [String], toTypes: [String], relationship_type: String, startTimeStart: DateTime, startTimeStop: DateTime, stopTimeStart: DateTime, stopTimeStop: DateTime, firstSeenStart: DateTime, firstSeenStop: DateTime, lastSeenStart: DateTime, lastSeenStop: DateTime, confidences: [Int], search: String, filters: FilterGroup): StixCoreRelationshipConnection
  stixCoreObjectsDistribution(relationship_type: [String], toTypes: [String], field: String!, startDate: DateTime, endDate: DateTime, dateAttribute: String, operation: StatsOperation!, limit: Int, order: String, types: [String], filters: FilterGroup, search: String): [Distribution]
  stixCoreRelationshipsDistribution(field: String!, operation: StatsOperation!, startDate: DateTime, endDate: DateTime, dateAttribute: String, isTo: Boolean, limit: Int, order: String, elementWithTargetTypes: [String], fromId: [String], fromRole: String, fromTypes: [String], toId: [String], toRole: String, toTypes: [String], relationship_type: [String], confidences: [Int], search: String, filters: FilterGroup): [Distribution]
  opinions_metrics: OpinionsMetrics
  revoked: Boolean!
  confidence: Int
  lang: String
  created: DateTime
  modified: DateTime
  x_opencti_graph_data: String
  objectAssignee: [Assignee!]
  objectParticipant: [Participant!]
  avatar: OpenCtiFile
  authorized_members: [MemberAccess!]
  authorized_members_activation_date: DateTime
  currentUserAccessRight: String
  objects(first: Int, after: ID, orderBy: StixObjectOrStixRelationshipsOrdering, orderMode: OrderingMode, filters: FilterGroup, search: String, types: [String], all: Boolean): StixObjectOrStixRelationshipRefConnection
  relatedContainers(first: Int, after: ID, orderBy: ContainersOrdering, orderMode: OrderingMode, filters: FilterGroup, search: String, types: [String], viaTypes: [String]): ContainerConnection
  attribute_abstract: String
  content: String!
  authors: [String]
  note_types: [String]
  likelihood: Int
  creators: [Creator!]
  toStix: String
  importFiles(first: Int, prefixMimeType: String, after: ID, orderBy: FileOrdering, orderMode: OrderingMode, search: String, filters: FilterGroup): FileConnection
  pendingFiles(first: Int, after: ID, orderBy: FileOrdering, orderMode: OrderingMode, search: String, filters: FilterGroup): FileConnection
  filesFromTemplate(first: Int, prefixMimeType: String, after: ID, orderBy: FileOrdering, orderMode: OrderingMode, search: String, filters: FilterGroup): FileConnection
  fintelTemplates: [FintelTemplate!]
  exportFiles(first: Int): FileConnection
  editContext: [EditUserContext!]
  connectors(onlyAlive: Boolean): [Connector]
  jobs(first: Int): [Work]
  status: Status
  workflowEnabled: Boolean
}

input NoteAddInput {
  stix_id: StixId
  x_opencti_stix_ids: [StixId]
  attribute_abstract: String
  content: String!
  authors: [String]
  note_types: [String]
  likelihood: Int
  revoked: Boolean
  lang: String
  createdBy: String
  confidence: Int
  objectMarking: [String]
  objectLabel: [String]
  objectOrganization: [String]
  externalReferences: [String]
  objects: [String]
  created: DateTime
  modified: DateTime
  x_opencti_workflow_id: String
  clientMutationId: String
  update: Boolean
  file: Upload
}

input NoteUserAddInput {
  stix_id: String
  x_opencti_stix_ids: [String]
  attribute_abstract: String
  content: String!
  note_types: [String]
  likelihood: Int
  revoked: Boolean
  lang: String
  confidence: Int
  objectMarking: [String]
  objectLabel: [String]
  objectOrganization: [String]
  externalReferences: [String]
  objects: [String]
  created: DateTime
  modified: DateTime
  clientMutationId: String
  update: Boolean
}

enum ObservedDatasOrdering {
  first_observed
  last_observed
  number_observed
  created
  modified
  created_at
  updated_at
  createdBy
  x_opencti_workflow_id
  objectMarking
  confidence
  _score
}

type ObservedDataConnection {
  pageInfo: PageInfo!
  edges: [ObservedDataEdge]
}

type ObservedDataEdge {
  cursor: String!
  node: ObservedData!
}

type ObservedData implements BasicObject & StixObject & StixCoreObject & StixDomainObject & Container {
  id: ID!
  standard_id: String!
  entity_type: String!
  parent_types: [String]!
  representative: Representative!
  x_opencti_stix_ids: [StixId]
  is_inferred: Boolean!
  spec_version: String!
  created_at: DateTime!
  updated_at: DateTime!
  draftVersion: DraftVersion
  x_opencti_inferences: [Inference]
  createdBy: Identity
  numberOfConnectedElement: Int!
  objectMarking: [MarkingDefinition!]
  objectOrganization: [Organization!]
  objectLabel: [Label!]
  externalReferences(first: Int): ExternalReferenceConnection
  containersNumber: Number
  containers(first: Int, entityTypes: [String!]): ContainerConnection
  reports(first: Int): ReportConnection
  notes(first: Int): NoteConnection
  opinions(first: Int): OpinionConnection
  observedData(first: Int): ObservedDataConnection
  groupings(first: Int): GroupingConnection
  cases(first: Int): CaseConnection
  stixCoreRelationships(first: Int, after: ID, orderBy: StixCoreRelationshipsOrdering, orderMode: OrderingMode, fromId: StixRef, toId: StixRef, fromTypes: [String], toTypes: [String], relationship_type: String, startTimeStart: DateTime, startTimeStop: DateTime, stopTimeStart: DateTime, stopTimeStop: DateTime, firstSeenStart: DateTime, firstSeenStop: DateTime, lastSeenStart: DateTime, lastSeenStop: DateTime, confidences: [Int], search: String, filters: FilterGroup): StixCoreRelationshipConnection
  stixCoreObjectsDistribution(relationship_type: [String], toTypes: [String], field: String!, startDate: DateTime, endDate: DateTime, dateAttribute: String, operation: StatsOperation!, limit: Int, order: String, types: [String], filters: FilterGroup, search: String): [Distribution]
  stixCoreRelationshipsDistribution(field: String!, operation: StatsOperation!, startDate: DateTime, endDate: DateTime, dateAttribute: String, isTo: Boolean, limit: Int, order: String, elementWithTargetTypes: [String], fromId: [String], fromRole: String, fromTypes: [String], toId: [String], toRole: String, toTypes: [String], relationship_type: [String], confidences: [Int], search: String, filters: FilterGroup): [Distribution]
  opinions_metrics: OpinionsMetrics
  revoked: Boolean!
  confidence: Int
  lang: String
  created: DateTime
  modified: DateTime
  x_opencti_graph_data: String
  objectAssignee: [Assignee!]
  objectParticipant: [Participant!]
  avatar: OpenCtiFile
  authorized_members: [MemberAccess!]
  authorized_members_activation_date: DateTime
  currentUserAccessRight: String
  objects(first: Int, after: ID, orderBy: StixObjectOrStixRelationshipsOrdering, orderMode: OrderingMode, filters: FilterGroup, search: String, types: [String], all: Boolean): StixObjectOrStixRelationshipRefConnection
  relatedContainers(first: Int, after: ID, orderBy: ContainersOrdering, orderMode: OrderingMode, filters: FilterGroup, search: String, types: [String], viaTypes: [String]): ContainerConnection
  first_observed: DateTime!
  last_observed: DateTime!
  number_observed: Int!
  name: String!
  creators: [Creator!]
  toStix: String
  importFiles(first: Int, prefixMimeType: String, after: ID, orderBy: FileOrdering, orderMode: OrderingMode, search: String, filters: FilterGroup): FileConnection
  pendingFiles(first: Int, after: ID, orderBy: FileOrdering, orderMode: OrderingMode, search: String, filters: FilterGroup): FileConnection
  filesFromTemplate(first: Int, prefixMimeType: String, after: ID, orderBy: FileOrdering, orderMode: OrderingMode, search: String, filters: FilterGroup): FileConnection
  fintelTemplates: [FintelTemplate!]
  exportFiles(first: Int): FileConnection
  editContext: [EditUserContext!]
  connectors(onlyAlive: Boolean): [Connector]
  jobs(first: Int): [Work]
  status: Status
  workflowEnabled: Boolean
}

input ObservedDataAddInput {
  stix_id: StixId
  x_opencti_stix_ids: [StixId]
  first_observed: DateTime!
  last_observed: DateTime!
  number_observed: Int!
  revoked: Boolean
  lang: String
  confidence: Int
  createdBy: String
  objectMarking: [String]
  objectLabel: [String]
  objectOrganization: [String]
  externalReferences: [String]
  objects: [String]!
  created: DateTime
  modified: DateTime
  x_opencti_workflow_id: String
  clientMutationId: String
  update: Boolean
  file: Upload
}

enum OpinionsOrdering {
  opinion
  created
  modified
  created_at
  updated_at
  createdBy
  objectMarking
  x_opencti_workflow_id
  confidence
  creator
  _score
}

type OpinionConnection {
  pageInfo: PageInfo!
  edges: [OpinionEdge]
}

type OpinionEdge {
  cursor: String!
  node: Opinion!
}

type Opinion implements BasicObject & StixObject & StixCoreObject & StixDomainObject & Container {
  id: ID!
  standard_id: String!
  entity_type: String!
  parent_types: [String]!
  representative: Representative!
  x_opencti_stix_ids: [StixId]
  is_inferred: Boolean!
  spec_version: String!
  created_at: DateTime!
  updated_at: DateTime!
  draftVersion: DraftVersion
  x_opencti_inferences: [Inference]
  createdBy: Identity
  numberOfConnectedElement: Int!
  objectMarking: [MarkingDefinition!]
  objectOrganization: [Organization!]
  objectLabel: [Label!]
  externalReferences(first: Int): ExternalReferenceConnection
  containersNumber: Number
  containers(first: Int, entityTypes: [String!]): ContainerConnection
  reports(first: Int): ReportConnection
  notes(first: Int): NoteConnection
  opinions(first: Int): OpinionConnection
  observedData(first: Int): ObservedDataConnection
  groupings(first: Int): GroupingConnection
  cases(first: Int): CaseConnection
  stixCoreRelationships(first: Int, after: ID, orderBy: StixCoreRelationshipsOrdering, orderMode: OrderingMode, fromId: StixRef, toId: StixRef, fromTypes: [String], toTypes: [String], relationship_type: String, startTimeStart: DateTime, startTimeStop: DateTime, stopTimeStart: DateTime, stopTimeStop: DateTime, firstSeenStart: DateTime, firstSeenStop: DateTime, lastSeenStart: DateTime, lastSeenStop: DateTime, confidences: [Int], search: String, filters: FilterGroup): StixCoreRelationshipConnection
  stixCoreObjectsDistribution(relationship_type: [String], toTypes: [String], field: String!, startDate: DateTime, endDate: DateTime, dateAttribute: String, operation: StatsOperation!, limit: Int, order: String, types: [String], filters: FilterGroup, search: String): [Distribution]
  stixCoreRelationshipsDistribution(field: String!, operation: StatsOperation!, startDate: DateTime, endDate: DateTime, dateAttribute: String, isTo: Boolean, limit: Int, order: String, elementWithTargetTypes: [String], fromId: [String], fromRole: String, fromTypes: [String], toId: [String], toRole: String, toTypes: [String], relationship_type: [String], confidences: [Int], search: String, filters: FilterGroup): [Distribution]
  opinions_metrics: OpinionsMetrics
  revoked: Boolean!
  confidence: Int
  lang: String
  created: DateTime
  modified: DateTime
  x_opencti_graph_data: String
  objectAssignee: [Assignee!]
  objectParticipant: [Participant!]
  avatar: OpenCtiFile
  authorized_members: [MemberAccess!]
  authorized_members_activation_date: DateTime
  currentUserAccessRight: String
  objects(first: Int, after: ID, orderBy: StixObjectOrStixRelationshipsOrdering, orderMode: OrderingMode, filters: FilterGroup, search: String, types: [String], all: Boolean): StixObjectOrStixRelationshipRefConnection
  relatedContainers(first: Int, after: ID, orderBy: ContainersOrdering, orderMode: OrderingMode, filters: FilterGroup, search: String, types: [String], viaTypes: [String]): ContainerConnection
  explanation: String
  authors: [String]
  opinion: String!
  creators: [Creator!]
  toStix: String
  importFiles(first: Int, prefixMimeType: String, after: ID, orderBy: FileOrdering, orderMode: OrderingMode, search: String, filters: FilterGroup): FileConnection
  pendingFiles(first: Int, after: ID, orderBy: FileOrdering, orderMode: OrderingMode, search: String, filters: FilterGroup): FileConnection
  filesFromTemplate(first: Int, prefixMimeType: String, after: ID, orderBy: FileOrdering, orderMode: OrderingMode, search: String, filters: FilterGroup): FileConnection
  fintelTemplates: [FintelTemplate!]
  exportFiles(first: Int): FileConnection
  editContext: [EditUserContext!]
  connectors(onlyAlive: Boolean): [Connector]
  jobs(first: Int): [Work]
  status: Status
  workflowEnabled: Boolean
}

input OpinionAddInput {
  stix_id: StixId
  x_opencti_stix_ids: [StixId]
  opinion: String!
  explanation: String
  authors: [String]
  revoked: Boolean
  lang: String
  confidence: Int
  createdBy: String
  objectMarking: [String]
  objectOrganization: [String]
  objectLabel: [String]
  externalReferences: [String]
  objects: [String]
  created: DateTime
  modified: DateTime
  update: Boolean
  x_opencti_workflow_id: String
  clientMutationId: String
  file: Upload
}

input OpinionUserAddInput {
  stix_id: String
  x_opencti_stix_ids: [String]
  opinion: String!
  explanation: String
  authors: [String]
  revoked: Boolean
  lang: String
  confidence: Int
  objectMarking: [String]
  objectLabel: [String]
  objectOrganization: [String]
  externalReferences: [String]
  objects: [String]
  created: DateTime
  modified: DateTime
  update: Boolean
  clientMutationId: String
}

enum ReportsOrdering {
  name
  created
  modified
  published
  created_at
  updated_at
  createdBy
  creator
  objectMarking
  report_types
  x_opencti_workflow_id
  _score
}

type ReportConnection {
  pageInfo: PageInfo!
  edges: [ReportEdge]
}

type ReportEdge {
  cursor: String!
  node: Report!
}

type Report implements BasicObject & StixObject & StixCoreObject & StixDomainObject & Container {
  id: ID!
  standard_id: String!
  entity_type: String!
  parent_types: [String]!
  representative: Representative!
  x_opencti_stix_ids: [StixId]
  is_inferred: Boolean!
  spec_version: String!
  created_at: DateTime!
  updated_at: DateTime!
  draftVersion: DraftVersion
  x_opencti_inferences: [Inference]
  createdBy: Identity
  numberOfConnectedElement: Int!
  objectMarking: [MarkingDefinition!]
  objectOrganization: [Organization!]
  objectLabel: [Label!]
  externalReferences(first: Int): ExternalReferenceConnection
  containersNumber: Number
  containers(first: Int, entityTypes: [String!]): ContainerConnection
  reports(first: Int): ReportConnection
  notes(first: Int): NoteConnection
  opinions(first: Int): OpinionConnection
  observedData(first: Int): ObservedDataConnection
  groupings(first: Int): GroupingConnection
  cases(first: Int): CaseConnection
  stixCoreRelationships(first: Int, after: ID, orderBy: StixCoreRelationshipsOrdering, orderMode: OrderingMode, fromId: StixRef, toId: StixRef, fromTypes: [String], toTypes: [String], relationship_type: String, startTimeStart: DateTime, startTimeStop: DateTime, stopTimeStart: DateTime, stopTimeStop: DateTime, firstSeenStart: DateTime, firstSeenStop: DateTime, lastSeenStart: DateTime, lastSeenStop: DateTime, confidences: [Int], search: String, filters: FilterGroup): StixCoreRelationshipConnection
  stixCoreObjectsDistribution(relationship_type: [String], toTypes: [String], field: String!, startDate: DateTime, endDate: DateTime, dateAttribute: String, operation: StatsOperation!, limit: Int, order: String, types: [String], filters: FilterGroup, search: String): [Distribution]
  stixCoreRelationshipsDistribution(field: String!, operation: StatsOperation!, startDate: DateTime, endDate: DateTime, dateAttribute: String, isTo: Boolean, limit: Int, order: String, elementWithTargetTypes: [String], fromId: [String], fromRole: String, fromTypes: [String], toId: [String], toRole: String, toTypes: [String], relationship_type: [String], confidences: [Int], search: String, filters: FilterGroup): [Distribution]
  opinions_metrics: OpinionsMetrics
  revoked: Boolean!
  confidence: Int
  lang: String
  created: DateTime
  modified: DateTime
  x_opencti_graph_data: String
  objectAssignee: [Assignee!]
  avatar: OpenCtiFile
  authorized_members: [MemberAccess!]
  authorized_members_activation_date: DateTime
  currentUserAccessRight: String
  objects(first: Int, after: ID, orderBy: StixObjectOrStixRelationshipsOrdering, orderMode: OrderingMode, filters: FilterGroup, search: String, types: [String], all: Boolean): StixObjectOrStixRelationshipRefConnection
  relatedContainers(first: Int, after: ID, orderBy: ContainersOrdering, orderMode: OrderingMode, filters: FilterGroup, search: String, types: [String], viaTypes: [String]): ContainerConnection
  name: String!
  description: String
  content: String
  content_mapping: String
  report_types: [String]
  x_opencti_reliability: String
  published: DateTime
  objectParticipant: [Participant!]
  creators: [Creator!]
  toStix: String
  importFiles(first: Int, prefixMimeType: String, after: ID, orderBy: FileOrdering, orderMode: OrderingMode, search: String, filters: FilterGroup): FileConnection
  pendingFiles(first: Int, after: ID, orderBy: FileOrdering, orderMode: OrderingMode, search: String, filters: FilterGroup): FileConnection
  filesFromTemplate(first: Int, prefixMimeType: String, after: ID, orderBy: FileOrdering, orderMode: OrderingMode, search: String, filters: FilterGroup): FileConnection
  fintelTemplates: [FintelTemplate!]
  exportFiles(first: Int): FileConnection
  editContext: [EditUserContext!]
  connectors(onlyAlive: Boolean): [Connector]
  jobs(first: Int): [Work]
  status: Status
  workflowEnabled: Boolean
  deleteWithElementsCount: Int
}

input ReportAddInput {
  stix_id: StixId
  x_opencti_stix_ids: [StixId]
  name: String!
  description: String
  content: String
  content_mapping: String
  published: DateTime!
  report_types: [String]
  x_opencti_reliability: String
  revoked: Boolean
  lang: String
  confidence: Int
  createdBy: String
  objectOrganization: [String]
  objectMarking: [String]
  objectAssignee: [String]
  objectParticipant: [String]
  objectLabel: [String]
  externalReferences: [String]
  objects: [String]
  created: DateTime
  modified: DateTime
  x_opencti_workflow_id: String
  clientMutationId: String
  update: Boolean
  file: Upload
  authorized_members: [MemberAccessInput!]
}

enum CoursesOfActionOrdering {
  name
  created
  modified
  created_at
  updated_at
  x_opencti_workflow_id
  objectMarking
  x_mitre_id
  _score
}

type CourseOfActionConnection {
  pageInfo: PageInfo!
  edges: [CourseOfActionEdge]
}

type CourseOfActionEdge {
  cursor: String!
  node: CourseOfAction!
}

type CourseOfAction implements BasicObject & StixObject & StixCoreObject & StixDomainObject {
  id: ID!
  standard_id: String!
  entity_type: String!
  parent_types: [String]!
  representative: Representative!
  x_opencti_stix_ids: [StixId]
  is_inferred: Boolean!
  spec_version: String!
  created_at: DateTime!
  updated_at: DateTime!
  draftVersion: DraftVersion
  x_opencti_inferences: [Inference]
  createdBy: Identity
  numberOfConnectedElement: Int!
  objectMarking: [MarkingDefinition!]
  objectOrganization: [Organization!]
  objectLabel: [Label!]
  externalReferences(first: Int): ExternalReferenceConnection
  containersNumber: Number
  containers(first: Int, entityTypes: [String!]): ContainerConnection
  reports(first: Int): ReportConnection
  notes(first: Int): NoteConnection
  opinions(first: Int): OpinionConnection
  observedData(first: Int): ObservedDataConnection
  groupings(first: Int): GroupingConnection
  cases(first: Int): CaseConnection
  stixCoreRelationships(first: Int, after: ID, orderBy: StixCoreRelationshipsOrdering, orderMode: OrderingMode, fromId: StixRef, toId: StixRef, fromTypes: [String], toTypes: [String], relationship_type: String, startTimeStart: DateTime, startTimeStop: DateTime, stopTimeStart: DateTime, stopTimeStop: DateTime, firstSeenStart: DateTime, firstSeenStop: DateTime, lastSeenStart: DateTime, lastSeenStop: DateTime, confidences: [Int], search: String, filters: FilterGroup): StixCoreRelationshipConnection
  stixCoreObjectsDistribution(relationship_type: [String], toTypes: [String], field: String!, startDate: DateTime, endDate: DateTime, dateAttribute: String, operation: StatsOperation!, limit: Int, order: String, types: [String], filters: FilterGroup, search: String): [Distribution]
  stixCoreRelationshipsDistribution(field: String!, operation: StatsOperation!, startDate: DateTime, endDate: DateTime, dateAttribute: String, isTo: Boolean, limit: Int, order: String, elementWithTargetTypes: [String], fromId: [String], fromRole: String, fromTypes: [String], toId: [String], toRole: String, toTypes: [String], relationship_type: [String], confidences: [Int], search: String, filters: FilterGroup): [Distribution]
  opinions_metrics: OpinionsMetrics
  revoked: Boolean!
  confidence: Int
  lang: String
  created: DateTime
  modified: DateTime
  x_opencti_graph_data: String
  objectAssignee: [Assignee!]
  objectParticipant: [Participant!]
  avatar: OpenCtiFile
  name: String!
  description: String
  x_opencti_aliases: [String]
  x_mitre_id: String
  x_opencti_threat_hunting: String
  x_opencti_log_sources: [String]
  attackPatterns: AttackPatternConnection
  creators: [Creator!]
  toStix: String
  importFiles(first: Int, prefixMimeType: String, after: ID, orderBy: FileOrdering, orderMode: OrderingMode, search: String, filters: FilterGroup): FileConnection
  pendingFiles(first: Int, after: ID, orderBy: FileOrdering, orderMode: OrderingMode, search: String, filters: FilterGroup): FileConnection
  exportFiles(first: Int): FileConnection
  editContext: [EditUserContext!]
  connectors(onlyAlive: Boolean): [Connector]
  jobs(first: Int): [Work]
  status: Status
  workflowEnabled: Boolean
}

input CourseOfActionAddInput {
  stix_id: StixId
  x_opencti_stix_ids: [StixId]
  name: String!
  description: String
  x_opencti_aliases: [String]
  x_mitre_id: String
  confidence: Int
  revoked: Boolean
  lang: String
  createdBy: String
  objectMarking: [String]
  objectOrganization: [String]
  objectLabel: [String]
  externalReferences: [String]
  created: DateTime
  modified: DateTime
  x_opencti_workflow_id: String
  clientMutationId: String
  update: Boolean
  file: Upload
}

enum IdentitiesOrdering {
  name
  created
  modified
  created_at
  updated_at
  x_opencti_workflow_id
  _score
}

type IdentityConnection {
  pageInfo: PageInfo!
  edges: [IdentityEdge]
}

type IdentityEdge {
  cursor: String!
  node: Identity!
}

enum IdentityType {
  Sector
  Organization
  Individual
  System
}

interface Identity {
  id: ID!
  standard_id: String!
  entity_type: String!
  parent_types: [String]!
  representative: Representative!
  x_opencti_stix_ids: [StixId]
  is_inferred: Boolean!
  spec_version: String!
  created_at: DateTime!
  updated_at: DateTime!
  draftVersion: DraftVersion
  createdBy: Identity
  numberOfConnectedElement: Int!
  objectMarking: [MarkingDefinition!]
  objectOrganization: [Organization!]
  objectLabel: [Label!]
  externalReferences(first: Int): ExternalReferenceConnection
  containersNumber: Number
  containers(first: Int, entityTypes: [String!]): ContainerConnection
  reports(first: Int): ReportConnection
  notes(first: Int): NoteConnection
  opinions(first: Int): OpinionConnection
  observedData(first: Int): ObservedDataConnection
  groupings(first: Int): GroupingConnection
  cases(first: Int): CaseConnection
  stixCoreRelationships(first: Int, after: ID, orderBy: StixCoreRelationshipsOrdering, orderMode: OrderingMode, fromId: StixRef, toId: StixRef, fromTypes: [String], toTypes: [String], relationship_type: String, startTimeStart: DateTime, startTimeStop: DateTime, stopTimeStart: DateTime, stopTimeStop: DateTime, firstSeenStart: DateTime, firstSeenStop: DateTime, lastSeenStart: DateTime, lastSeenStop: DateTime, confidences: [Int], search: String, filters: FilterGroup): StixCoreRelationshipConnection
  stixCoreObjectsDistribution(relationship_type: [String], toTypes: [String], field: String!, startDate: DateTime, endDate: DateTime, dateAttribute: String, operation: StatsOperation!, limit: Int, order: String, types: [String], filters: FilterGroup, search: String): [Distribution]
  stixCoreRelationshipsDistribution(field: String!, operation: StatsOperation!, startDate: DateTime, endDate: DateTime, dateAttribute: String, isTo: Boolean, limit: Int, order: String, elementWithTargetTypes: [String], fromId: [String], fromRole: String, fromTypes: [String], toId: [String], toRole: String, toTypes: [String], relationship_type: [String], confidences: [Int], search: String, filters: FilterGroup): [Distribution]
  opinions_metrics: OpinionsMetrics
  revoked: Boolean!
  confidence: Int
  lang: String
  created: DateTime
  modified: DateTime
  x_opencti_graph_data: String
  objectAssignee: [Assignee!]
  avatar: OpenCtiFile
  identity_class: String!
  name: String!
  description: String
  roles: [String]
  contact_information: String
  x_opencti_aliases: [String]
  x_opencti_reliability: String
  creators: [Creator!]
  toStix: String
  importFiles(first: Int, prefixMimeType: String, after: ID, orderBy: FileOrdering, orderMode: OrderingMode, search: String, filters: FilterGroup): FileConnection
  pendingFiles(first: Int, after: ID, orderBy: FileOrdering, orderMode: OrderingMode, search: String, filters: FilterGroup): FileConnection
  exportFiles(first: Int): FileConnection
  editContext: [EditUserContext!]
  connectors(onlyAlive: Boolean): [Connector]
  jobs(first: Int): [Work]
  status: Status
  workflowEnabled: Boolean
}

input IdentityAddInput {
  stix_id: StixId
  x_opencti_stix_ids: [StixId]
  type: IdentityType!
  name: String!
  description: String
  contact_information: String
  roles: [String]
  x_opencti_aliases: [String]
  confidence: Int
  revoked: Boolean
  lang: String
  createdBy: String
  objectMarking: [String]
  objectLabel: [String]
  externalReferences: [String]
  x_opencti_workflow_id: String
  clientMutationId: String
  created: DateTime
  modified: DateTime
  update: Boolean
}

enum IndividualsOrdering {
  name
  firstname
  lastname
  created
  modified
  x_opencti_workflow_id
  objectMarking
  _score
}

type IndividualConnection {
  pageInfo: PageInfo!
  edges: [IndividualEdge]
}

type IndividualEdge {
  cursor: String!
  node: Individual!
}

type Individual implements BasicObject & StixObject & StixCoreObject & StixDomainObject & Identity {
  id: ID!
  standard_id: String!
  entity_type: String!
  parent_types: [String]!
  representative: Representative!
  x_opencti_stix_ids: [StixId]
  is_inferred: Boolean!
  spec_version: String!
  created_at: DateTime!
  updated_at: DateTime!
  draftVersion: DraftVersion
  x_opencti_inferences: [Inference]
  createdBy: Identity
  numberOfConnectedElement: Int!
  objectMarking: [MarkingDefinition!]
  objectOrganization: [Organization!]
  objectLabel: [Label!]
  externalReferences(first: Int): ExternalReferenceConnection
  containersNumber: Number
  containers(first: Int, entityTypes: [String!]): ContainerConnection
  reports(first: Int): ReportConnection
  notes(first: Int): NoteConnection
  opinions(first: Int): OpinionConnection
  observedData(first: Int): ObservedDataConnection
  groupings(first: Int): GroupingConnection
  cases(first: Int): CaseConnection
  stixCoreRelationships(first: Int, after: ID, orderBy: StixCoreRelationshipsOrdering, orderMode: OrderingMode, fromId: StixRef, toId: StixRef, fromTypes: [String], toTypes: [String], relationship_type: String, startTimeStart: DateTime, startTimeStop: DateTime, stopTimeStart: DateTime, stopTimeStop: DateTime, firstSeenStart: DateTime, firstSeenStop: DateTime, lastSeenStart: DateTime, lastSeenStop: DateTime, confidences: [Int], search: String, filters: FilterGroup): StixCoreRelationshipConnection
  stixCoreObjectsDistribution(relationship_type: [String], toTypes: [String], field: String!, startDate: DateTime, endDate: DateTime, dateAttribute: String, operation: StatsOperation!, limit: Int, order: String, types: [String], filters: FilterGroup, search: String): [Distribution]
  stixCoreRelationshipsDistribution(field: String!, operation: StatsOperation!, startDate: DateTime, endDate: DateTime, dateAttribute: String, isTo: Boolean, limit: Int, order: String, elementWithTargetTypes: [String], fromId: [String], fromRole: String, fromTypes: [String], toId: [String], toRole: String, toTypes: [String], relationship_type: [String], confidences: [Int], search: String, filters: FilterGroup): [Distribution]
  opinions_metrics: OpinionsMetrics
  revoked: Boolean!
  confidence: Int
  lang: String
  created: DateTime
  modified: DateTime
  x_opencti_graph_data: String
  objectAssignee: [Assignee!]
  objectParticipant: [Participant!]
  avatar: OpenCtiFile
  identity_class: String!
  name: String!
  description: String
  contact_information: String
  roles: [String]
  x_opencti_aliases: [String]
  x_opencti_reliability: String
  x_opencti_firstname: String
  x_opencti_lastname: String
  organizations: OrganizationConnection
  creators: [Creator!]
  toStix: String
  importFiles(first: Int, prefixMimeType: String, after: ID, orderBy: FileOrdering, orderMode: OrderingMode, search: String, filters: FilterGroup): FileConnection
  pendingFiles(first: Int, after: ID, orderBy: FileOrdering, orderMode: OrderingMode, search: String, filters: FilterGroup): FileConnection
  exportFiles(first: Int): FileConnection
  editContext: [EditUserContext!]
  connectors(onlyAlive: Boolean): [Connector]
  jobs(first: Int): [Work]
  status: Status
  workflowEnabled: Boolean
  isUser: Boolean
}

input IndividualAddInput {
  stix_id: StixId
  x_opencti_stix_ids: [StixId]
  name: String!
  description: String
  contact_information: String
  roles: [String]
  x_opencti_aliases: [String]
  x_opencti_firstname: String
  x_opencti_lastname: String
  x_opencti_reliability: String
  confidence: Int
  revoked: Boolean
  lang: String
  createdBy: String
  objectOrganization: [String]
  objectMarking: [String]
  objectLabel: [String]
  externalReferences: [String]
  created: DateTime
  modified: DateTime
  x_opencti_workflow_id: String
  clientMutationId: String
  update: Boolean
  file: Upload
}

enum SectorsOrdering {
  name
  created
  modified
  created_at
  updated_at
  x_opencti_workflow_id
  objectMarking
  _score
}

type SectorConnection {
  pageInfo: PageInfo!
  edges: [SectorEdge]
}

type SectorEdge {
  cursor: String!
  types: [String]
  node: Sector!
}

type Sector implements BasicObject & StixObject & StixCoreObject & StixDomainObject & Identity {
  id: ID!
  standard_id: String!
  entity_type: String!
  parent_types: [String]!
  representative: Representative!
  x_opencti_stix_ids: [StixId]
  is_inferred: Boolean!
  spec_version: String!
  created_at: DateTime!
  updated_at: DateTime!
  draftVersion: DraftVersion
  x_opencti_inferences: [Inference]
  createdBy: Identity
  numberOfConnectedElement: Int!
  objectMarking: [MarkingDefinition!]
  objectOrganization: [Organization!]
  objectLabel: [Label!]
  externalReferences(first: Int): ExternalReferenceConnection
  containersNumber: Number
  containers(first: Int, entityTypes: [String!]): ContainerConnection
  reports(first: Int): ReportConnection
  notes(first: Int): NoteConnection
  opinions(first: Int): OpinionConnection
  observedData(first: Int): ObservedDataConnection
  groupings(first: Int): GroupingConnection
  cases(first: Int): CaseConnection
  stixCoreRelationships(first: Int, after: ID, orderBy: StixCoreRelationshipsOrdering, orderMode: OrderingMode, fromId: StixRef, toId: StixRef, fromTypes: [String], toTypes: [String], relationship_type: String, startTimeStart: DateTime, startTimeStop: DateTime, stopTimeStart: DateTime, stopTimeStop: DateTime, firstSeenStart: DateTime, firstSeenStop: DateTime, lastSeenStart: DateTime, lastSeenStop: DateTime, confidences: [Int], search: String, filters: FilterGroup): StixCoreRelationshipConnection
  stixCoreObjectsDistribution(relationship_type: [String], toTypes: [String], field: String!, startDate: DateTime, endDate: DateTime, dateAttribute: String, operation: StatsOperation!, limit: Int, order: String, types: [String], filters: FilterGroup, search: String): [Distribution]
  stixCoreRelationshipsDistribution(field: String!, operation: StatsOperation!, startDate: DateTime, endDate: DateTime, dateAttribute: String, isTo: Boolean, limit: Int, order: String, elementWithTargetTypes: [String], fromId: [String], fromRole: String, fromTypes: [String], toId: [String], toRole: String, toTypes: [String], relationship_type: [String], confidences: [Int], search: String, filters: FilterGroup): [Distribution]
  opinions_metrics: OpinionsMetrics
  revoked: Boolean!
  confidence: Int
  lang: String
  created: DateTime
  modified: DateTime
  x_opencti_graph_data: String
  objectAssignee: [Assignee!]
  objectParticipant: [Participant!]
  avatar: OpenCtiFile
  identity_class: String!
  name: String!
  description: String
  contact_information: String
  roles: [String]
  x_opencti_aliases: [String]
  x_opencti_reliability: String
  parentSectors: SectorConnection
  subSectors: SectorConnection
  isSubSector: Boolean
  targetedOrganizations: StixCoreRelationshipConnection
  creators: [Creator!]
  toStix: String
  importFiles(first: Int, prefixMimeType: String, after: ID, orderBy: FileOrdering, orderMode: OrderingMode, search: String, filters: FilterGroup): FileConnection
  pendingFiles(first: Int, after: ID, orderBy: FileOrdering, orderMode: OrderingMode, search: String, filters: FilterGroup): FileConnection
  exportFiles(first: Int): FileConnection
  editContext: [EditUserContext!]
  connectors(onlyAlive: Boolean): [Connector]
  jobs(first: Int): [Work]
  status: Status
  workflowEnabled: Boolean
}

input SectorAddInput {
  stix_id: StixId
  x_opencti_stix_ids: [StixId]
  name: String!
  description: String
  contact_information: String
  roles: [String]
  x_opencti_aliases: [String]
  confidence: Int
  revoked: Boolean
  lang: String
  createdBy: String
  objectMarking: [String]
  objectLabel: [String]
  externalReferences: [String]
  created: DateTime
  modified: DateTime
  x_opencti_workflow_id: String
  clientMutationId: String
  update: Boolean
  file: Upload
}

enum SystemsOrdering {
  name
  confidence
  firstname
  lastname
  created
  modified
  x_opencti_workflow_id
  _score
}

type SystemConnection {
  pageInfo: PageInfo!
  edges: [SystemEdge]
}

type SystemEdge {
  cursor: String!
  node: System!
}

type System implements BasicObject & StixObject & StixCoreObject & StixDomainObject & Identity {
  id: ID!
  standard_id: String!
  entity_type: String!
  parent_types: [String]!
  representative: Representative!
  x_opencti_stix_ids: [StixId]
  is_inferred: Boolean!
  spec_version: String!
  created_at: DateTime!
  updated_at: DateTime!
  draftVersion: DraftVersion
  x_opencti_inferences: [Inference]
  createdBy: Identity
  numberOfConnectedElement: Int!
  objectMarking: [MarkingDefinition!]
  objectOrganization: [Organization!]
  objectLabel: [Label!]
  externalReferences(first: Int): ExternalReferenceConnection
  containersNumber: Number
  containers(first: Int, entityTypes: [String!]): ContainerConnection
  reports(first: Int): ReportConnection
  notes(first: Int): NoteConnection
  opinions(first: Int): OpinionConnection
  observedData(first: Int): ObservedDataConnection
  groupings(first: Int): GroupingConnection
  cases(first: Int): CaseConnection
  stixCoreRelationships(first: Int, after: ID, orderBy: StixCoreRelationshipsOrdering, orderMode: OrderingMode, fromId: StixRef, toId: StixRef, fromTypes: [String], toTypes: [String], relationship_type: String, startTimeStart: DateTime, startTimeStop: DateTime, stopTimeStart: DateTime, stopTimeStop: DateTime, firstSeenStart: DateTime, firstSeenStop: DateTime, lastSeenStart: DateTime, lastSeenStop: DateTime, confidences: [Int], search: String, filters: FilterGroup): StixCoreRelationshipConnection
  stixCoreObjectsDistribution(relationship_type: [String], toTypes: [String], field: String!, startDate: DateTime, endDate: DateTime, dateAttribute: String, operation: StatsOperation!, limit: Int, order: String, types: [String], filters: FilterGroup, search: String): [Distribution]
  stixCoreRelationshipsDistribution(field: String!, operation: StatsOperation!, startDate: DateTime, endDate: DateTime, dateAttribute: String, isTo: Boolean, limit: Int, order: String, elementWithTargetTypes: [String], fromId: [String], fromRole: String, fromTypes: [String], toId: [String], toRole: String, toTypes: [String], relationship_type: [String], confidences: [Int], search: String, filters: FilterGroup): [Distribution]
  opinions_metrics: OpinionsMetrics
  revoked: Boolean!
  confidence: Int
  lang: String
  created: DateTime
  modified: DateTime
  x_opencti_graph_data: String
  objectAssignee: [Assignee!]
  objectParticipant: [Participant!]
  avatar: OpenCtiFile
  identity_class: String!
  name: String!
  description: String
  contact_information: String
  roles: [String]
  x_opencti_aliases: [String]
  x_opencti_reliability: String
  x_opencti_firstname: String
  x_opencti_lastname: String
  organizations: OrganizationConnection
  creators: [Creator!]
  toStix: String
  importFiles(first: Int, prefixMimeType: String, after: ID, orderBy: FileOrdering, orderMode: OrderingMode, search: String, filters: FilterGroup): FileConnection
  pendingFiles(first: Int, after: ID, orderBy: FileOrdering, orderMode: OrderingMode, search: String, filters: FilterGroup): FileConnection
  exportFiles(first: Int): FileConnection
  editContext: [EditUserContext!]
  connectors(onlyAlive: Boolean): [Connector]
  jobs(first: Int): [Work]
  status: Status
  workflowEnabled: Boolean
}

input SystemAddInput {
  stix_id: StixId
  x_opencti_stix_ids: [StixId]
  name: String!
  description: String
  contact_information: String
  roles: [String]
  x_opencti_aliases: [String]
  x_opencti_firstname: String
  x_opencti_lastname: String
  x_opencti_reliability: String
  confidence: Int
  revoked: Boolean
  lang: String
  createdBy: String
  objectOrganization: [String]
  objectMarking: [String]
  objectLabel: [String]
  externalReferences: [String]
  created: DateTime
  modified: DateTime
  x_opencti_workflow_id: String
  clientMutationId: String
  update: Boolean
  file: Upload
}

enum InfrastructuresOrdering {
  name
  infrastructure_types
  first_seen
  last_seen
  created
  modified
  created_at
  updated_at
  x_opencti_workflow_id
  confidence
  createdBy
  objectMarking
  creator
  _score
}

type InfrastructureConnection {
  pageInfo: PageInfo!
  edges: [InfrastructureEdge]
}

type InfrastructureEdge {
  cursor: String!
  node: Infrastructure!
}

type Infrastructure implements BasicObject & StixObject & StixCoreObject & StixDomainObject {
  id: ID!
  standard_id: String!
  entity_type: String!
  parent_types: [String]!
  representative: Representative!
  x_opencti_stix_ids: [StixId]
  is_inferred: Boolean!
  spec_version: String!
  created_at: DateTime!
  updated_at: DateTime!
  draftVersion: DraftVersion
  x_opencti_inferences: [Inference]
  createdBy: Identity
  numberOfConnectedElement: Int!
  objectMarking: [MarkingDefinition!]
  objectOrganization: [Organization!]
  objectLabel: [Label!]
  externalReferences(first: Int): ExternalReferenceConnection
  containersNumber: Number
  containers(first: Int, entityTypes: [String!]): ContainerConnection
  reports(first: Int): ReportConnection
  notes(first: Int): NoteConnection
  opinions(first: Int): OpinionConnection
  observedData(first: Int): ObservedDataConnection
  groupings(first: Int): GroupingConnection
  cases(first: Int): CaseConnection
  stixCoreRelationships(first: Int, after: ID, orderBy: StixCoreRelationshipsOrdering, orderMode: OrderingMode, fromId: StixRef, toId: StixRef, fromTypes: [String], toTypes: [String], relationship_type: String, startTimeStart: DateTime, startTimeStop: DateTime, stopTimeStart: DateTime, stopTimeStop: DateTime, firstSeenStart: DateTime, firstSeenStop: DateTime, lastSeenStart: DateTime, lastSeenStop: DateTime, confidences: [Int], search: String, filters: FilterGroup): StixCoreRelationshipConnection
  stixCoreObjectsDistribution(relationship_type: [String], toTypes: [String], field: String!, startDate: DateTime, endDate: DateTime, dateAttribute: String, operation: StatsOperation!, limit: Int, order: String, types: [String], filters: FilterGroup, search: String): [Distribution]
  stixCoreRelationshipsDistribution(field: String!, operation: StatsOperation!, startDate: DateTime, endDate: DateTime, dateAttribute: String, isTo: Boolean, limit: Int, order: String, elementWithTargetTypes: [String], fromId: [String], fromRole: String, fromTypes: [String], toId: [String], toRole: String, toTypes: [String], relationship_type: [String], confidences: [Int], search: String, filters: FilterGroup): [Distribution]
  opinions_metrics: OpinionsMetrics
  revoked: Boolean!
  confidence: Int
  lang: String
  created: DateTime
  modified: DateTime
  x_opencti_graph_data: String
  objectAssignee: [Assignee!]
  objectParticipant: [Participant!]
  avatar: OpenCtiFile
  name: String!
  aliases: [String]
  description: String
  infrastructure_types: [String]
  first_seen: DateTime
  last_seen: DateTime
  killChainPhases: [KillChainPhase!]
  creators: [Creator!]
  toStix: String
  importFiles(first: Int, prefixMimeType: String, after: ID, orderBy: FileOrdering, orderMode: OrderingMode, search: String, filters: FilterGroup): FileConnection
  pendingFiles(first: Int, after: ID, orderBy: FileOrdering, orderMode: OrderingMode, search: String, filters: FilterGroup): FileConnection
  exportFiles(first: Int): FileConnection
  editContext: [EditUserContext!]
  connectors(onlyAlive: Boolean): [Connector]
  jobs(first: Int): [Work]
  status: Status
  workflowEnabled: Boolean
}

input InfrastructureAddInput {
  stix_id: StixId
  x_opencti_stix_ids: [StixId]
  name: String!
  description: String
  aliases: [String]
  infrastructure_types: [String]
  first_seen: DateTime
  last_seen: DateTime
  confidence: Int
  revoked: Boolean
  lang: String
  createdBy: String
  objectOrganization: [String]
  objectMarking: [String]
  objectLabel: [String]
  externalReferences: [String]
  killChainPhases: [String]
  created: DateTime
  modified: DateTime
  x_opencti_workflow_id: String
  clientMutationId: String
  update: Boolean
  file: Upload
}

enum IntrusionSetsOrdering {
  name
  created
  modified
  created_at
  updated_at
  x_opencti_workflow_id
  resource_level
  primary_motivation
  confidence
  _score
  objectMarking
}

type IntrusionSetConnection {
  pageInfo: PageInfo!
  edges: [IntrusionSetEdge]
}

type IntrusionSetEdge {
  cursor: String!
  node: IntrusionSet!
}

type IntrusionSet implements BasicObject & StixObject & StixCoreObject & StixDomainObject {
  id: ID!
  standard_id: String!
  entity_type: String!
  parent_types: [String]!
  representative: Representative!
  x_opencti_stix_ids: [StixId]
  is_inferred: Boolean!
  spec_version: String!
  created_at: DateTime!
  updated_at: DateTime!
  draftVersion: DraftVersion
  x_opencti_inferences: [Inference]
  createdBy: Identity
  numberOfConnectedElement: Int!
  objectMarking: [MarkingDefinition!]
  objectOrganization: [Organization!]
  objectLabel: [Label!]
  externalReferences(first: Int): ExternalReferenceConnection
  containersNumber: Number
  containers(first: Int, entityTypes: [String!]): ContainerConnection
  reports(first: Int): ReportConnection
  notes(first: Int): NoteConnection
  opinions(first: Int): OpinionConnection
  observedData(first: Int): ObservedDataConnection
  groupings(first: Int): GroupingConnection
  cases(first: Int): CaseConnection
  stixCoreRelationships(first: Int, after: ID, orderBy: StixCoreRelationshipsOrdering, orderMode: OrderingMode, fromId: StixRef, toId: StixRef, fromTypes: [String], toTypes: [String], relationship_type: String, startTimeStart: DateTime, startTimeStop: DateTime, stopTimeStart: DateTime, stopTimeStop: DateTime, firstSeenStart: DateTime, firstSeenStop: DateTime, lastSeenStart: DateTime, lastSeenStop: DateTime, confidences: [Int], search: String, filters: FilterGroup): StixCoreRelationshipConnection
  stixCoreObjectsDistribution(relationship_type: [String], toTypes: [String], field: String!, startDate: DateTime, endDate: DateTime, dateAttribute: String, operation: StatsOperation!, limit: Int, order: String, types: [String], filters: FilterGroup, search: String): [Distribution]
  stixCoreRelationshipsDistribution(field: String!, operation: StatsOperation!, startDate: DateTime, endDate: DateTime, dateAttribute: String, isTo: Boolean, limit: Int, order: String, elementWithTargetTypes: [String], fromId: [String], fromRole: String, fromTypes: [String], toId: [String], toRole: String, toTypes: [String], relationship_type: [String], confidences: [Int], search: String, filters: FilterGroup): [Distribution]
  opinions_metrics: OpinionsMetrics
  revoked: Boolean!
  confidence: Int
  lang: String
  created: DateTime
  modified: DateTime
  x_opencti_graph_data: String
  objectAssignee: [Assignee!]
  objectParticipant: [Participant!]
  avatar: OpenCtiFile
  name: String!
  description: String
  aliases: [String]
  first_seen: DateTime
  last_seen: DateTime
  goals: [String]
  resource_level: String
  primary_motivation: String
  secondary_motivations: [String]
  locations: LocationConnection
  creators: [Creator!]
  toStix: String
  importFiles(first: Int, prefixMimeType: String, after: ID, orderBy: FileOrdering, orderMode: OrderingMode, search: String, filters: FilterGroup): FileConnection
  pendingFiles(first: Int, after: ID, orderBy: FileOrdering, orderMode: OrderingMode, search: String, filters: FilterGroup): FileConnection
  exportFiles(first: Int): FileConnection
  editContext: [EditUserContext!]
  connectors(onlyAlive: Boolean): [Connector]
  jobs(first: Int): [Work]
  status: Status
  workflowEnabled: Boolean
}

input IntrusionSetAddInput {
  stix_id: StixId
  x_opencti_stix_ids: [StixId]
  name: String!
  description: String
  aliases: [String]
  first_seen: DateTime
  last_seen: DateTime
  goals: [String]
  resource_level: String
  primary_motivation: String
  secondary_motivations: [String]
  confidence: Int
  revoked: Boolean
  lang: String
  createdBy: String
  objectMarking: [String]
  objectAssignee: [String]
  objectOrganization: [String]
  objectLabel: [String]
  externalReferences: [String]
  x_opencti_workflow_id: String
  created: DateTime
  modified: DateTime
  clientMutationId: String
  update: Boolean
  file: Upload
}

enum LocationsOrdering {
  name
  latitude
  longitude
  created
  modified
  created_at
  updated_at
  x_opencti_workflow_id
  _score
}

type LocationConnection {
  pageInfo: PageInfo!
  edges: [LocationEdge]
}

type LocationEdge {
  cursor: String!
  types: [String]
  node: Location!
}

interface Location {
  id: ID!
  standard_id: String!
  entity_type: String!
  parent_types: [String]!
  representative: Representative!
  x_opencti_stix_ids: [StixId]
  is_inferred: Boolean!
  spec_version: String!
  created_at: DateTime!
  updated_at: DateTime!
  draftVersion: DraftVersion
  createdBy: Identity
  numberOfConnectedElement: Int!
  objectMarking: [MarkingDefinition!]
  objectOrganization: [Organization!]
  objectLabel: [Label!]
  externalReferences(first: Int): ExternalReferenceConnection
  containersNumber: Number
  containers(first: Int, entityTypes: [String!]): ContainerConnection
  reports(first: Int): ReportConnection
  notes(first: Int): NoteConnection
  opinions(first: Int): OpinionConnection
  observedData(first: Int): ObservedDataConnection
  groupings(first: Int): GroupingConnection
  cases(first: Int): CaseConnection
  stixCoreRelationships(first: Int, after: ID, orderBy: StixCoreRelationshipsOrdering, orderMode: OrderingMode, fromId: StixRef, toId: StixRef, fromTypes: [String], toTypes: [String], relationship_type: String, startTimeStart: DateTime, startTimeStop: DateTime, stopTimeStart: DateTime, stopTimeStop: DateTime, firstSeenStart: DateTime, firstSeenStop: DateTime, lastSeenStart: DateTime, lastSeenStop: DateTime, confidences: [Int], search: String, filters: FilterGroup): StixCoreRelationshipConnection
  stixCoreObjectsDistribution(relationship_type: [String], toTypes: [String], field: String!, startDate: DateTime, endDate: DateTime, dateAttribute: String, operation: StatsOperation!, limit: Int, order: String, types: [String], filters: FilterGroup, search: String): [Distribution]
  stixCoreRelationshipsDistribution(field: String!, operation: StatsOperation!, startDate: DateTime, endDate: DateTime, dateAttribute: String, isTo: Boolean, limit: Int, order: String, elementWithTargetTypes: [String], fromId: [String], fromRole: String, fromTypes: [String], toId: [String], toRole: String, toTypes: [String], relationship_type: [String], confidences: [Int], search: String, filters: FilterGroup): [Distribution]
  opinions_metrics: OpinionsMetrics
  revoked: Boolean!
  confidence: Int
  lang: String
  created: DateTime
  modified: DateTime
  x_opencti_graph_data: String
  objectAssignee: [Assignee!]
  avatar: OpenCtiFile
  name: String!
  description: String
  latitude: Float
  longitude: Float
  precision: Float
  x_opencti_aliases: [String]
  creators: [Creator!]
  toStix: String
  importFiles(first: Int, prefixMimeType: String, after: ID, orderBy: FileOrdering, orderMode: OrderingMode, search: String, filters: FilterGroup): FileConnection
  pendingFiles(first: Int, after: ID, orderBy: FileOrdering, orderMode: OrderingMode, search: String, filters: FilterGroup): FileConnection
  exportFiles(first: Int): FileConnection
  editContext: [EditUserContext!]
  connectors(onlyAlive: Boolean): [Connector]
  jobs(first: Int): [Work]
  status: Status
  workflowEnabled: Boolean
}

input LocationAddInput {
  stix_id: StixId
  x_opencti_stix_ids: [StixId]
  type: String!
  name: String!
  description: String
  latitude: Float
  longitude: Float
  precision: Float
  x_opencti_aliases: [String]
  confidence: Int
  revoked: Boolean
  lang: String
  createdBy: String
  objectMarking: [String]
  objectLabel: [String]
  externalReferences: [String]
  clientMutationId: String
  created: DateTime
  modified: DateTime
  x_opencti_workflow_id: String
  update: Boolean
}

enum PositionsOrdering {
  name
  postal_address
  postal_code
  created
  modified
  created_at
  updated_at
  x_opencti_workflow_id
  _score
}

type PositionConnection {
  pageInfo: PageInfo!
  edges: [PositionEdge]
}

type PositionEdge {
  cursor: String!
  node: Position!
}

type Position implements BasicObject & StixObject & StixCoreObject & StixDomainObject & Location {
  id: ID!
  standard_id: String!
  entity_type: String!
  parent_types: [String]!
  representative: Representative!
  x_opencti_stix_ids: [StixId]
  is_inferred: Boolean!
  spec_version: String!
  created_at: DateTime!
  updated_at: DateTime!
  draftVersion: DraftVersion
  x_opencti_inferences: [Inference]
  createdBy: Identity
  numberOfConnectedElement: Int!
  objectMarking: [MarkingDefinition!]
  objectOrganization: [Organization!]
  objectLabel: [Label!]
  externalReferences(first: Int): ExternalReferenceConnection
  containersNumber: Number
  containers(first: Int, entityTypes: [String!]): ContainerConnection
  reports(first: Int): ReportConnection
  notes(first: Int): NoteConnection
  opinions(first: Int): OpinionConnection
  observedData(first: Int): ObservedDataConnection
  groupings(first: Int): GroupingConnection
  cases(first: Int): CaseConnection
  stixCoreRelationships(first: Int, after: ID, orderBy: StixCoreRelationshipsOrdering, orderMode: OrderingMode, fromId: StixRef, toId: StixRef, fromTypes: [String], toTypes: [String], relationship_type: String, startTimeStart: DateTime, startTimeStop: DateTime, stopTimeStart: DateTime, stopTimeStop: DateTime, firstSeenStart: DateTime, firstSeenStop: DateTime, lastSeenStart: DateTime, lastSeenStop: DateTime, confidences: [Int], search: String, filters: FilterGroup): StixCoreRelationshipConnection
  stixCoreObjectsDistribution(relationship_type: [String], toTypes: [String], field: String!, startDate: DateTime, endDate: DateTime, dateAttribute: String, operation: StatsOperation!, limit: Int, order: String, types: [String], filters: FilterGroup, search: String): [Distribution]
  stixCoreRelationshipsDistribution(field: String!, operation: StatsOperation!, startDate: DateTime, endDate: DateTime, dateAttribute: String, isTo: Boolean, limit: Int, order: String, elementWithTargetTypes: [String], fromId: [String], fromRole: String, fromTypes: [String], toId: [String], toRole: String, toTypes: [String], relationship_type: [String], confidences: [Int], search: String, filters: FilterGroup): [Distribution]
  opinions_metrics: OpinionsMetrics
  revoked: Boolean!
  confidence: Int
  lang: String
  created: DateTime
  modified: DateTime
  x_opencti_graph_data: String
  objectAssignee: [Assignee!]
  objectParticipant: [Participant!]
  avatar: OpenCtiFile
  name: String!
  description: String
  latitude: Float
  longitude: Float
  precision: Float
  x_opencti_aliases: [String]
  street_address: String
  postal_code: String
  city: City
  creators: [Creator!]
  toStix: String
  importFiles(first: Int, prefixMimeType: String, after: ID, orderBy: FileOrdering, orderMode: OrderingMode, search: String, filters: FilterGroup): FileConnection
  pendingFiles(first: Int, after: ID, orderBy: FileOrdering, orderMode: OrderingMode, search: String, filters: FilterGroup): FileConnection
  exportFiles(first: Int): FileConnection
  editContext: [EditUserContext!]
  connectors(onlyAlive: Boolean): [Connector]
  jobs(first: Int): [Work]
  status: Status
  workflowEnabled: Boolean
}

input PositionAddInput {
  stix_id: StixId
  x_opencti_stix_ids: [StixId]
  name: String!
  description: String
  latitude: Float
  longitude: Float
  precision: Float
  street_address: String
  postal_code: String
  confidence: Int
  revoked: Boolean
  lang: String
  x_opencti_aliases: [String]
  createdBy: String
  objectMarking: [String]
  objectLabel: [String]
  externalReferences: [String]
  created: DateTime
  modified: DateTime
  x_opencti_workflow_id: String
  clientMutationId: String
  update: Boolean
  file: Upload
}

enum CitiesOrdering {
  name
  aliases
  created
  modified
  created_at
  updated_at
  objectMarking
  objectLabel
  x_opencti_workflow_id
  _score
}

type CityConnection {
  pageInfo: PageInfo!
  edges: [CityEdge]
}

type CityEdge {
  cursor: String!
  node: City!
}

type City implements BasicObject & StixObject & StixCoreObject & StixDomainObject & Location {
  id: ID!
  standard_id: String!
  entity_type: String!
  parent_types: [String]!
  representative: Representative!
  x_opencti_stix_ids: [StixId]
  is_inferred: Boolean!
  spec_version: String!
  created_at: DateTime!
  updated_at: DateTime!
  draftVersion: DraftVersion
  x_opencti_inferences: [Inference]
  createdBy: Identity
  numberOfConnectedElement: Int!
  objectMarking: [MarkingDefinition!]
  objectOrganization: [Organization!]
  objectLabel: [Label!]
  externalReferences(first: Int): ExternalReferenceConnection
  containersNumber: Number
  containers(first: Int, entityTypes: [String!]): ContainerConnection
  reports(first: Int): ReportConnection
  notes(first: Int): NoteConnection
  opinions(first: Int): OpinionConnection
  observedData(first: Int): ObservedDataConnection
  groupings(first: Int): GroupingConnection
  cases(first: Int): CaseConnection
  stixCoreRelationships(first: Int, after: ID, orderBy: StixCoreRelationshipsOrdering, orderMode: OrderingMode, fromId: StixRef, toId: StixRef, fromTypes: [String], toTypes: [String], relationship_type: String, startTimeStart: DateTime, startTimeStop: DateTime, stopTimeStart: DateTime, stopTimeStop: DateTime, firstSeenStart: DateTime, firstSeenStop: DateTime, lastSeenStart: DateTime, lastSeenStop: DateTime, confidences: [Int], search: String, filters: FilterGroup): StixCoreRelationshipConnection
  stixCoreObjectsDistribution(relationship_type: [String], toTypes: [String], field: String!, startDate: DateTime, endDate: DateTime, dateAttribute: String, operation: StatsOperation!, limit: Int, order: String, types: [String], filters: FilterGroup, search: String): [Distribution]
  stixCoreRelationshipsDistribution(field: String!, operation: StatsOperation!, startDate: DateTime, endDate: DateTime, dateAttribute: String, isTo: Boolean, limit: Int, order: String, elementWithTargetTypes: [String], fromId: [String], fromRole: String, fromTypes: [String], toId: [String], toRole: String, toTypes: [String], relationship_type: [String], confidences: [Int], search: String, filters: FilterGroup): [Distribution]
  opinions_metrics: OpinionsMetrics
  revoked: Boolean!
  confidence: Int
  lang: String
  created: DateTime
  modified: DateTime
  x_opencti_graph_data: String
  objectAssignee: [Assignee!]
  objectParticipant: [Participant!]
  avatar: OpenCtiFile
  name: String!
  description: String
  latitude: Float
  longitude: Float
  precision: Float
  x_opencti_aliases: [String]
  country: Country
  administrativeArea: AdministrativeArea
  creators: [Creator!]
  toStix: String
  importFiles(first: Int, prefixMimeType: String, after: ID, orderBy: FileOrdering, orderMode: OrderingMode, search: String, filters: FilterGroup): FileConnection
  pendingFiles(first: Int, after: ID, orderBy: FileOrdering, orderMode: OrderingMode, search: String, filters: FilterGroup): FileConnection
  exportFiles(first: Int): FileConnection
  editContext: [EditUserContext!]
  connectors(onlyAlive: Boolean): [Connector]
  jobs(first: Int): [Work]
  status: Status
  workflowEnabled: Boolean
}

input CityAddInput {
  stix_id: StixId
  x_opencti_stix_ids: [StixId]
  name: String!
  description: String
  latitude: Float
  longitude: Float
  precision: Float
  confidence: Int
  revoked: Boolean
  lang: String
  x_opencti_aliases: [String]
  createdBy: String
  objectOrganization: [String]
  objectMarking: [String]
  objectLabel: [String]
  externalReferences: [String]
  created: DateTime
  modified: DateTime
  x_opencti_workflow_id: String
  clientMutationId: String
  update: Boolean
  file: Upload
}

enum CountriesOrdering {
  name
  created
  modified
  created_at
  updated_at
  x_opencti_workflow_id
  _score
}

type CountryConnection {
  pageInfo: PageInfo!
  edges: [CountryEdge!]!
}

type CountryEdge {
  cursor: String!
  node: Country!
}

type Country implements BasicObject & StixObject & StixCoreObject & StixDomainObject & Location {
  id: ID!
  standard_id: String!
  entity_type: String!
  parent_types: [String]!
  representative: Representative!
  x_opencti_stix_ids: [StixId]
  is_inferred: Boolean!
  spec_version: String!
  created_at: DateTime!
  updated_at: DateTime!
  draftVersion: DraftVersion
  x_opencti_inferences: [Inference]
  createdBy: Identity
  numberOfConnectedElement: Int!
  objectMarking: [MarkingDefinition!]
  objectOrganization: [Organization!]
  objectLabel: [Label!]
  externalReferences(first: Int): ExternalReferenceConnection
  containersNumber: Number
  containers(first: Int, entityTypes: [String!]): ContainerConnection
  reports(first: Int): ReportConnection
  notes(first: Int): NoteConnection
  opinions(first: Int): OpinionConnection
  observedData(first: Int): ObservedDataConnection
  groupings(first: Int): GroupingConnection
  cases(first: Int): CaseConnection
  stixCoreRelationships(first: Int, after: ID, orderBy: StixCoreRelationshipsOrdering, orderMode: OrderingMode, fromId: StixRef, toId: StixRef, fromTypes: [String], toTypes: [String], relationship_type: String, startTimeStart: DateTime, startTimeStop: DateTime, stopTimeStart: DateTime, stopTimeStop: DateTime, firstSeenStart: DateTime, firstSeenStop: DateTime, lastSeenStart: DateTime, lastSeenStop: DateTime, confidences: [Int], search: String, filters: FilterGroup): StixCoreRelationshipConnection
  stixCoreObjectsDistribution(relationship_type: [String], toTypes: [String], field: String!, startDate: DateTime, endDate: DateTime, dateAttribute: String, operation: StatsOperation!, limit: Int, order: String, types: [String], filters: FilterGroup, search: String): [Distribution]
  stixCoreRelationshipsDistribution(field: String!, operation: StatsOperation!, startDate: DateTime, endDate: DateTime, dateAttribute: String, isTo: Boolean, limit: Int, order: String, elementWithTargetTypes: [String], fromId: [String], fromRole: String, fromTypes: [String], toId: [String], toRole: String, toTypes: [String], relationship_type: [String], confidences: [Int], search: String, filters: FilterGroup): [Distribution]
  opinions_metrics: OpinionsMetrics
  revoked: Boolean!
  confidence: Int
  lang: String
  created: DateTime
  modified: DateTime
  x_opencti_graph_data: String
  objectAssignee: [Assignee!]
  objectParticipant: [Participant!]
  avatar: OpenCtiFile
  name: String!
  description: String
  latitude: Float
  longitude: Float
  precision: Float
  x_opencti_aliases: [String]
  region: Region
  creators: [Creator!]
  toStix: String
  importFiles(first: Int, prefixMimeType: String, after: ID, orderBy: FileOrdering, orderMode: OrderingMode, search: String, filters: FilterGroup): FileConnection
  pendingFiles(first: Int, after: ID, orderBy: FileOrdering, orderMode: OrderingMode, search: String, filters: FilterGroup): FileConnection
  exportFiles(first: Int): FileConnection
  editContext: [EditUserContext!]
  connectors(onlyAlive: Boolean): [Connector]
  jobs(first: Int): [Work]
  status: Status
  workflowEnabled: Boolean
}

input CountryAddInput {
  stix_id: StixId
  x_opencti_stix_ids: [StixId]
  name: String!
  description: String
  latitude: Float
  longitude: Float
  precision: Float
  confidence: Int
  revoked: Boolean
  lang: String
  x_opencti_aliases: [String]
  createdBy: String
  objectMarking: [String]
  objectLabel: [String]
  externalReferences: [String]
  created: DateTime
  modified: DateTime
  x_opencti_workflow_id: String
  clientMutationId: String
  update: Boolean
  file: Upload
}

enum RegionsOrdering {
  name
  created
  modified
  created_at
  updated_at
  x_opencti_workflow_id
  _score
}

type RegionConnection {
  pageInfo: PageInfo!
  edges: [RegionEdge]
}

type RegionEdge {
  cursor: String!
  node: Region!
}

type Region implements BasicObject & StixObject & StixCoreObject & StixDomainObject & Location {
  id: ID!
  standard_id: String!
  entity_type: String!
  parent_types: [String]!
  representative: Representative!
  x_opencti_stix_ids: [StixId]
  is_inferred: Boolean!
  spec_version: String!
  created_at: DateTime!
  updated_at: DateTime!
  draftVersion: DraftVersion
  x_opencti_inferences: [Inference]
  createdBy: Identity
  numberOfConnectedElement: Int!
  objectMarking: [MarkingDefinition!]
  objectOrganization: [Organization!]
  objectLabel: [Label!]
  externalReferences(first: Int): ExternalReferenceConnection
  containersNumber: Number
  containers(first: Int, entityTypes: [String!]): ContainerConnection
  reports(first: Int): ReportConnection
  notes(first: Int): NoteConnection
  opinions(first: Int): OpinionConnection
  observedData(first: Int): ObservedDataConnection
  groupings(first: Int): GroupingConnection
  cases(first: Int): CaseConnection
  stixCoreRelationships(first: Int, after: ID, orderBy: StixCoreRelationshipsOrdering, orderMode: OrderingMode, fromId: StixRef, toId: StixRef, fromTypes: [String], toTypes: [String], relationship_type: String, startTimeStart: DateTime, startTimeStop: DateTime, stopTimeStart: DateTime, stopTimeStop: DateTime, firstSeenStart: DateTime, firstSeenStop: DateTime, lastSeenStart: DateTime, lastSeenStop: DateTime, confidences: [Int], search: String, filters: FilterGroup): StixCoreRelationshipConnection
  stixCoreObjectsDistribution(relationship_type: [String], toTypes: [String], field: String!, startDate: DateTime, endDate: DateTime, dateAttribute: String, operation: StatsOperation!, limit: Int, order: String, types: [String], filters: FilterGroup, search: String): [Distribution]
  stixCoreRelationshipsDistribution(field: String!, operation: StatsOperation!, startDate: DateTime, endDate: DateTime, dateAttribute: String, isTo: Boolean, limit: Int, order: String, elementWithTargetTypes: [String], fromId: [String], fromRole: String, fromTypes: [String], toId: [String], toRole: String, toTypes: [String], relationship_type: [String], confidences: [Int], search: String, filters: FilterGroup): [Distribution]
  opinions_metrics: OpinionsMetrics
  revoked: Boolean!
  confidence: Int
  lang: String
  created: DateTime
  modified: DateTime
  x_opencti_graph_data: String
  objectAssignee: [Assignee!]
  objectParticipant: [Participant!]
  avatar: OpenCtiFile
  name: String!
  description: String
  latitude: Float
  longitude: Float
  precision: Float
  x_opencti_aliases: [String]
  parentRegions: RegionConnection
  subRegions: RegionConnection
  countries: CountryConnection
  creators: [Creator!]
  toStix: String
  importFiles(first: Int, prefixMimeType: String, after: ID, orderBy: FileOrdering, orderMode: OrderingMode, search: String, filters: FilterGroup): FileConnection
  pendingFiles(first: Int, after: ID, orderBy: FileOrdering, orderMode: OrderingMode, search: String, filters: FilterGroup): FileConnection
  exportFiles(first: Int): FileConnection
  editContext: [EditUserContext!]
  connectors(onlyAlive: Boolean): [Connector]
  jobs(first: Int): [Work]
  status: Status
  workflowEnabled: Boolean
}

input RegionAddInput {
  stix_id: StixId
  x_opencti_stix_ids: [StixId]
  name: String!
  description: String
  latitude: Float
  longitude: Float
  precision: Float
  confidence: Int
  revoked: Boolean
  lang: String
  x_opencti_aliases: [String]
  createdBy: String
  objectMarking: [String]
  objectLabel: [String]
  externalReferences: [String]
  created: DateTime
  modified: DateTime
  x_opencti_workflow_id: String
  clientMutationId: String
  update: Boolean
  file: Upload
}

enum MalwaresOrdering {
  name
  malware_types
  first_seen
  last_seen
  created
  modified
  created_at
  updated_at
  objectMarking
  objectLabel
  x_opencti_workflow_id
  is_family
  confidence
  _score
}

type MalwareConnection {
  pageInfo: PageInfo!
  edges: [MalwareEdge]
}

type MalwareEdge {
  cursor: String!
  node: Malware!
}

type Malware implements BasicObject & StixObject & StixCoreObject & StixDomainObject {
  id: ID!
  standard_id: String!
  entity_type: String!
  parent_types: [String]!
  representative: Representative!
  x_opencti_stix_ids: [StixId]
  is_inferred: Boolean!
  spec_version: String!
  created_at: DateTime!
  updated_at: DateTime!
  draftVersion: DraftVersion
  x_opencti_inferences: [Inference]
  createdBy: Identity
  numberOfConnectedElement: Int!
  objectMarking: [MarkingDefinition!]
  objectOrganization: [Organization!]
  objectLabel: [Label!]
  externalReferences(first: Int): ExternalReferenceConnection
  containersNumber: Number
  containers(first: Int, entityTypes: [String!]): ContainerConnection
  reports(first: Int): ReportConnection
  notes(first: Int): NoteConnection
  opinions(first: Int): OpinionConnection
  observedData(first: Int): ObservedDataConnection
  groupings(first: Int): GroupingConnection
  cases(first: Int): CaseConnection
  stixCoreRelationships(first: Int, after: ID, orderBy: StixCoreRelationshipsOrdering, orderMode: OrderingMode, fromId: StixRef, toId: StixRef, fromTypes: [String], toTypes: [String], relationship_type: String, startTimeStart: DateTime, startTimeStop: DateTime, stopTimeStart: DateTime, stopTimeStop: DateTime, firstSeenStart: DateTime, firstSeenStop: DateTime, lastSeenStart: DateTime, lastSeenStop: DateTime, confidences: [Int], search: String, filters: FilterGroup): StixCoreRelationshipConnection
  stixCoreObjectsDistribution(relationship_type: [String], toTypes: [String], field: String!, startDate: DateTime, endDate: DateTime, dateAttribute: String, operation: StatsOperation!, limit: Int, order: String, types: [String], filters: FilterGroup, search: String): [Distribution]
  stixCoreRelationshipsDistribution(field: String!, operation: StatsOperation!, startDate: DateTime, endDate: DateTime, dateAttribute: String, isTo: Boolean, limit: Int, order: String, elementWithTargetTypes: [String], fromId: [String], fromRole: String, fromTypes: [String], toId: [String], toRole: String, toTypes: [String], relationship_type: [String], confidences: [Int], search: String, filters: FilterGroup): [Distribution]
  opinions_metrics: OpinionsMetrics
  revoked: Boolean!
  confidence: Int
  lang: String
  created: DateTime
  modified: DateTime
  x_opencti_graph_data: String
  objectAssignee: [Assignee!]
  objectParticipant: [Participant!]
  avatar: OpenCtiFile
  name: String!
  description: String
  aliases: [String]
  malware_types: [String]
  is_family: Boolean
  first_seen: DateTime
  last_seen: DateTime
  architecture_execution_envs: [String]
  implementation_languages: [String]
  capabilities: [String]
  killChainPhases: [KillChainPhase!]
  samples: [StixCyberObservable!]
  creators: [Creator!]
  toStix: String
  importFiles(first: Int, prefixMimeType: String, after: ID, orderBy: FileOrdering, orderMode: OrderingMode, search: String, filters: FilterGroup): FileConnection
  pendingFiles(first: Int, after: ID, orderBy: FileOrdering, orderMode: OrderingMode, search: String, filters: FilterGroup): FileConnection
  exportFiles(first: Int): FileConnection
  editContext: [EditUserContext!]
  connectors(onlyAlive: Boolean): [Connector]
  jobs(first: Int): [Work]
  status: Status
  workflowEnabled: Boolean
}

input MalwareAddInput {
  stix_id: StixId
  x_opencti_stix_ids: [StixId]
  name: String!
  description: String
  malware_types: [String]
  aliases: [String]
  is_family: Boolean
  first_seen: DateTime
  last_seen: DateTime
  architecture_execution_envs: [String]
  implementation_languages: [String]
  capabilities: [String]
  confidence: Int
  revoked: Boolean
  lang: String
  createdBy: String
  objectMarking: [String]
  objectAssignee: [String]
  objectOrganization: [String]
  objectLabel: [String]
  externalReferences: [String]
  killChainPhases: [String]
  samples: [String]
  created: DateTime
  modified: DateTime
  x_opencti_workflow_id: String
  clientMutationId: String
  update: Boolean
  file: Upload
}

enum ThreatActorsOrdering {
  name
  created
  modified
  created_at
  updated_at
  x_opencti_workflow_id
  confidence
  sophistication
  resource_level
  _score
  threat_actor_types
  objectMarking
}

type ThreatActorGroupConnection {
  pageInfo: PageInfo!
  edges: [ThreatActorGroupEdge]
}

type ThreatActorGroupEdge {
  cursor: String!
  node: ThreatActorGroup!
}

interface ThreatActor implements BasicObject & StixObject & StixCoreObject & StixDomainObject {
  id: ID!
  standard_id: String!
  entity_type: String!
  parent_types: [String]!
  representative: Representative!
  x_opencti_stix_ids: [StixId]
  is_inferred: Boolean!
  spec_version: String!
  created_at: DateTime!
  updated_at: DateTime!
  draftVersion: DraftVersion
  x_opencti_inferences: [Inference]
  createdBy: Identity
  numberOfConnectedElement: Int!
  objectMarking: [MarkingDefinition!]
  objectOrganization: [Organization!]
  objectLabel: [Label!]
  externalReferences(first: Int): ExternalReferenceConnection
  containersNumber: Number
  containers(first: Int, entityTypes: [String!]): ContainerConnection
  reports(first: Int): ReportConnection
  notes(first: Int): NoteConnection
  opinions(first: Int): OpinionConnection
  observedData(first: Int): ObservedDataConnection
  groupings(first: Int): GroupingConnection
  cases(first: Int): CaseConnection
  stixCoreRelationships(first: Int, after: ID, orderBy: StixCoreRelationshipsOrdering, orderMode: OrderingMode, fromId: StixRef, toId: StixRef, fromTypes: [String], toTypes: [String], relationship_type: String, startTimeStart: DateTime, startTimeStop: DateTime, stopTimeStart: DateTime, stopTimeStop: DateTime, firstSeenStart: DateTime, firstSeenStop: DateTime, lastSeenStart: DateTime, lastSeenStop: DateTime, confidences: [Int], search: String, filters: FilterGroup): StixCoreRelationshipConnection
  stixCoreObjectsDistribution(relationship_type: [String], toTypes: [String], field: String!, startDate: DateTime, endDate: DateTime, dateAttribute: String, operation: StatsOperation!, limit: Int, order: String, types: [String], filters: FilterGroup, search: String): [Distribution]
  stixCoreRelationshipsDistribution(field: String!, operation: StatsOperation!, startDate: DateTime, endDate: DateTime, dateAttribute: String, isTo: Boolean, limit: Int, order: String, elementWithTargetTypes: [String], fromId: [String], fromRole: String, fromTypes: [String], toId: [String], toRole: String, toTypes: [String], relationship_type: [String], confidences: [Int], search: String, filters: FilterGroup): [Distribution]
  opinions_metrics: OpinionsMetrics
  revoked: Boolean!
  confidence: Int
  lang: String
  created: DateTime
  modified: DateTime
  x_opencti_graph_data: String
  objectAssignee: [Assignee!]
  objectParticipant: [Participant!]
  avatar: OpenCtiFile
  name: String!
  description: String
  aliases: [String]
  threat_actor_types: [String]
  first_seen: DateTime
  last_seen: DateTime
  roles: [String]
  goals: [String]
  sophistication: String
  resource_level: String
  primary_motivation: String
  secondary_motivations: [String]
  personal_motivations: [String]
  locations: LocationConnection
  countries: CountryConnection
  creators: [Creator!]
  toStix: String
  importFiles(first: Int, prefixMimeType: String, after: ID, orderBy: FileOrdering, orderMode: OrderingMode, search: String, filters: FilterGroup): FileConnection
  pendingFiles(first: Int, after: ID, orderBy: FileOrdering, orderMode: OrderingMode, search: String, filters: FilterGroup): FileConnection
  exportFiles(first: Int): FileConnection
  editContext: [EditUserContext!]
  connectors(onlyAlive: Boolean): [Connector]
  jobs(first: Int): [Work]
  status: Status
  workflowEnabled: Boolean
}

type ThreatActorEdge {
  cursor: String!
  node: ThreatActor!
}

type ThreatActorConnection {
  pageInfo: PageInfo!
  edges: [ThreatActorEdge]
}

type ThreatActorGroup implements BasicObject & StixObject & StixCoreObject & StixDomainObject & ThreatActor {
  id: ID!
  standard_id: String!
  entity_type: String!
  parent_types: [String]!
  representative: Representative!
  x_opencti_stix_ids: [StixId]
  is_inferred: Boolean!
  spec_version: String!
  created_at: DateTime!
  updated_at: DateTime!
  draftVersion: DraftVersion
  x_opencti_inferences: [Inference]
  createdBy: Identity
  numberOfConnectedElement: Int!
  objectMarking: [MarkingDefinition!]
  objectOrganization: [Organization!]
  objectLabel: [Label!]
  externalReferences(first: Int): ExternalReferenceConnection
  containersNumber: Number
  containers(first: Int, entityTypes: [String!]): ContainerConnection
  reports(first: Int): ReportConnection
  notes(first: Int): NoteConnection
  opinions(first: Int): OpinionConnection
  observedData(first: Int): ObservedDataConnection
  groupings(first: Int): GroupingConnection
  cases(first: Int): CaseConnection
  stixCoreRelationships(first: Int, after: ID, orderBy: StixCoreRelationshipsOrdering, orderMode: OrderingMode, fromId: StixRef, toId: StixRef, fromTypes: [String], toTypes: [String], relationship_type: String, startTimeStart: DateTime, startTimeStop: DateTime, stopTimeStart: DateTime, stopTimeStop: DateTime, firstSeenStart: DateTime, firstSeenStop: DateTime, lastSeenStart: DateTime, lastSeenStop: DateTime, confidences: [Int], search: String, filters: FilterGroup): StixCoreRelationshipConnection
  stixCoreObjectsDistribution(relationship_type: [String], toTypes: [String], field: String!, startDate: DateTime, endDate: DateTime, dateAttribute: String, operation: StatsOperation!, limit: Int, order: String, types: [String], filters: FilterGroup, search: String): [Distribution]
  stixCoreRelationshipsDistribution(field: String!, operation: StatsOperation!, startDate: DateTime, endDate: DateTime, dateAttribute: String, isTo: Boolean, limit: Int, order: String, elementWithTargetTypes: [String], fromId: [String], fromRole: String, fromTypes: [String], toId: [String], toRole: String, toTypes: [String], relationship_type: [String], confidences: [Int], search: String, filters: FilterGroup): [Distribution]
  opinions_metrics: OpinionsMetrics
  revoked: Boolean!
  confidence: Int
  lang: String
  created: DateTime
  modified: DateTime
  x_opencti_graph_data: String
  objectAssignee: [Assignee!]
  objectParticipant: [Participant!]
  avatar: OpenCtiFile
  name: String!
  description: String
  aliases: [String]
  threat_actor_types: [String]
  first_seen: DateTime
  last_seen: DateTime
  roles: [String]
  goals: [String]
  sophistication: String
  resource_level: String
  primary_motivation: String
  secondary_motivations: [String]
  personal_motivations: [String]
  locations: LocationConnection
  countries: CountryConnection
  creators: [Creator!]
  toStix: String
  importFiles(first: Int, prefixMimeType: String, after: ID, orderBy: FileOrdering, orderMode: OrderingMode, search: String, filters: FilterGroup): FileConnection
  pendingFiles(first: Int, after: ID, orderBy: FileOrdering, orderMode: OrderingMode, search: String, filters: FilterGroup): FileConnection
  exportFiles(first: Int): FileConnection
  editContext: [EditUserContext!]
  connectors(onlyAlive: Boolean): [Connector]
  jobs(first: Int): [Work]
  status: Status
  workflowEnabled: Boolean
}

input ThreatActorGroupAddInput {
  stix_id: StixId
  x_opencti_stix_ids: [StixId]
  name: String!
  description: String
  aliases: [String]
  threat_actor_types: [String]
  first_seen: DateTime
  last_seen: DateTime
  roles: [String]
  goals: [String]
  sophistication: String
  resource_level: String
  primary_motivation: String
  secondary_motivations: [String]
  personal_motivations: [String]
  confidence: Int
  revoked: Boolean
  lang: String
  createdBy: String
  objectMarking: [String]
  objectOrganization: [String]
  objectAssignee: [String]
  objectLabel: [String]
  externalReferences: [String]
  created: DateTime
  modified: DateTime
  x_opencti_workflow_id: String
  clientMutationId: String
  update: Boolean
  file: Upload
}

enum ToolsOrdering {
  name
  created
  modified
  created_at
  updated_at
  x_opencti_workflow_id
  confidence
  _score
}

type ToolConnection {
  pageInfo: PageInfo!
  edges: [ToolEdge]
}

type ToolEdge {
  cursor: String!
  node: Tool!
}

type Tool implements BasicObject & StixObject & StixCoreObject & StixDomainObject {
  id: ID!
  standard_id: String!
  entity_type: String!
  parent_types: [String]!
  representative: Representative!
  x_opencti_stix_ids: [StixId]
  is_inferred: Boolean!
  spec_version: String!
  created_at: DateTime!
  updated_at: DateTime!
  draftVersion: DraftVersion
  x_opencti_inferences: [Inference]
  createdBy: Identity
  numberOfConnectedElement: Int!
  objectMarking: [MarkingDefinition!]
  objectOrganization: [Organization!]
  objectLabel: [Label!]
  externalReferences(first: Int): ExternalReferenceConnection
  containersNumber: Number
  containers(first: Int, entityTypes: [String!]): ContainerConnection
  reports(first: Int): ReportConnection
  notes(first: Int): NoteConnection
  opinions(first: Int): OpinionConnection
  observedData(first: Int): ObservedDataConnection
  groupings(first: Int): GroupingConnection
  cases(first: Int): CaseConnection
  stixCoreRelationships(first: Int, after: ID, orderBy: StixCoreRelationshipsOrdering, orderMode: OrderingMode, fromId: StixRef, toId: StixRef, fromTypes: [String], toTypes: [String], relationship_type: String, startTimeStart: DateTime, startTimeStop: DateTime, stopTimeStart: DateTime, stopTimeStop: DateTime, firstSeenStart: DateTime, firstSeenStop: DateTime, lastSeenStart: DateTime, lastSeenStop: DateTime, confidences: [Int], search: String, filters: FilterGroup): StixCoreRelationshipConnection
  stixCoreObjectsDistribution(relationship_type: [String], toTypes: [String], field: String!, startDate: DateTime, endDate: DateTime, dateAttribute: String, operation: StatsOperation!, limit: Int, order: String, types: [String], filters: FilterGroup, search: String): [Distribution]
  stixCoreRelationshipsDistribution(field: String!, operation: StatsOperation!, startDate: DateTime, endDate: DateTime, dateAttribute: String, isTo: Boolean, limit: Int, order: String, elementWithTargetTypes: [String], fromId: [String], fromRole: String, fromTypes: [String], toId: [String], toRole: String, toTypes: [String], relationship_type: [String], confidences: [Int], search: String, filters: FilterGroup): [Distribution]
  opinions_metrics: OpinionsMetrics
  revoked: Boolean!
  confidence: Int
  lang: String
  created: DateTime
  modified: DateTime
  x_opencti_graph_data: String
  objectAssignee: [Assignee!]
  objectParticipant: [Participant!]
  avatar: OpenCtiFile
  name: String!
  description: String
  aliases: [String]
  tool_types: [String]
  tool_version: String
  killChainPhases: [KillChainPhase!]
  creators: [Creator!]
  toStix: String
  importFiles(first: Int, prefixMimeType: String, after: ID, orderBy: FileOrdering, orderMode: OrderingMode, search: String, filters: FilterGroup): FileConnection
  pendingFiles(first: Int, after: ID, orderBy: FileOrdering, orderMode: OrderingMode, search: String, filters: FilterGroup): FileConnection
  exportFiles(first: Int): FileConnection
  editContext: [EditUserContext!]
  connectors(onlyAlive: Boolean): [Connector]
  jobs(first: Int): [Work]
  status: Status
  workflowEnabled: Boolean
}

input ToolAddInput {
  stix_id: StixId
  x_opencti_stix_ids: [StixId]
  name: String!
  description: String
  aliases: [String]
  tool_types: [String]
  tool_version: String
  confidence: Int
  revoked: Boolean
  lang: String
  createdBy: String
  objectMarking: [String]
  objectOrganization: [String]
  objectLabel: [String]
  externalReferences: [String]
  killChainPhases: [String]
  created: DateTime
  modified: DateTime
  x_opencti_workflow_id: String
  clientMutationId: String
  update: Boolean
  file: Upload
}

enum VulnerabilitiesOrdering {
  name
  x_opencti_cvss_base_score
  x_opencti_cvss_base_severity
  x_opencti_cvss_attack_vector
  created
  modified
  created_at
  updated_at
  x_opencti_workflow_id
  creator
  confidence
  _score
}

type VulnerabilityConnection {
  pageInfo: PageInfo!
  edges: [VulnerabilityEdge]
}

type VulnerabilityEdge {
  cursor: String!
  node: Vulnerability!
}

type Vulnerability implements BasicObject & StixObject & StixCoreObject & StixDomainObject {
  id: ID!
  standard_id: String!
  entity_type: String!
  parent_types: [String]!
  representative: Representative!
  x_opencti_stix_ids: [StixId]
  is_inferred: Boolean!
  spec_version: String!
  created_at: DateTime!
  updated_at: DateTime!
  draftVersion: DraftVersion
  x_opencti_inferences: [Inference]
  createdBy: Identity
  numberOfConnectedElement: Int!
  objectMarking: [MarkingDefinition!]
  objectOrganization: [Organization!]
  objectLabel: [Label!]
  externalReferences(first: Int): ExternalReferenceConnection
  containersNumber: Number
  containers(first: Int, entityTypes: [String!]): ContainerConnection
  reports(first: Int): ReportConnection
  notes(first: Int): NoteConnection
  opinions(first: Int): OpinionConnection
  observedData(first: Int): ObservedDataConnection
  groupings(first: Int): GroupingConnection
  cases(first: Int): CaseConnection
  stixCoreRelationships(first: Int, after: ID, orderBy: StixCoreRelationshipsOrdering, orderMode: OrderingMode, fromId: StixRef, toId: StixRef, fromTypes: [String], toTypes: [String], relationship_type: String, startTimeStart: DateTime, startTimeStop: DateTime, stopTimeStart: DateTime, stopTimeStop: DateTime, firstSeenStart: DateTime, firstSeenStop: DateTime, lastSeenStart: DateTime, lastSeenStop: DateTime, confidences: [Int], search: String, filters: FilterGroup): StixCoreRelationshipConnection
  stixCoreObjectsDistribution(relationship_type: [String], toTypes: [String], field: String!, startDate: DateTime, endDate: DateTime, dateAttribute: String, operation: StatsOperation!, limit: Int, order: String, types: [String], filters: FilterGroup, search: String): [Distribution]
  stixCoreRelationshipsDistribution(field: String!, operation: StatsOperation!, startDate: DateTime, endDate: DateTime, dateAttribute: String, isTo: Boolean, limit: Int, order: String, elementWithTargetTypes: [String], fromId: [String], fromRole: String, fromTypes: [String], toId: [String], toRole: String, toTypes: [String], relationship_type: [String], confidences: [Int], search: String, filters: FilterGroup): [Distribution]
  opinions_metrics: OpinionsMetrics
  revoked: Boolean!
  confidence: Int
  lang: String
  created: DateTime
  modified: DateTime
  x_opencti_graph_data: String
  objectAssignee: [Assignee!]
  objectParticipant: [Participant!]
  avatar: OpenCtiFile
  name: String!
  description: String
  x_opencti_aliases: [String]
  x_opencti_cvss_vector_string: String
  x_opencti_cvss_base_score: Float
  x_opencti_cvss_base_severity: String
  x_opencti_cvss_attack_vector: String
  x_opencti_cvss_attack_complexity: String
  x_opencti_cvss_privileges_required: String
  x_opencti_cvss_user_interaction: String
  x_opencti_cvss_scope: String
  x_opencti_cvss_confidentiality_impact: String
  x_opencti_cvss_integrity_impact: String
  x_opencti_cvss_availability_impact: String
  x_opencti_cvss_exploit_code_maturity: String
  x_opencti_cvss_remediation_level: String
  x_opencti_cvss_report_confidence: String
  x_opencti_cvss_temporal_score: Float
  x_opencti_cvss_v2_vector_string: String
  x_opencti_cvss_v2_base_score: Float
  x_opencti_cvss_v2_access_vector: String
  x_opencti_cvss_v2_access_complexity: String
  x_opencti_cvss_v2_authentication: String
  x_opencti_cvss_v2_confidentiality_impact: String
  x_opencti_cvss_v2_integrity_impact: String
  x_opencti_cvss_v2_availability_impact: String
  x_opencti_cvss_v2_exploitability: String
  x_opencti_cvss_v2_remediation_level: String
  x_opencti_cvss_v2_report_confidence: String
  x_opencti_cvss_v2_temporal_score: Float
  x_opencti_cvss_v4_vector_string: String
  x_opencti_cvss_v4_base_score: Float
  x_opencti_cvss_v4_base_severity: String
  x_opencti_cvss_v4_attack_vector: String
  x_opencti_cvss_v4_attack_complexity: String
  x_opencti_cvss_v4_attack_requirements: String
  x_opencti_cvss_v4_privileges_required: String
  x_opencti_cvss_v4_user_interaction: String
  x_opencti_cvss_v4_confidentiality_impact_v: String
  x_opencti_cvss_v4_confidentiality_impact_s: String
  x_opencti_cvss_v4_integrity_impact_v: String
  x_opencti_cvss_v4_integrity_impact_s: String
  x_opencti_cvss_v4_availability_impact_v: String
  x_opencti_cvss_v4_availability_impact_s: String
  x_opencti_cvss_v4_exploit_maturity: String
  x_opencti_cwe: [String]
  x_opencti_cisa_kev: Boolean
  x_opencti_epss_score: Float
  x_opencti_epss_percentile: Float
  x_opencti_score: Int
  x_opencti_first_seen_active: DateTime
  softwares(relationshipType: String, first: Int, after: ID, orderBy: StixCyberObservablesOrdering, orderMode: OrderingMode): StixCyberObservableConnection
  creators: [Creator!]
  toStix: String
  importFiles(first: Int, prefixMimeType: String, after: ID, orderBy: FileOrdering, orderMode: OrderingMode, search: String, filters: FilterGroup): FileConnection
  pendingFiles(first: Int, after: ID, orderBy: FileOrdering, orderMode: OrderingMode, search: String, filters: FilterGroup): FileConnection
  exportFiles(first: Int): FileConnection
  editContext: [EditUserContext!]
  connectors(onlyAlive: Boolean): [Connector]
  jobs(first: Int): [Work]
  status: Status
  workflowEnabled: Boolean
}

input VulnerabilityAddInput {
  stix_id: StixId
  x_opencti_stix_ids: [StixId]
  name: String!
  description: String
  x_opencti_aliases: [String]
  x_opencti_cvss_vector_string: String
  x_opencti_cvss_base_score: Float
  x_opencti_cvss_base_severity: String
  x_opencti_cvss_attack_vector: String
  x_opencti_cvss_attack_complexity: String
  x_opencti_cvss_privileges_required: String
  x_opencti_cvss_user_interaction: String
  x_opencti_cvss_scope: String
  x_opencti_cvss_confidentiality_impact: String
  x_opencti_cvss_integrity_impact: String
  x_opencti_cvss_availability_impact: String
  x_opencti_cvss_exploit_code_maturity: String
  x_opencti_cvss_remediation_level: String
  x_opencti_cvss_report_confidence: String
  x_opencti_cvss_temporal_score: Float
  x_opencti_cvss_v2_vector_string: String
  x_opencti_cvss_v2_base_score: Float
  x_opencti_cvss_v2_access_vector: String
  x_opencti_cvss_v2_access_complexity: String
  x_opencti_cvss_v2_authentication: String
  x_opencti_cvss_v2_confidentiality_impact: String
  x_opencti_cvss_v2_integrity_impact: String
  x_opencti_cvss_v2_availability_impact: String
  x_opencti_cvss_v2_exploitability: String
  x_opencti_cvss_v2_remediation_level: String
  x_opencti_cvss_v2_report_confidence: String
  x_opencti_cvss_v2_temporal_score: Float
  x_opencti_cvss_v4_vector_string: String
  x_opencti_cvss_v4_base_score: Float
  x_opencti_cvss_v4_base_severity: String
  x_opencti_cvss_v4_attack_vector: String
  x_opencti_cvss_v4_attack_complexity: String
  x_opencti_cvss_v4_attack_requirements: String
  x_opencti_cvss_v4_privileges_required: String
  x_opencti_cvss_v4_user_interaction: String
  x_opencti_cvss_v4_confidentiality_impact_v: String
  x_opencti_cvss_v4_confidentiality_impact_s: String
  x_opencti_cvss_v4_integrity_impact_v: String
  x_opencti_cvss_v4_integrity_impact_s: String
  x_opencti_cvss_v4_availability_impact_v: String
  x_opencti_cvss_v4_availability_impact_s: String
  x_opencti_cvss_v4_exploit_maturity: String
  x_opencti_cwe: [String]
  x_opencti_cisa_kev: Boolean
  x_opencti_epss_score: Float
  x_opencti_epss_percentile: Float
  x_opencti_score: Int
  x_opencti_first_seen_active: DateTime
  confidence: Int
  revoked: Boolean
  lang: String
  createdBy: String
  objectMarking: [String]
  objectOrganization: [String]
  objectLabel: [String]
  externalReferences: [String]
  created: DateTime
  modified: DateTime
  x_opencti_workflow_id: String
  clientMutationId: String
  update: Boolean
  file: Upload
}

enum IncidentsOrdering {
  name
  first_seen
  last_seen
  incident_type
  severity
  source
  created
  modified
  created_at
  updated_at
  x_opencti_workflow_id
  objectMarking
  confidence
  objectAssignee
  creator
  _score
}

type IncidentConnection {
  pageInfo: PageInfo!
  edges: [IncidentEdge]
}

type IncidentEdge {
  cursor: String!
  node: Incident!
}

type Incident implements BasicObject & StixObject & StixCoreObject & StixDomainObject {
  id: ID!
  standard_id: String!
  entity_type: String!
  parent_types: [String]!
  representative: Representative!
  x_opencti_stix_ids: [StixId]
  is_inferred: Boolean!
  spec_version: String!
  created_at: DateTime!
  updated_at: DateTime!
  draftVersion: DraftVersion
  x_opencti_inferences: [Inference]
  createdBy: Identity
  numberOfConnectedElement: Int!
  objectMarking: [MarkingDefinition!]
  objectOrganization: [Organization!]
  objectLabel: [Label!]
  externalReferences(first: Int): ExternalReferenceConnection
  containersNumber: Number
  containers(first: Int, entityTypes: [String!]): ContainerConnection
  reports(first: Int): ReportConnection
  notes(first: Int): NoteConnection
  opinions(first: Int): OpinionConnection
  observedData(first: Int): ObservedDataConnection
  groupings(first: Int): GroupingConnection
  cases(first: Int): CaseConnection
  stixCoreRelationships(first: Int, after: ID, orderBy: StixCoreRelationshipsOrdering, orderMode: OrderingMode, fromId: StixRef, toId: StixRef, fromTypes: [String], toTypes: [String], relationship_type: String, startTimeStart: DateTime, startTimeStop: DateTime, stopTimeStart: DateTime, stopTimeStop: DateTime, firstSeenStart: DateTime, firstSeenStop: DateTime, lastSeenStart: DateTime, lastSeenStop: DateTime, confidences: [Int], search: String, filters: FilterGroup): StixCoreRelationshipConnection
  stixCoreObjectsDistribution(relationship_type: [String], toTypes: [String], field: String!, startDate: DateTime, endDate: DateTime, dateAttribute: String, operation: StatsOperation!, limit: Int, order: String, types: [String], filters: FilterGroup, search: String): [Distribution]
  stixCoreRelationshipsDistribution(field: String!, operation: StatsOperation!, startDate: DateTime, endDate: DateTime, dateAttribute: String, isTo: Boolean, limit: Int, order: String, elementWithTargetTypes: [String], fromId: [String], fromRole: String, fromTypes: [String], toId: [String], toRole: String, toTypes: [String], relationship_type: [String], confidences: [Int], search: String, filters: FilterGroup): [Distribution]
  opinions_metrics: OpinionsMetrics
  revoked: Boolean!
  confidence: Int
  lang: String
  created: DateTime
  modified: DateTime
  x_opencti_graph_data: String
  objectAssignee: [Assignee!]
  avatar: OpenCtiFile
  name: String!
  description: String
  aliases: [String]
  first_seen: DateTime
  last_seen: DateTime
  objective: String
  incident_type: String
  severity: String
  source: String
  objectParticipant: [Participant!]
  creators: [Creator!]
  toStix: String
  importFiles(first: Int, prefixMimeType: String, after: ID, orderBy: FileOrdering, orderMode: OrderingMode, search: String, filters: FilterGroup): FileConnection
  pendingFiles(first: Int, after: ID, orderBy: FileOrdering, orderMode: OrderingMode, search: String, filters: FilterGroup): FileConnection
  exportFiles(first: Int): FileConnection
  editContext: [EditUserContext!]
  connectors(onlyAlive: Boolean): [Connector]
  jobs(first: Int): [Work]
  status: Status
  workflowEnabled: Boolean
}

input IncidentAddInput {
  stix_id: StixId
  x_opencti_stix_ids: [StixId]
  name: String!
  description: String
  confidence: Int
  revoked: Boolean
  lang: String
  objective: String
  first_seen: DateTime
  last_seen: DateTime
  aliases: [String]
  incident_type: String
  severity: String
  source: String
  createdBy: String
  objectOrganization: [String]
  objectMarking: [String]
  objectAssignee: [String]
  objectParticipant: [String]
  objectLabel: [String]
  externalReferences: [String]
  created: DateTime
  modified: DateTime
  x_opencti_workflow_id: String
  clientMutationId: String
  update: Boolean
  file: Upload
}

enum StixCyberObservablesOrdering {
  entity_type
  created_at
  updated_at
  observable_value
  objectMarking
  createdBy
  creator
  _score
}

type StixCyberObservableConnection {
  pageInfo: PageInfo!
  edges: [StixCyberObservableEdge!]!
}

type StixCyberObservableEdge {
  cursor: String!
  node: StixCyberObservable!
}

interface StixCyberObservable {
  id: ID!
  standard_id: String!
  entity_type: String!
  parent_types: [String]!
  representative: Representative!
  x_opencti_stix_ids: [StixId]
  is_inferred: Boolean!
  spec_version: String!
  created_at: DateTime!
  updated_at: DateTime!
  draftVersion: DraftVersion
  createdBy: Identity
  numberOfConnectedElement: Int!
  objectMarking: [MarkingDefinition!]
  objectOrganization: [Organization!]
  objectLabel: [Label!]
  externalReferences(first: Int): ExternalReferenceConnection
  containersNumber: Number
  containers(first: Int, entityTypes: [String!]): ContainerConnection
  reports(first: Int): ReportConnection
  notes(first: Int): NoteConnection
  opinions(first: Int): OpinionConnection
  observedData(first: Int): ObservedDataConnection
  groupings(first: Int): GroupingConnection
  cases(first: Int): CaseConnection
  stixCoreRelationships(first: Int, after: ID, orderBy: StixCoreRelationshipsOrdering, orderMode: OrderingMode, fromId: StixRef, toId: StixRef, fromTypes: [String], toTypes: [String], relationship_type: String, startTimeStart: DateTime, startTimeStop: DateTime, stopTimeStart: DateTime, stopTimeStop: DateTime, firstSeenStart: DateTime, firstSeenStop: DateTime, lastSeenStart: DateTime, lastSeenStop: DateTime, confidences: [Int], search: String, filters: FilterGroup): StixCoreRelationshipConnection
  stixCoreObjectsDistribution(relationship_type: [String], toTypes: [String], field: String!, startDate: DateTime, endDate: DateTime, dateAttribute: String, operation: StatsOperation!, limit: Int, order: String, types: [String], filters: FilterGroup, search: String): [Distribution]
  stixCoreRelationshipsDistribution(field: String!, operation: StatsOperation!, startDate: DateTime, endDate: DateTime, dateAttribute: String, isTo: Boolean, limit: Int, order: String, elementWithTargetTypes: [String], fromId: [String], fromRole: String, fromTypes: [String], toId: [String], toRole: String, toTypes: [String], relationship_type: [String], confidences: [Int], search: String, filters: FilterGroup): [Distribution]
  opinions_metrics: OpinionsMetrics
  x_opencti_score: Int
  x_opencti_description: String
  observable_value: String!
  indicators(first: Int): IndicatorConnection
  creators: [Creator!]
  toStix: String
  importFiles(first: Int, prefixMimeType: String, after: ID, orderBy: FileOrdering, orderMode: OrderingMode, search: String, filters: FilterGroup): FileConnection
  pendingFiles(first: Int, after: ID, orderBy: FileOrdering, orderMode: OrderingMode, search: String, filters: FilterGroup): FileConnection
  exportFiles(first: Int): FileConnection
  editContext: [EditUserContext!]
  connectors(onlyAlive: Boolean): [Connector]
  jobs(first: Int): [Work]
}

type AutonomousSystem implements BasicObject & StixObject & StixCoreObject & StixCyberObservable {
  id: ID!
  standard_id: String!
  entity_type: String!
  parent_types: [String]!
  representative: Representative!
  x_opencti_stix_ids: [StixId]
  is_inferred: Boolean!
  spec_version: String!
  created_at: DateTime!
  updated_at: DateTime!
  draftVersion: DraftVersion
  x_opencti_inferences: [Inference]
  createdBy: Identity
  numberOfConnectedElement: Int!
  objectMarking: [MarkingDefinition!]
  objectOrganization: [Organization!]
  objectLabel: [Label!]
  externalReferences(first: Int): ExternalReferenceConnection
  containersNumber: Number
  containers(first: Int, entityTypes: [String!]): ContainerConnection
  reports(first: Int): ReportConnection
  notes(first: Int): NoteConnection
  opinions(first: Int): OpinionConnection
  observedData(first: Int): ObservedDataConnection
  groupings(first: Int): GroupingConnection
  cases(first: Int): CaseConnection
  stixCoreRelationships(first: Int, after: ID, orderBy: StixCoreRelationshipsOrdering, orderMode: OrderingMode, fromId: StixRef, toId: StixRef, fromTypes: [String], toTypes: [String], relationship_type: String, startTimeStart: DateTime, startTimeStop: DateTime, stopTimeStart: DateTime, stopTimeStop: DateTime, firstSeenStart: DateTime, firstSeenStop: DateTime, lastSeenStart: DateTime, lastSeenStop: DateTime, confidences: [Int], search: String, filters: FilterGroup): StixCoreRelationshipConnection
  stixCoreObjectsDistribution(relationship_type: [String], toTypes: [String], field: String!, startDate: DateTime, endDate: DateTime, dateAttribute: String, operation: StatsOperation!, limit: Int, order: String, types: [String], filters: FilterGroup, search: String): [Distribution]
  stixCoreRelationshipsDistribution(field: String!, operation: StatsOperation!, startDate: DateTime, endDate: DateTime, dateAttribute: String, isTo: Boolean, limit: Int, order: String, elementWithTargetTypes: [String], fromId: [String], fromRole: String, fromTypes: [String], toId: [String], toRole: String, toTypes: [String], relationship_type: [String], confidences: [Int], search: String, filters: FilterGroup): [Distribution]
  opinions_metrics: OpinionsMetrics
  x_opencti_score: Int
  x_opencti_description: String
  observable_value: String!
  indicators(first: Int): IndicatorConnection
  number: Int
  name: String
  rir: String
  creators: [Creator!]
  toStix: String
  importFiles(first: Int, prefixMimeType: String, after: ID, orderBy: FileOrdering, orderMode: OrderingMode, search: String, filters: FilterGroup): FileConnection
  pendingFiles(first: Int, after: ID, orderBy: FileOrdering, orderMode: OrderingMode, search: String, filters: FilterGroup): FileConnection
  exportFiles(first: Int): FileConnection
  editContext: [EditUserContext!]
  connectors(onlyAlive: Boolean): [Connector]
  jobs(first: Int): [Work]
}

input AutonomousSystemAddInput {
  number: Int!
  name: String
  rir: String
  file: Upload
}

type Directory implements BasicObject & StixObject & StixCoreObject & StixCyberObservable {
  id: ID!
  standard_id: String!
  entity_type: String!
  parent_types: [String]!
  representative: Representative!
  x_opencti_stix_ids: [StixId]
  is_inferred: Boolean!
  spec_version: String!
  created_at: DateTime!
  updated_at: DateTime!
  draftVersion: DraftVersion
  x_opencti_inferences: [Inference]
  createdBy: Identity
  numberOfConnectedElement: Int!
  objectMarking: [MarkingDefinition!]
  objectOrganization: [Organization!]
  objectLabel: [Label!]
  externalReferences(first: Int): ExternalReferenceConnection
  containersNumber: Number
  containers(first: Int, entityTypes: [String!]): ContainerConnection
  reports(first: Int): ReportConnection
  notes(first: Int): NoteConnection
  opinions(first: Int): OpinionConnection
  observedData(first: Int): ObservedDataConnection
  groupings(first: Int): GroupingConnection
  cases(first: Int): CaseConnection
  stixCoreRelationships(first: Int, after: ID, orderBy: StixCoreRelationshipsOrdering, orderMode: OrderingMode, fromId: StixRef, toId: StixRef, fromTypes: [String], toTypes: [String], relationship_type: String, startTimeStart: DateTime, startTimeStop: DateTime, stopTimeStart: DateTime, stopTimeStop: DateTime, firstSeenStart: DateTime, firstSeenStop: DateTime, lastSeenStart: DateTime, lastSeenStop: DateTime, confidences: [Int], search: String, filters: FilterGroup): StixCoreRelationshipConnection
  stixCoreObjectsDistribution(relationship_type: [String], toTypes: [String], field: String!, startDate: DateTime, endDate: DateTime, dateAttribute: String, operation: StatsOperation!, limit: Int, order: String, types: [String], filters: FilterGroup, search: String): [Distribution]
  stixCoreRelationshipsDistribution(field: String!, operation: StatsOperation!, startDate: DateTime, endDate: DateTime, dateAttribute: String, isTo: Boolean, limit: Int, order: String, elementWithTargetTypes: [String], fromId: [String], fromRole: String, fromTypes: [String], toId: [String], toRole: String, toTypes: [String], relationship_type: [String], confidences: [Int], search: String, filters: FilterGroup): [Distribution]
  opinions_metrics: OpinionsMetrics
  x_opencti_score: Int
  x_opencti_description: String
  observable_value: String!
  indicators(first: Int): IndicatorConnection
  path: String!
  path_enc: String
  ctime: DateTime
  mtime: DateTime
  atime: DateTime
  creators: [Creator!]
  toStix: String
  importFiles(first: Int, prefixMimeType: String, after: ID, orderBy: FileOrdering, orderMode: OrderingMode, search: String, filters: FilterGroup): FileConnection
  pendingFiles(first: Int, after: ID, orderBy: FileOrdering, orderMode: OrderingMode, search: String, filters: FilterGroup): FileConnection
  exportFiles(first: Int): FileConnection
  editContext: [EditUserContext!]
  connectors(onlyAlive: Boolean): [Connector]
  jobs(first: Int): [Work]
}

input DirectoryAddInput {
  path: String!
  path_enc: String
  ctime: DateTime
  mtime: DateTime
  atime: DateTime
  file: Upload
}

type DomainName implements BasicObject & StixObject & StixCoreObject & StixCyberObservable {
  id: ID!
  standard_id: String!
  entity_type: String!
  parent_types: [String]!
  representative: Representative!
  x_opencti_stix_ids: [StixId]
  is_inferred: Boolean!
  spec_version: String!
  created_at: DateTime!
  updated_at: DateTime!
  draftVersion: DraftVersion
  x_opencti_inferences: [Inference]
  createdBy: Identity
  numberOfConnectedElement: Int!
  objectMarking: [MarkingDefinition!]
  objectOrganization: [Organization!]
  objectLabel: [Label!]
  externalReferences(first: Int): ExternalReferenceConnection
  containersNumber: Number
  containers(first: Int, entityTypes: [String!]): ContainerConnection
  reports(first: Int): ReportConnection
  notes(first: Int): NoteConnection
  opinions(first: Int): OpinionConnection
  observedData(first: Int): ObservedDataConnection
  groupings(first: Int): GroupingConnection
  cases(first: Int): CaseConnection
  stixCoreRelationships(first: Int, after: ID, orderBy: StixCoreRelationshipsOrdering, orderMode: OrderingMode, fromId: StixRef, toId: StixRef, fromTypes: [String], toTypes: [String], relationship_type: String, startTimeStart: DateTime, startTimeStop: DateTime, stopTimeStart: DateTime, stopTimeStop: DateTime, firstSeenStart: DateTime, firstSeenStop: DateTime, lastSeenStart: DateTime, lastSeenStop: DateTime, confidences: [Int], search: String, filters: FilterGroup): StixCoreRelationshipConnection
  stixCoreObjectsDistribution(relationship_type: [String], toTypes: [String], field: String!, startDate: DateTime, endDate: DateTime, dateAttribute: String, operation: StatsOperation!, limit: Int, order: String, types: [String], filters: FilterGroup, search: String): [Distribution]
  stixCoreRelationshipsDistribution(field: String!, operation: StatsOperation!, startDate: DateTime, endDate: DateTime, dateAttribute: String, isTo: Boolean, limit: Int, order: String, elementWithTargetTypes: [String], fromId: [String], fromRole: String, fromTypes: [String], toId: [String], toRole: String, toTypes: [String], relationship_type: [String], confidences: [Int], search: String, filters: FilterGroup): [Distribution]
  opinions_metrics: OpinionsMetrics
  observable_value: String!
  x_opencti_score: Int
  x_opencti_description: String
  indicators(first: Int): IndicatorConnection
  value: String
  creators: [Creator!]
  toStix: String
  importFiles(first: Int, prefixMimeType: String, after: ID, orderBy: FileOrdering, orderMode: OrderingMode, search: String, filters: FilterGroup): FileConnection
  pendingFiles(first: Int, after: ID, orderBy: FileOrdering, orderMode: OrderingMode, search: String, filters: FilterGroup): FileConnection
  exportFiles(first: Int): FileConnection
  editContext: [EditUserContext!]
  connectors(onlyAlive: Boolean): [Connector]
  jobs(first: Int): [Work]
}

input DomainNameAddInput {
  value: String!
  file: Upload
}

type EmailAddr implements BasicObject & StixObject & StixCoreObject & StixCyberObservable {
  id: ID!
  standard_id: String!
  entity_type: String!
  parent_types: [String]!
  representative: Representative!
  x_opencti_stix_ids: [StixId]
  is_inferred: Boolean!
  spec_version: String!
  created_at: DateTime!
  updated_at: DateTime!
  draftVersion: DraftVersion
  x_opencti_inferences: [Inference]
  createdBy: Identity
  numberOfConnectedElement: Int!
  objectMarking: [MarkingDefinition!]
  objectOrganization: [Organization!]
  objectLabel: [Label!]
  externalReferences(first: Int): ExternalReferenceConnection
  containersNumber: Number
  containers(first: Int, entityTypes: [String!]): ContainerConnection
  reports(first: Int): ReportConnection
  notes(first: Int): NoteConnection
  opinions(first: Int): OpinionConnection
  observedData(first: Int): ObservedDataConnection
  groupings(first: Int): GroupingConnection
  cases(first: Int): CaseConnection
  stixCoreRelationships(first: Int, after: ID, orderBy: StixCoreRelationshipsOrdering, orderMode: OrderingMode, fromId: StixRef, toId: StixRef, fromTypes: [String], toTypes: [String], relationship_type: String, startTimeStart: DateTime, startTimeStop: DateTime, stopTimeStart: DateTime, stopTimeStop: DateTime, firstSeenStart: DateTime, firstSeenStop: DateTime, lastSeenStart: DateTime, lastSeenStop: DateTime, confidences: [Int], search: String, filters: FilterGroup): StixCoreRelationshipConnection
  stixCoreObjectsDistribution(relationship_type: [String], toTypes: [String], field: String!, startDate: DateTime, endDate: DateTime, dateAttribute: String, operation: StatsOperation!, limit: Int, order: String, types: [String], filters: FilterGroup, search: String): [Distribution]
  stixCoreRelationshipsDistribution(field: String!, operation: StatsOperation!, startDate: DateTime, endDate: DateTime, dateAttribute: String, isTo: Boolean, limit: Int, order: String, elementWithTargetTypes: [String], fromId: [String], fromRole: String, fromTypes: [String], toId: [String], toRole: String, toTypes: [String], relationship_type: [String], confidences: [Int], search: String, filters: FilterGroup): [Distribution]
  opinions_metrics: OpinionsMetrics
  x_opencti_score: Int
  x_opencti_description: String
  observable_value: String!
  indicators(first: Int): IndicatorConnection
  value: String
  display_name: String
  creators: [Creator!]
  toStix: String
  importFiles(first: Int, prefixMimeType: String, after: ID, orderBy: FileOrdering, orderMode: OrderingMode, search: String, filters: FilterGroup): FileConnection
  pendingFiles(first: Int, after: ID, orderBy: FileOrdering, orderMode: OrderingMode, search: String, filters: FilterGroup): FileConnection
  exportFiles(first: Int): FileConnection
  editContext: [EditUserContext!]
  connectors(onlyAlive: Boolean): [Connector]
  jobs(first: Int): [Work]
}

input EmailAddrAddInput {
  value: String
  display_name: String
  file: Upload
}

type EmailMessage implements BasicObject & StixObject & StixCoreObject & StixCyberObservable {
  id: ID!
  standard_id: String!
  entity_type: String!
  parent_types: [String]!
  representative: Representative!
  x_opencti_stix_ids: [StixId]
  is_inferred: Boolean!
  spec_version: String!
  created_at: DateTime!
  updated_at: DateTime!
  draftVersion: DraftVersion
  x_opencti_inferences: [Inference]
  createdBy: Identity
  numberOfConnectedElement: Int!
  objectMarking: [MarkingDefinition!]
  objectOrganization: [Organization!]
  objectLabel: [Label!]
  externalReferences(first: Int): ExternalReferenceConnection
  containersNumber: Number
  containers(first: Int, entityTypes: [String!]): ContainerConnection
  reports(first: Int): ReportConnection
  notes(first: Int): NoteConnection
  opinions(first: Int): OpinionConnection
  observedData(first: Int): ObservedDataConnection
  groupings(first: Int): GroupingConnection
  cases(first: Int): CaseConnection
  stixCoreRelationships(first: Int, after: ID, orderBy: StixCoreRelationshipsOrdering, orderMode: OrderingMode, fromId: StixRef, toId: StixRef, fromTypes: [String], toTypes: [String], relationship_type: String, startTimeStart: DateTime, startTimeStop: DateTime, stopTimeStart: DateTime, stopTimeStop: DateTime, firstSeenStart: DateTime, firstSeenStop: DateTime, lastSeenStart: DateTime, lastSeenStop: DateTime, confidences: [Int], search: String, filters: FilterGroup): StixCoreRelationshipConnection
  stixCoreObjectsDistribution(relationship_type: [String], toTypes: [String], field: String!, startDate: DateTime, endDate: DateTime, dateAttribute: String, operation: StatsOperation!, limit: Int, order: String, types: [String], filters: FilterGroup, search: String): [Distribution]
  stixCoreRelationshipsDistribution(field: String!, operation: StatsOperation!, startDate: DateTime, endDate: DateTime, dateAttribute: String, isTo: Boolean, limit: Int, order: String, elementWithTargetTypes: [String], fromId: [String], fromRole: String, fromTypes: [String], toId: [String], toRole: String, toTypes: [String], relationship_type: [String], confidences: [Int], search: String, filters: FilterGroup): [Distribution]
  opinions_metrics: OpinionsMetrics
  x_opencti_score: Int
  x_opencti_description: String
  observable_value: String!
  indicators(first: Int): IndicatorConnection
  is_multipart: Boolean
  attribute_date: DateTime
  content_type: String
  message_id: String
  subject: String
  received_lines: [String]
  body: String
  creators: [Creator!]
  toStix: String
  importFiles(first: Int, prefixMimeType: String, after: ID, orderBy: FileOrdering, orderMode: OrderingMode, search: String, filters: FilterGroup): FileConnection
  pendingFiles(first: Int, after: ID, orderBy: FileOrdering, orderMode: OrderingMode, search: String, filters: FilterGroup): FileConnection
  exportFiles(first: Int): FileConnection
  editContext: [EditUserContext!]
  connectors(onlyAlive: Boolean): [Connector]
  jobs(first: Int): [Work]
}

input EmailMessageAddInput {
  is_multipart: Boolean
  attribute_date: DateTime
  content_type: String
  message_id: String
  subject: String
  received_lines: [String]
  body: String
  file: Upload
}

type EmailMimePartType implements BasicObject & StixObject & StixCoreObject & StixCyberObservable {
  id: ID!
  standard_id: String!
  entity_type: String!
  parent_types: [String]!
  representative: Representative!
  x_opencti_stix_ids: [StixId]
  is_inferred: Boolean!
  spec_version: String!
  created_at: DateTime!
  updated_at: DateTime!
  draftVersion: DraftVersion
  x_opencti_inferences: [Inference]
  createdBy: Identity
  numberOfConnectedElement: Int!
  objectMarking: [MarkingDefinition!]
  objectOrganization: [Organization!]
  objectLabel: [Label!]
  externalReferences(first: Int): ExternalReferenceConnection
  containersNumber: Number
  containers(first: Int, entityTypes: [String!]): ContainerConnection
  reports(first: Int): ReportConnection
  notes(first: Int): NoteConnection
  opinions(first: Int): OpinionConnection
  observedData(first: Int): ObservedDataConnection
  groupings(first: Int): GroupingConnection
  cases(first: Int): CaseConnection
  stixCoreRelationships(first: Int, after: ID, orderBy: StixCoreRelationshipsOrdering, orderMode: OrderingMode, fromId: StixRef, toId: StixRef, fromTypes: [String], toTypes: [String], relationship_type: String, startTimeStart: DateTime, startTimeStop: DateTime, stopTimeStart: DateTime, stopTimeStop: DateTime, firstSeenStart: DateTime, firstSeenStop: DateTime, lastSeenStart: DateTime, lastSeenStop: DateTime, confidences: [Int], search: String, filters: FilterGroup): StixCoreRelationshipConnection
  stixCoreObjectsDistribution(relationship_type: [String], toTypes: [String], field: String!, startDate: DateTime, endDate: DateTime, dateAttribute: String, operation: StatsOperation!, limit: Int, order: String, types: [String], filters: FilterGroup, search: String): [Distribution]
  stixCoreRelationshipsDistribution(field: String!, operation: StatsOperation!, startDate: DateTime, endDate: DateTime, dateAttribute: String, isTo: Boolean, limit: Int, order: String, elementWithTargetTypes: [String], fromId: [String], fromRole: String, fromTypes: [String], toId: [String], toRole: String, toTypes: [String], relationship_type: [String], confidences: [Int], search: String, filters: FilterGroup): [Distribution]
  opinions_metrics: OpinionsMetrics
  x_opencti_score: Int
  x_opencti_description: String
  observable_value: String!
  indicators(first: Int): IndicatorConnection
  body: String
  content_type: String
  content_disposition: String
  creators: [Creator!]
  toStix: String
  importFiles(first: Int, prefixMimeType: String, after: ID, orderBy: FileOrdering, orderMode: OrderingMode, search: String, filters: FilterGroup): FileConnection
  pendingFiles(first: Int, after: ID, orderBy: FileOrdering, orderMode: OrderingMode, search: String, filters: FilterGroup): FileConnection
  exportFiles(first: Int): FileConnection
  editContext: [EditUserContext!]
  connectors(onlyAlive: Boolean): [Connector]
  jobs(first: Int): [Work]
}

input EmailMimePartTypeAddInput {
  body: String
  content_type: String
  content_disposition: String
  file: Upload
}

input HashInput {
  algorithm: String!
  hash: String!
}

type Hash {
  algorithm: String!
  hash: String
}

type StixFileEdge {
  cursor: String!
  node: StixFile!
}

type StixFileConnection {
  pageInfo: PageInfo!
  edges: [StixFileEdge]
}

interface HashedObservable {
  id: ID!
  standard_id: String!
  entity_type: String!
  parent_types: [String]!
  representative: Representative!
  x_opencti_stix_ids: [StixId]
  is_inferred: Boolean!
  spec_version: String!
  created_at: DateTime!
  updated_at: DateTime!
  draftVersion: DraftVersion
  createdBy: Identity
  numberOfConnectedElement: Int!
  objectMarking: [MarkingDefinition!]
  objectOrganization: [Organization!]
  objectLabel: [Label!]
  externalReferences(first: Int): ExternalReferenceConnection
  containersNumber: Number
  containers(first: Int, entityTypes: [String!]): ContainerConnection
  reports(first: Int): ReportConnection
  notes(first: Int): NoteConnection
  opinions(first: Int): OpinionConnection
  observedData(first: Int): ObservedDataConnection
  groupings(first: Int): GroupingConnection
  cases(first: Int): CaseConnection
  stixCoreRelationships(first: Int, after: ID, orderBy: StixCoreRelationshipsOrdering, orderMode: OrderingMode, fromId: StixRef, toId: StixRef, fromTypes: [String], toTypes: [String], relationship_type: String, startTimeStart: DateTime, startTimeStop: DateTime, stopTimeStart: DateTime, stopTimeStop: DateTime, firstSeenStart: DateTime, firstSeenStop: DateTime, lastSeenStart: DateTime, lastSeenStop: DateTime, confidences: [Int], search: String, filters: FilterGroup): StixCoreRelationshipConnection
  stixCoreObjectsDistribution(relationship_type: [String], toTypes: [String], field: String!, startDate: DateTime, endDate: DateTime, dateAttribute: String, operation: StatsOperation!, limit: Int, order: String, types: [String], filters: FilterGroup, search: String): [Distribution]
  stixCoreRelationshipsDistribution(field: String!, operation: StatsOperation!, startDate: DateTime, endDate: DateTime, dateAttribute: String, isTo: Boolean, limit: Int, order: String, elementWithTargetTypes: [String], fromId: [String], fromRole: String, fromTypes: [String], toId: [String], toRole: String, toTypes: [String], relationship_type: [String], confidences: [Int], search: String, filters: FilterGroup): [Distribution]
  opinions_metrics: OpinionsMetrics
  x_opencti_score: Int
  x_opencti_description: String
  observable_value: String!
  indicators(first: Int): IndicatorConnection
  hashes: [Hash]
  creators: [Creator!]
  toStix: String
  importFiles(first: Int, prefixMimeType: String, after: ID, orderBy: FileOrdering, orderMode: OrderingMode, search: String, filters: FilterGroup): FileConnection
  pendingFiles(first: Int, after: ID, orderBy: FileOrdering, orderMode: OrderingMode, search: String, filters: FilterGroup): FileConnection
  exportFiles(first: Int): FileConnection
  editContext: [EditUserContext!]
  connectors(onlyAlive: Boolean): [Connector]
  jobs(first: Int): [Work]
}

type Artifact implements BasicObject & StixObject & StixCoreObject & StixCyberObservable & HashedObservable {
  id: ID!
  standard_id: String!
  entity_type: String!
  parent_types: [String]!
  representative: Representative!
  x_opencti_stix_ids: [StixId]
  is_inferred: Boolean!
  spec_version: String!
  created_at: DateTime!
  updated_at: DateTime!
  draftVersion: DraftVersion
  x_opencti_inferences: [Inference]
  createdBy: Identity
  numberOfConnectedElement: Int!
  objectMarking: [MarkingDefinition!]
  objectOrganization: [Organization!]
  objectLabel: [Label!]
  externalReferences(first: Int): ExternalReferenceConnection
  containersNumber: Number
  containers(first: Int, entityTypes: [String!]): ContainerConnection
  reports(first: Int): ReportConnection
  notes(first: Int): NoteConnection
  opinions(first: Int): OpinionConnection
  observedData(first: Int): ObservedDataConnection
  groupings(first: Int): GroupingConnection
  cases(first: Int): CaseConnection
  stixCoreRelationships(first: Int, after: ID, orderBy: StixCoreRelationshipsOrdering, orderMode: OrderingMode, fromId: StixRef, toId: StixRef, fromTypes: [String], toTypes: [String], relationship_type: String, startTimeStart: DateTime, startTimeStop: DateTime, stopTimeStart: DateTime, stopTimeStop: DateTime, firstSeenStart: DateTime, firstSeenStop: DateTime, lastSeenStart: DateTime, lastSeenStop: DateTime, confidences: [Int], search: String, filters: FilterGroup): StixCoreRelationshipConnection
  stixCoreObjectsDistribution(relationship_type: [String], toTypes: [String], field: String!, startDate: DateTime, endDate: DateTime, dateAttribute: String, operation: StatsOperation!, limit: Int, order: String, types: [String], filters: FilterGroup, search: String): [Distribution]
  stixCoreRelationshipsDistribution(field: String!, operation: StatsOperation!, startDate: DateTime, endDate: DateTime, dateAttribute: String, isTo: Boolean, limit: Int, order: String, elementWithTargetTypes: [String], fromId: [String], fromRole: String, fromTypes: [String], toId: [String], toRole: String, toTypes: [String], relationship_type: [String], confidences: [Int], search: String, filters: FilterGroup): [Distribution]
  opinions_metrics: OpinionsMetrics
  x_opencti_score: Int
  x_opencti_description: String
  observable_value: String!
  indicators(first: Int): IndicatorConnection
  hashes: [Hash]
  mime_type: String
  payload_bin: String
  url: String
  encryption_algorithm: String
  decryption_key: String
  x_opencti_additional_names: [String]
  creators: [Creator!]
  toStix: String
  importFiles(first: Int, prefixMimeType: String, after: ID, orderBy: FileOrdering, orderMode: OrderingMode, search: String, filters: FilterGroup): FileConnection
  pendingFiles(first: Int, after: ID, orderBy: FileOrdering, orderMode: OrderingMode, search: String, filters: FilterGroup): FileConnection
  exportFiles(first: Int): FileConnection
  editContext: [EditUserContext!]
  connectors(onlyAlive: Boolean): [Connector]
  jobs(first: Int): [Work]
}

input ArtifactAddInput {
  hashes: [HashInput]
  mime_type: String
  payload_bin: String
  url: String
  encryption_algorithm: String
  decryption_key: String
  x_opencti_additional_names: [String]
  file: Upload
}

type StixFile implements BasicObject & StixObject & StixCoreObject & StixCyberObservable & HashedObservable {
  id: ID!
  standard_id: String!
  entity_type: String!
  parent_types: [String]!
  representative: Representative!
  x_opencti_stix_ids: [StixId]
  is_inferred: Boolean!
  spec_version: String!
  created_at: DateTime!
  updated_at: DateTime!
  draftVersion: DraftVersion
  x_opencti_inferences: [Inference]
  createdBy: Identity
  numberOfConnectedElement: Int!
  objectMarking: [MarkingDefinition!]
  objectOrganization: [Organization!]
  objectLabel: [Label!]
  externalReferences(first: Int): ExternalReferenceConnection
  containersNumber: Number
  containers(first: Int, entityTypes: [String!]): ContainerConnection
  reports(first: Int): ReportConnection
  notes(first: Int): NoteConnection
  opinions(first: Int): OpinionConnection
  observedData(first: Int): ObservedDataConnection
  groupings(first: Int): GroupingConnection
  cases(first: Int): CaseConnection
  stixCoreRelationships(first: Int, after: ID, orderBy: StixCoreRelationshipsOrdering, orderMode: OrderingMode, fromId: StixRef, toId: StixRef, fromTypes: [String], toTypes: [String], relationship_type: String, startTimeStart: DateTime, startTimeStop: DateTime, stopTimeStart: DateTime, stopTimeStop: DateTime, firstSeenStart: DateTime, firstSeenStop: DateTime, lastSeenStart: DateTime, lastSeenStop: DateTime, confidences: [Int], search: String, filters: FilterGroup): StixCoreRelationshipConnection
  stixCoreObjectsDistribution(relationship_type: [String], toTypes: [String], field: String!, startDate: DateTime, endDate: DateTime, dateAttribute: String, operation: StatsOperation!, limit: Int, order: String, types: [String], filters: FilterGroup, search: String): [Distribution]
  stixCoreRelationshipsDistribution(field: String!, operation: StatsOperation!, startDate: DateTime, endDate: DateTime, dateAttribute: String, isTo: Boolean, limit: Int, order: String, elementWithTargetTypes: [String], fromId: [String], fromRole: String, fromTypes: [String], toId: [String], toRole: String, toTypes: [String], relationship_type: [String], confidences: [Int], search: String, filters: FilterGroup): [Distribution]
  opinions_metrics: OpinionsMetrics
  x_opencti_score: Int
  x_opencti_description: String
  observable_value: String!
  indicators(first: Int): IndicatorConnection
  hashes: [Hash]
  extensions: String
  size: Int
  name: String
  name_enc: String
  magic_number_hex: String
  mime_type: String
  ctime: DateTime
  mtime: DateTime
  atime: DateTime
  x_opencti_additional_names: [String]
  obsContent: Artifact
  creators: [Creator!]
  toStix: String
  importFiles(first: Int, prefixMimeType: String, after: ID, orderBy: FileOrdering, orderMode: OrderingMode, search: String, filters: FilterGroup): FileConnection
  pendingFiles(first: Int, after: ID, orderBy: FileOrdering, orderMode: OrderingMode, search: String, filters: FilterGroup): FileConnection
  exportFiles(first: Int): FileConnection
  editContext: [EditUserContext!]
  connectors(onlyAlive: Boolean): [Connector]
  jobs(first: Int): [Work]
}

input StixFileAddInput {
  hashes: [HashInput]
  size: Int
  name: String
  name_enc: String
  magic_number_hex: String
  mime_type: String
  ctime: DateTime
  mtime: DateTime
  atime: DateTime
  x_opencti_additional_names: [String]
  obsContent: ID
  file: Upload
}

type X509Certificate implements BasicObject & StixObject & StixCoreObject & StixCyberObservable & HashedObservable {
  id: ID!
  standard_id: String!
  entity_type: String!
  parent_types: [String]!
  representative: Representative!
  x_opencti_stix_ids: [StixId]
  is_inferred: Boolean!
  spec_version: String!
  created_at: DateTime!
  updated_at: DateTime!
  draftVersion: DraftVersion
  x_opencti_inferences: [Inference]
  createdBy: Identity
  numberOfConnectedElement: Int!
  objectMarking: [MarkingDefinition!]
  objectOrganization: [Organization!]
  objectLabel: [Label!]
  externalReferences(first: Int): ExternalReferenceConnection
  containersNumber: Number
  containers(first: Int, entityTypes: [String!]): ContainerConnection
  reports(first: Int): ReportConnection
  notes(first: Int): NoteConnection
  opinions(first: Int): OpinionConnection
  observedData(first: Int): ObservedDataConnection
  groupings(first: Int): GroupingConnection
  cases(first: Int): CaseConnection
  stixCoreRelationships(first: Int, after: ID, orderBy: StixCoreRelationshipsOrdering, orderMode: OrderingMode, fromId: StixRef, toId: StixRef, fromTypes: [String], toTypes: [String], relationship_type: String, startTimeStart: DateTime, startTimeStop: DateTime, stopTimeStart: DateTime, stopTimeStop: DateTime, firstSeenStart: DateTime, firstSeenStop: DateTime, lastSeenStart: DateTime, lastSeenStop: DateTime, confidences: [Int], search: String, filters: FilterGroup): StixCoreRelationshipConnection
  stixCoreObjectsDistribution(relationship_type: [String], toTypes: [String], field: String!, startDate: DateTime, endDate: DateTime, dateAttribute: String, operation: StatsOperation!, limit: Int, order: String, types: [String], filters: FilterGroup, search: String): [Distribution]
  stixCoreRelationshipsDistribution(field: String!, operation: StatsOperation!, startDate: DateTime, endDate: DateTime, dateAttribute: String, isTo: Boolean, limit: Int, order: String, elementWithTargetTypes: [String], fromId: [String], fromRole: String, fromTypes: [String], toId: [String], toRole: String, toTypes: [String], relationship_type: [String], confidences: [Int], search: String, filters: FilterGroup): [Distribution]
  opinions_metrics: OpinionsMetrics
  x_opencti_score: Int
  x_opencti_description: String
  observable_value: String!
  indicators(first: Int): IndicatorConnection
  hashes: [Hash]
  is_self_signed: Boolean
  version: String
  serial_number: String
  signature_algorithm: String
  issuer: String
  subject: String
  subject_public_key_algorithm: String
  subject_public_key_modulus: String
  subject_public_key_exponent: Int
  validity_not_before: DateTime
  validity_not_after: DateTime
  basic_constraints: String
  name_constraints: String
  policy_constraints: String
  key_usage: String
  extended_key_usage: String
  subject_key_identifier: String
  authority_key_identifier: String
  subject_alternative_name: String
  issuer_alternative_name: String
  subject_directory_attributes: String
  crl_distribution_points: String
  inhibit_any_policy: String
  private_key_usage_period_not_before: DateTime
  private_key_usage_period_not_after: DateTime
  certificate_policies: String
  policy_mappings: String
  creators: [Creator!]
  toStix: String
  importFiles(first: Int, prefixMimeType: String, after: ID, orderBy: FileOrdering, orderMode: OrderingMode, search: String, filters: FilterGroup): FileConnection
  pendingFiles(first: Int, after: ID, orderBy: FileOrdering, orderMode: OrderingMode, search: String, filters: FilterGroup): FileConnection
  exportFiles(first: Int): FileConnection
  editContext: [EditUserContext!]
  connectors(onlyAlive: Boolean): [Connector]
  jobs(first: Int): [Work]
}

input X509CertificateAddInput {
  hashes: [HashInput]
  is_self_signed: Boolean
  version: String
  serial_number: String
  signature_algorithm: String
  issuer: String
  subject: String
  subject_public_key_algorithm: String
  subject_public_key_modulus: String
  subject_public_key_exponent: Int
  validity_not_before: DateTime
  validity_not_after: DateTime
  basic_constraints: String
  name_constraints: String
  policy_constraints: String
  key_usage: String
  extended_key_usage: String
  subject_key_identifier: String
  authority_key_identifier: String
  subject_alternative_name: String
  issuer_alternative_name: String
  subject_directory_attributes: String
  crl_distribution_points: String
  inhibit_any_policy: String
  private_key_usage_period_not_before: DateTime
  private_key_usage_period_not_after: DateTime
  certificate_policies: String
  policy_mappings: String
  file: Upload
}

type IPv4Addr implements BasicObject & StixObject & StixCoreObject & StixCyberObservable {
  id: ID!
  standard_id: String!
  entity_type: String!
  parent_types: [String]!
  representative: Representative!
  x_opencti_stix_ids: [StixId]
  is_inferred: Boolean!
  spec_version: String!
  created_at: DateTime!
  updated_at: DateTime!
  draftVersion: DraftVersion
  x_opencti_inferences: [Inference]
  createdBy: Identity
  numberOfConnectedElement: Int!
  objectMarking: [MarkingDefinition!]
  objectOrganization: [Organization!]
  objectLabel: [Label!]
  externalReferences(first: Int): ExternalReferenceConnection
  containersNumber: Number
  containers(first: Int, entityTypes: [String!]): ContainerConnection
  reports(first: Int): ReportConnection
  notes(first: Int): NoteConnection
  opinions(first: Int): OpinionConnection
  observedData(first: Int): ObservedDataConnection
  groupings(first: Int): GroupingConnection
  cases(first: Int): CaseConnection
  stixCoreRelationships(first: Int, after: ID, orderBy: StixCoreRelationshipsOrdering, orderMode: OrderingMode, fromId: StixRef, toId: StixRef, fromTypes: [String], toTypes: [String], relationship_type: String, startTimeStart: DateTime, startTimeStop: DateTime, stopTimeStart: DateTime, stopTimeStop: DateTime, firstSeenStart: DateTime, firstSeenStop: DateTime, lastSeenStart: DateTime, lastSeenStop: DateTime, confidences: [Int], search: String, filters: FilterGroup): StixCoreRelationshipConnection
  stixCoreObjectsDistribution(relationship_type: [String], toTypes: [String], field: String!, startDate: DateTime, endDate: DateTime, dateAttribute: String, operation: StatsOperation!, limit: Int, order: String, types: [String], filters: FilterGroup, search: String): [Distribution]
  stixCoreRelationshipsDistribution(field: String!, operation: StatsOperation!, startDate: DateTime, endDate: DateTime, dateAttribute: String, isTo: Boolean, limit: Int, order: String, elementWithTargetTypes: [String], fromId: [String], fromRole: String, fromTypes: [String], toId: [String], toRole: String, toTypes: [String], relationship_type: [String], confidences: [Int], search: String, filters: FilterGroup): [Distribution]
  opinions_metrics: OpinionsMetrics
  x_opencti_score: Int
  x_opencti_description: String
  observable_value: String!
  indicators(first: Int): IndicatorConnection
  value: String
  countries: CountryConnection
  creators: [Creator!]
  toStix: String
  importFiles(first: Int, prefixMimeType: String, after: ID, orderBy: FileOrdering, orderMode: OrderingMode, search: String, filters: FilterGroup): FileConnection
  pendingFiles(first: Int, after: ID, orderBy: FileOrdering, orderMode: OrderingMode, search: String, filters: FilterGroup): FileConnection
  exportFiles(first: Int): FileConnection
  editContext: [EditUserContext!]
  connectors(onlyAlive: Boolean): [Connector]
  jobs(first: Int): [Work]
}

input IPv4AddrAddInput {
  value: String
  belongsTo: [String]
  resolvesTo: [String]
  file: Upload
}

type IPv6Addr implements BasicObject & StixObject & StixCoreObject & StixCyberObservable {
  id: ID!
  standard_id: String!
  entity_type: String!
  parent_types: [String]!
  representative: Representative!
  x_opencti_stix_ids: [StixId]
  is_inferred: Boolean!
  spec_version: String!
  created_at: DateTime!
  updated_at: DateTime!
  draftVersion: DraftVersion
  x_opencti_inferences: [Inference]
  createdBy: Identity
  numberOfConnectedElement: Int!
  objectMarking: [MarkingDefinition!]
  objectOrganization: [Organization!]
  objectLabel: [Label!]
  externalReferences(first: Int): ExternalReferenceConnection
  containersNumber: Number
  containers(first: Int, entityTypes: [String!]): ContainerConnection
  reports(first: Int): ReportConnection
  notes(first: Int): NoteConnection
  opinions(first: Int): OpinionConnection
  observedData(first: Int): ObservedDataConnection
  groupings(first: Int): GroupingConnection
  cases(first: Int): CaseConnection
  stixCoreRelationships(first: Int, after: ID, orderBy: StixCoreRelationshipsOrdering, orderMode: OrderingMode, fromId: StixRef, toId: StixRef, fromTypes: [String], toTypes: [String], relationship_type: String, startTimeStart: DateTime, startTimeStop: DateTime, stopTimeStart: DateTime, stopTimeStop: DateTime, firstSeenStart: DateTime, firstSeenStop: DateTime, lastSeenStart: DateTime, lastSeenStop: DateTime, confidences: [Int], search: String, filters: FilterGroup): StixCoreRelationshipConnection
  stixCoreObjectsDistribution(relationship_type: [String], toTypes: [String], field: String!, startDate: DateTime, endDate: DateTime, dateAttribute: String, operation: StatsOperation!, limit: Int, order: String, types: [String], filters: FilterGroup, search: String): [Distribution]
  stixCoreRelationshipsDistribution(field: String!, operation: StatsOperation!, startDate: DateTime, endDate: DateTime, dateAttribute: String, isTo: Boolean, limit: Int, order: String, elementWithTargetTypes: [String], fromId: [String], fromRole: String, fromTypes: [String], toId: [String], toRole: String, toTypes: [String], relationship_type: [String], confidences: [Int], search: String, filters: FilterGroup): [Distribution]
  opinions_metrics: OpinionsMetrics
  x_opencti_score: Int
  x_opencti_description: String
  observable_value: String!
  indicators(first: Int): IndicatorConnection
  value: String
  countries: CountryConnection
  creators: [Creator!]
  toStix: String
  importFiles(first: Int, prefixMimeType: String, after: ID, orderBy: FileOrdering, orderMode: OrderingMode, search: String, filters: FilterGroup): FileConnection
  pendingFiles(first: Int, after: ID, orderBy: FileOrdering, orderMode: OrderingMode, search: String, filters: FilterGroup): FileConnection
  exportFiles(first: Int): FileConnection
  editContext: [EditUserContext!]
  connectors(onlyAlive: Boolean): [Connector]
  jobs(first: Int): [Work]
}

input IPv6AddrAddInput {
  value: String
  file: Upload
}

type MacAddr implements BasicObject & StixObject & StixCoreObject & StixCyberObservable {
  id: ID!
  standard_id: String!
  entity_type: String!
  parent_types: [String]!
  representative: Representative!
  x_opencti_stix_ids: [StixId]
  is_inferred: Boolean!
  spec_version: String!
  created_at: DateTime!
  updated_at: DateTime!
  draftVersion: DraftVersion
  x_opencti_inferences: [Inference]
  createdBy: Identity
  numberOfConnectedElement: Int!
  objectMarking: [MarkingDefinition!]
  objectOrganization: [Organization!]
  objectLabel: [Label!]
  externalReferences(first: Int): ExternalReferenceConnection
  containersNumber: Number
  containers(first: Int, entityTypes: [String!]): ContainerConnection
  reports(first: Int): ReportConnection
  notes(first: Int): NoteConnection
  opinions(first: Int): OpinionConnection
  observedData(first: Int): ObservedDataConnection
  groupings(first: Int): GroupingConnection
  cases(first: Int): CaseConnection
  stixCoreRelationships(first: Int, after: ID, orderBy: StixCoreRelationshipsOrdering, orderMode: OrderingMode, fromId: StixRef, toId: StixRef, fromTypes: [String], toTypes: [String], relationship_type: String, startTimeStart: DateTime, startTimeStop: DateTime, stopTimeStart: DateTime, stopTimeStop: DateTime, firstSeenStart: DateTime, firstSeenStop: DateTime, lastSeenStart: DateTime, lastSeenStop: DateTime, confidences: [Int], search: String, filters: FilterGroup): StixCoreRelationshipConnection
  stixCoreObjectsDistribution(relationship_type: [String], toTypes: [String], field: String!, startDate: DateTime, endDate: DateTime, dateAttribute: String, operation: StatsOperation!, limit: Int, order: String, types: [String], filters: FilterGroup, search: String): [Distribution]
  stixCoreRelationshipsDistribution(field: String!, operation: StatsOperation!, startDate: DateTime, endDate: DateTime, dateAttribute: String, isTo: Boolean, limit: Int, order: String, elementWithTargetTypes: [String], fromId: [String], fromRole: String, fromTypes: [String], toId: [String], toRole: String, toTypes: [String], relationship_type: [String], confidences: [Int], search: String, filters: FilterGroup): [Distribution]
  opinions_metrics: OpinionsMetrics
  x_opencti_score: Int
  x_opencti_description: String
  observable_value: String!
  indicators(first: Int): IndicatorConnection
  value: String
  creators: [Creator!]
  toStix: String
  importFiles(first: Int, prefixMimeType: String, after: ID, orderBy: FileOrdering, orderMode: OrderingMode, search: String, filters: FilterGroup): FileConnection
  pendingFiles(first: Int, after: ID, orderBy: FileOrdering, orderMode: OrderingMode, search: String, filters: FilterGroup): FileConnection
  exportFiles(first: Int): FileConnection
  editContext: [EditUserContext!]
  connectors(onlyAlive: Boolean): [Connector]
  jobs(first: Int): [Work]
}

input MacAddrAddInput {
  value: String
  file: Upload
}

type Mutex implements BasicObject & StixObject & StixCoreObject & StixCyberObservable {
  id: ID!
  standard_id: String!
  entity_type: String!
  parent_types: [String]!
  representative: Representative!
  x_opencti_stix_ids: [StixId]
  is_inferred: Boolean!
  spec_version: String!
  created_at: DateTime!
  updated_at: DateTime!
  draftVersion: DraftVersion
  x_opencti_inferences: [Inference]
  createdBy: Identity
  numberOfConnectedElement: Int!
  objectMarking: [MarkingDefinition!]
  objectOrganization: [Organization!]
  objectLabel: [Label!]
  externalReferences(first: Int): ExternalReferenceConnection
  containersNumber: Number
  containers(first: Int, entityTypes: [String!]): ContainerConnection
  reports(first: Int): ReportConnection
  notes(first: Int): NoteConnection
  opinions(first: Int): OpinionConnection
  observedData(first: Int): ObservedDataConnection
  groupings(first: Int): GroupingConnection
  cases(first: Int): CaseConnection
  stixCoreRelationships(first: Int, after: ID, orderBy: StixCoreRelationshipsOrdering, orderMode: OrderingMode, fromId: StixRef, toId: StixRef, fromTypes: [String], toTypes: [String], relationship_type: String, startTimeStart: DateTime, startTimeStop: DateTime, stopTimeStart: DateTime, stopTimeStop: DateTime, firstSeenStart: DateTime, firstSeenStop: DateTime, lastSeenStart: DateTime, lastSeenStop: DateTime, confidences: [Int], search: String, filters: FilterGroup): StixCoreRelationshipConnection
  stixCoreObjectsDistribution(relationship_type: [String], toTypes: [String], field: String!, startDate: DateTime, endDate: DateTime, dateAttribute: String, operation: StatsOperation!, limit: Int, order: String, types: [String], filters: FilterGroup, search: String): [Distribution]
  stixCoreRelationshipsDistribution(field: String!, operation: StatsOperation!, startDate: DateTime, endDate: DateTime, dateAttribute: String, isTo: Boolean, limit: Int, order: String, elementWithTargetTypes: [String], fromId: [String], fromRole: String, fromTypes: [String], toId: [String], toRole: String, toTypes: [String], relationship_type: [String], confidences: [Int], search: String, filters: FilterGroup): [Distribution]
  opinions_metrics: OpinionsMetrics
  x_opencti_score: Int
  x_opencti_description: String
  observable_value: String!
  indicators(first: Int): IndicatorConnection
  name: String
  creators: [Creator!]
  toStix: String
  importFiles(first: Int, prefixMimeType: String, after: ID, orderBy: FileOrdering, orderMode: OrderingMode, search: String, filters: FilterGroup): FileConnection
  pendingFiles(first: Int, after: ID, orderBy: FileOrdering, orderMode: OrderingMode, search: String, filters: FilterGroup): FileConnection
  exportFiles(first: Int): FileConnection
  editContext: [EditUserContext!]
  connectors(onlyAlive: Boolean): [Connector]
  jobs(first: Int): [Work]
}

input MutexAddInput {
  name: String
  file: Upload
}

type NetworkTraffic implements BasicObject & StixObject & StixCoreObject & StixCyberObservable {
  id: ID!
  standard_id: String!
  entity_type: String!
  parent_types: [String]!
  representative: Representative!
  x_opencti_stix_ids: [StixId]
  is_inferred: Boolean!
  spec_version: String!
  created_at: DateTime!
  updated_at: DateTime!
  draftVersion: DraftVersion
  x_opencti_inferences: [Inference]
  createdBy: Identity
  numberOfConnectedElement: Int!
  objectMarking: [MarkingDefinition!]
  objectOrganization: [Organization!]
  objectLabel: [Label!]
  externalReferences(first: Int): ExternalReferenceConnection
  containersNumber: Number
  containers(first: Int, entityTypes: [String!]): ContainerConnection
  reports(first: Int): ReportConnection
  notes(first: Int): NoteConnection
  opinions(first: Int): OpinionConnection
  observedData(first: Int): ObservedDataConnection
  groupings(first: Int): GroupingConnection
  cases(first: Int): CaseConnection
  stixCoreRelationships(first: Int, after: ID, orderBy: StixCoreRelationshipsOrdering, orderMode: OrderingMode, fromId: StixRef, toId: StixRef, fromTypes: [String], toTypes: [String], relationship_type: String, startTimeStart: DateTime, startTimeStop: DateTime, stopTimeStart: DateTime, stopTimeStop: DateTime, firstSeenStart: DateTime, firstSeenStop: DateTime, lastSeenStart: DateTime, lastSeenStop: DateTime, confidences: [Int], search: String, filters: FilterGroup): StixCoreRelationshipConnection
  stixCoreObjectsDistribution(relationship_type: [String], toTypes: [String], field: String!, startDate: DateTime, endDate: DateTime, dateAttribute: String, operation: StatsOperation!, limit: Int, order: String, types: [String], filters: FilterGroup, search: String): [Distribution]
  stixCoreRelationshipsDistribution(field: String!, operation: StatsOperation!, startDate: DateTime, endDate: DateTime, dateAttribute: String, isTo: Boolean, limit: Int, order: String, elementWithTargetTypes: [String], fromId: [String], fromRole: String, fromTypes: [String], toId: [String], toRole: String, toTypes: [String], relationship_type: [String], confidences: [Int], search: String, filters: FilterGroup): [Distribution]
  opinions_metrics: OpinionsMetrics
  x_opencti_score: Int
  x_opencti_description: String
  observable_value: String!
  indicators(first: Int): IndicatorConnection
  extensions: String
  start: DateTime
  end: DateTime
  is_active: Boolean
  src_port: Int
  dst_port: Int
  protocols: [String]
  src_byte_count: Int
  dst_byte_count: Int
  src_packets: Int
  dst_packets: Int
  creators: [Creator!]
  toStix: String
  importFiles(first: Int, prefixMimeType: String, after: ID, orderBy: FileOrdering, orderMode: OrderingMode, search: String, filters: FilterGroup): FileConnection
  pendingFiles(first: Int, after: ID, orderBy: FileOrdering, orderMode: OrderingMode, search: String, filters: FilterGroup): FileConnection
  exportFiles(first: Int): FileConnection
  editContext: [EditUserContext!]
  connectors(onlyAlive: Boolean): [Connector]
  jobs(first: Int): [Work]
}

input NetworkTrafficAddInput {
  start: DateTime
  end: DateTime
  is_active: Boolean
  networkSrc: String
  networkDst: String
  src_port: Int
  dst_port: Int
  protocols: [String]
  src_byte_count: Int
  dst_byte_count: Int
  src_packets: Int
  dst_packets: Int
  file: Upload
}

type Process implements BasicObject & StixObject & StixCoreObject & StixCyberObservable {
  id: ID!
  standard_id: String!
  entity_type: String!
  parent_types: [String]!
  representative: Representative!
  x_opencti_stix_ids: [StixId]
  is_inferred: Boolean!
  spec_version: String!
  created_at: DateTime!
  updated_at: DateTime!
  draftVersion: DraftVersion
  x_opencti_inferences: [Inference]
  createdBy: Identity
  numberOfConnectedElement: Int!
  objectMarking: [MarkingDefinition!]
  objectOrganization: [Organization!]
  objectLabel: [Label!]
  externalReferences(first: Int): ExternalReferenceConnection
  containersNumber: Number
  containers(first: Int, entityTypes: [String!]): ContainerConnection
  reports(first: Int): ReportConnection
  notes(first: Int): NoteConnection
  opinions(first: Int): OpinionConnection
  observedData(first: Int): ObservedDataConnection
  groupings(first: Int): GroupingConnection
  cases(first: Int): CaseConnection
  stixCoreRelationships(first: Int, after: ID, orderBy: StixCoreRelationshipsOrdering, orderMode: OrderingMode, fromId: StixRef, toId: StixRef, fromTypes: [String], toTypes: [String], relationship_type: String, startTimeStart: DateTime, startTimeStop: DateTime, stopTimeStart: DateTime, stopTimeStop: DateTime, firstSeenStart: DateTime, firstSeenStop: DateTime, lastSeenStart: DateTime, lastSeenStop: DateTime, confidences: [Int], search: String, filters: FilterGroup): StixCoreRelationshipConnection
  stixCoreObjectsDistribution(relationship_type: [String], toTypes: [String], field: String!, startDate: DateTime, endDate: DateTime, dateAttribute: String, operation: StatsOperation!, limit: Int, order: String, types: [String], filters: FilterGroup, search: String): [Distribution]
  stixCoreRelationshipsDistribution(field: String!, operation: StatsOperation!, startDate: DateTime, endDate: DateTime, dateAttribute: String, isTo: Boolean, limit: Int, order: String, elementWithTargetTypes: [String], fromId: [String], fromRole: String, fromTypes: [String], toId: [String], toRole: String, toTypes: [String], relationship_type: [String], confidences: [Int], search: String, filters: FilterGroup): [Distribution]
  opinions_metrics: OpinionsMetrics
  x_opencti_score: Int
  x_opencti_description: String
  observable_value: String!
  indicators(first: Int): IndicatorConnection
  extensions: String
  is_hidden: Boolean
  pid: Int
  created_time: DateTime
  cwd: String
  command_line: String
  environment_variables: [String]
  aslr_enabled: Boolean
  dep_enabled: Boolean
  priority: String
  owner_sid: String
  window_title: String
  startup_info: [Dictionary]
  integrity_level: String
  service_name: String
  descriptions: [String]
  display_name: String
  group_name: String
  start_type: String
  serviceDlls: StixFileConnection
  service_type: String
  service_status: String
  creators: [Creator!]
  toStix: String
  importFiles(first: Int, prefixMimeType: String, after: ID, orderBy: FileOrdering, orderMode: OrderingMode, search: String, filters: FilterGroup): FileConnection
  pendingFiles(first: Int, after: ID, orderBy: FileOrdering, orderMode: OrderingMode, search: String, filters: FilterGroup): FileConnection
  exportFiles(first: Int): FileConnection
  editContext: [EditUserContext!]
  connectors(onlyAlive: Boolean): [Connector]
  jobs(first: Int): [Work]
}

input ProcessAddInput {
  is_hidden: Boolean
  pid: Int
  created_time: DateTime
  cwd: String
  x_opencti_description: String
  command_line: String!
  environment_variables: [String]
  aslr_enabled: Boolean
  dep_enabled: Boolean
  priority: String
  owner_sid: String
  window_title: String
  startup_info: [DictionaryInput]
  integrity_level: String
  service_name: String
  descriptions: [String]
  display_name: String
  group_name: String
  start_type: String
  serviceDlls: [String]
  service_type: String
  service_status: String
  file: Upload
}

type Software implements BasicObject & StixObject & StixCoreObject & StixCyberObservable {
  id: ID!
  standard_id: String!
  entity_type: String!
  parent_types: [String]!
  representative: Representative!
  x_opencti_stix_ids: [StixId]
  is_inferred: Boolean!
  spec_version: String!
  created_at: DateTime!
  updated_at: DateTime!
  draftVersion: DraftVersion
  x_opencti_inferences: [Inference]
  createdBy: Identity
  numberOfConnectedElement: Int!
  objectMarking: [MarkingDefinition!]
  objectOrganization: [Organization!]
  objectLabel: [Label!]
  externalReferences(first: Int): ExternalReferenceConnection
  containersNumber: Number
  containers(first: Int, entityTypes: [String!]): ContainerConnection
  reports(first: Int): ReportConnection
  notes(first: Int): NoteConnection
  opinions(first: Int): OpinionConnection
  observedData(first: Int): ObservedDataConnection
  groupings(first: Int): GroupingConnection
  cases(first: Int): CaseConnection
  stixCoreRelationships(first: Int, after: ID, orderBy: StixCoreRelationshipsOrdering, orderMode: OrderingMode, fromId: StixRef, toId: StixRef, fromTypes: [String], toTypes: [String], relationship_type: String, startTimeStart: DateTime, startTimeStop: DateTime, stopTimeStart: DateTime, stopTimeStop: DateTime, firstSeenStart: DateTime, firstSeenStop: DateTime, lastSeenStart: DateTime, lastSeenStop: DateTime, confidences: [Int], search: String, filters: FilterGroup): StixCoreRelationshipConnection
  stixCoreObjectsDistribution(relationship_type: [String], toTypes: [String], field: String!, startDate: DateTime, endDate: DateTime, dateAttribute: String, operation: StatsOperation!, limit: Int, order: String, types: [String], filters: FilterGroup, search: String): [Distribution]
  stixCoreRelationshipsDistribution(field: String!, operation: StatsOperation!, startDate: DateTime, endDate: DateTime, dateAttribute: String, isTo: Boolean, limit: Int, order: String, elementWithTargetTypes: [String], fromId: [String], fromRole: String, fromTypes: [String], toId: [String], toRole: String, toTypes: [String], relationship_type: [String], confidences: [Int], search: String, filters: FilterGroup): [Distribution]
  opinions_metrics: OpinionsMetrics
  x_opencti_score: Int
  x_opencti_description: String
  observable_value: String!
  indicators(first: Int): IndicatorConnection
  name: String
  cpe: String
  swid: String
  languages: [String]
  vendor: String
  version: String
  x_opencti_product: String
  vulnerabilities: VulnerabilityConnection
  creators: [Creator!]
  toStix: String
  importFiles(first: Int, prefixMimeType: String, after: ID, orderBy: FileOrdering, orderMode: OrderingMode, search: String, filters: FilterGroup): FileConnection
  pendingFiles(first: Int, after: ID, orderBy: FileOrdering, orderMode: OrderingMode, search: String, filters: FilterGroup): FileConnection
  exportFiles(first: Int): FileConnection
  editContext: [EditUserContext!]
  connectors(onlyAlive: Boolean): [Connector]
  jobs(first: Int): [Work]
}

type SoftwareConnection {
  pageInfo: PageInfo!
  edges: [SoftwareEdge!]!
}

type SoftwareEdge {
  cursor: String!
  node: Software!
}

input SoftwareAddInput {
  name: String
  cpe: String
  swid: String
  languages: [String]
  vendor: String
  version: String
  x_opencti_product: String
  file: Upload
}

type Url implements BasicObject & StixObject & StixCoreObject & StixCyberObservable {
  id: ID!
  standard_id: String!
  entity_type: String!
  parent_types: [String]!
  representative: Representative!
  x_opencti_stix_ids: [StixId]
  is_inferred: Boolean!
  spec_version: String!
  created_at: DateTime!
  updated_at: DateTime!
  draftVersion: DraftVersion
  x_opencti_inferences: [Inference]
  createdBy: Identity
  numberOfConnectedElement: Int!
  objectMarking: [MarkingDefinition!]
  objectOrganization: [Organization!]
  objectLabel: [Label!]
  externalReferences(first: Int): ExternalReferenceConnection
  containersNumber: Number
  containers(first: Int, entityTypes: [String!]): ContainerConnection
  reports(first: Int): ReportConnection
  notes(first: Int): NoteConnection
  opinions(first: Int): OpinionConnection
  observedData(first: Int): ObservedDataConnection
  groupings(first: Int): GroupingConnection
  cases(first: Int): CaseConnection
  stixCoreRelationships(first: Int, after: ID, orderBy: StixCoreRelationshipsOrdering, orderMode: OrderingMode, fromId: StixRef, toId: StixRef, fromTypes: [String], toTypes: [String], relationship_type: String, startTimeStart: DateTime, startTimeStop: DateTime, stopTimeStart: DateTime, stopTimeStop: DateTime, firstSeenStart: DateTime, firstSeenStop: DateTime, lastSeenStart: DateTime, lastSeenStop: DateTime, confidences: [Int], search: String, filters: FilterGroup): StixCoreRelationshipConnection
  stixCoreObjectsDistribution(relationship_type: [String], toTypes: [String], field: String!, startDate: DateTime, endDate: DateTime, dateAttribute: String, operation: StatsOperation!, limit: Int, order: String, types: [String], filters: FilterGroup, search: String): [Distribution]
  stixCoreRelationshipsDistribution(field: String!, operation: StatsOperation!, startDate: DateTime, endDate: DateTime, dateAttribute: String, isTo: Boolean, limit: Int, order: String, elementWithTargetTypes: [String], fromId: [String], fromRole: String, fromTypes: [String], toId: [String], toRole: String, toTypes: [String], relationship_type: [String], confidences: [Int], search: String, filters: FilterGroup): [Distribution]
  opinions_metrics: OpinionsMetrics
  x_opencti_score: Int
  x_opencti_description: String
  observable_value: String!
  indicators(first: Int): IndicatorConnection
  value: String
  creators: [Creator!]
  toStix: String
  importFiles(first: Int, prefixMimeType: String, after: ID, orderBy: FileOrdering, orderMode: OrderingMode, search: String, filters: FilterGroup): FileConnection
  pendingFiles(first: Int, after: ID, orderBy: FileOrdering, orderMode: OrderingMode, search: String, filters: FilterGroup): FileConnection
  exportFiles(first: Int): FileConnection
  editContext: [EditUserContext!]
  connectors(onlyAlive: Boolean): [Connector]
  jobs(first: Int): [Work]
}

input UrlAddInput {
  value: String
  file: Upload
}

type UserAccount implements BasicObject & StixObject & StixCoreObject & StixCyberObservable {
  id: ID!
  standard_id: String!
  entity_type: String!
  parent_types: [String]!
  representative: Representative!
  x_opencti_stix_ids: [StixId]
  is_inferred: Boolean!
  spec_version: String!
  created_at: DateTime!
  updated_at: DateTime!
  draftVersion: DraftVersion
  x_opencti_inferences: [Inference]
  createdBy: Identity
  numberOfConnectedElement: Int!
  objectMarking: [MarkingDefinition!]
  objectOrganization: [Organization!]
  objectLabel: [Label!]
  externalReferences(first: Int): ExternalReferenceConnection
  containersNumber: Number
  containers(first: Int, entityTypes: [String!]): ContainerConnection
  reports(first: Int): ReportConnection
  notes(first: Int): NoteConnection
  opinions(first: Int): OpinionConnection
  observedData(first: Int): ObservedDataConnection
  groupings(first: Int): GroupingConnection
  cases(first: Int): CaseConnection
  stixCoreRelationships(first: Int, after: ID, orderBy: StixCoreRelationshipsOrdering, orderMode: OrderingMode, fromId: StixRef, toId: StixRef, fromTypes: [String], toTypes: [String], relationship_type: String, startTimeStart: DateTime, startTimeStop: DateTime, stopTimeStart: DateTime, stopTimeStop: DateTime, firstSeenStart: DateTime, firstSeenStop: DateTime, lastSeenStart: DateTime, lastSeenStop: DateTime, confidences: [Int], search: String, filters: FilterGroup): StixCoreRelationshipConnection
  stixCoreObjectsDistribution(relationship_type: [String], toTypes: [String], field: String!, startDate: DateTime, endDate: DateTime, dateAttribute: String, operation: StatsOperation!, limit: Int, order: String, types: [String], filters: FilterGroup, search: String): [Distribution]
  stixCoreRelationshipsDistribution(field: String!, operation: StatsOperation!, startDate: DateTime, endDate: DateTime, dateAttribute: String, isTo: Boolean, limit: Int, order: String, elementWithTargetTypes: [String], fromId: [String], fromRole: String, fromTypes: [String], toId: [String], toRole: String, toTypes: [String], relationship_type: [String], confidences: [Int], search: String, filters: FilterGroup): [Distribution]
  opinions_metrics: OpinionsMetrics
  x_opencti_score: Int
  x_opencti_description: String
  observable_value: String!
  indicators(first: Int): IndicatorConnection
  extensions: String
  user_id: String
  credential: String
  account_login: String
  account_type: String
  display_name: String
  is_service_account: Boolean
  is_privileged: Boolean
  can_escalate_privs: Boolean
  is_disabled: Boolean
  account_created: DateTime
  account_expires: DateTime
  credential_last_changed: DateTime
  account_first_login: DateTime
  account_last_login: DateTime
  creators: [Creator!]
  toStix: String
  importFiles(first: Int, prefixMimeType: String, after: ID, orderBy: FileOrdering, orderMode: OrderingMode, search: String, filters: FilterGroup): FileConnection
  pendingFiles(first: Int, after: ID, orderBy: FileOrdering, orderMode: OrderingMode, search: String, filters: FilterGroup): FileConnection
  exportFiles(first: Int): FileConnection
  editContext: [EditUserContext!]
  connectors(onlyAlive: Boolean): [Connector]
  jobs(first: Int): [Work]
}

input UserAccountAddInput {
  user_id: String
  credential: String
  account_login: String
  account_type: String
  display_name: String
  is_service_account: Boolean
  is_privileged: Boolean
  can_escalate_privs: Boolean
  is_disabled: Boolean
  account_created: DateTime
  account_expires: DateTime
  credential_last_changed: DateTime
  account_first_login: DateTime
  account_last_login: DateTime
  file: Upload
}

type WindowsRegistryKey implements BasicObject & StixObject & StixCoreObject & StixCyberObservable {
  id: ID!
  standard_id: String!
  entity_type: String!
  parent_types: [String]!
  representative: Representative!
  x_opencti_stix_ids: [StixId]
  is_inferred: Boolean!
  spec_version: String!
  created_at: DateTime!
  updated_at: DateTime!
  draftVersion: DraftVersion
  x_opencti_inferences: [Inference]
  createdBy: Identity
  numberOfConnectedElement: Int!
  objectMarking: [MarkingDefinition!]
  objectOrganization: [Organization!]
  objectLabel: [Label!]
  externalReferences(first: Int): ExternalReferenceConnection
  containersNumber: Number
  containers(first: Int, entityTypes: [String!]): ContainerConnection
  reports(first: Int): ReportConnection
  notes(first: Int): NoteConnection
  opinions(first: Int): OpinionConnection
  observedData(first: Int): ObservedDataConnection
  groupings(first: Int): GroupingConnection
  cases(first: Int): CaseConnection
  stixCoreRelationships(first: Int, after: ID, orderBy: StixCoreRelationshipsOrdering, orderMode: OrderingMode, fromId: StixRef, toId: StixRef, fromTypes: [String], toTypes: [String], relationship_type: String, startTimeStart: DateTime, startTimeStop: DateTime, stopTimeStart: DateTime, stopTimeStop: DateTime, firstSeenStart: DateTime, firstSeenStop: DateTime, lastSeenStart: DateTime, lastSeenStop: DateTime, confidences: [Int], search: String, filters: FilterGroup): StixCoreRelationshipConnection
  stixCoreObjectsDistribution(relationship_type: [String], toTypes: [String], field: String!, startDate: DateTime, endDate: DateTime, dateAttribute: String, operation: StatsOperation!, limit: Int, order: String, types: [String], filters: FilterGroup, search: String): [Distribution]
  stixCoreRelationshipsDistribution(field: String!, operation: StatsOperation!, startDate: DateTime, endDate: DateTime, dateAttribute: String, isTo: Boolean, limit: Int, order: String, elementWithTargetTypes: [String], fromId: [String], fromRole: String, fromTypes: [String], toId: [String], toRole: String, toTypes: [String], relationship_type: [String], confidences: [Int], search: String, filters: FilterGroup): [Distribution]
  opinions_metrics: OpinionsMetrics
  x_opencti_score: Int
  x_opencti_description: String
  observable_value: String!
  indicators(first: Int): IndicatorConnection
  attribute_key: String
  modified_time: DateTime
  number_of_subkeys: Int
  creators: [Creator!]
  toStix: String
  importFiles(first: Int, prefixMimeType: String, after: ID, orderBy: FileOrdering, orderMode: OrderingMode, search: String, filters: FilterGroup): FileConnection
  pendingFiles(first: Int, after: ID, orderBy: FileOrdering, orderMode: OrderingMode, search: String, filters: FilterGroup): FileConnection
  exportFiles(first: Int): FileConnection
  editContext: [EditUserContext!]
  connectors(onlyAlive: Boolean): [Connector]
  jobs(first: Int): [Work]
}

input WindowsRegistryKeyAddInput {
  attribute_key: String
  modified_time: DateTime
  file: Upload
  number_of_subkeys: Int
}

type WindowsRegistryValueType implements BasicObject & StixObject & StixCoreObject & StixCyberObservable {
  id: ID!
  standard_id: String!
  entity_type: String!
  parent_types: [String]!
  representative: Representative!
  x_opencti_stix_ids: [StixId]
  is_inferred: Boolean!
  spec_version: String!
  created_at: DateTime!
  updated_at: DateTime!
  draftVersion: DraftVersion
  x_opencti_inferences: [Inference]
  createdBy: Identity
  numberOfConnectedElement: Int!
  objectMarking: [MarkingDefinition!]
  objectOrganization: [Organization!]
  objectLabel: [Label!]
  externalReferences(first: Int): ExternalReferenceConnection
  containersNumber: Number
  containers(first: Int, entityTypes: [String!]): ContainerConnection
  reports(first: Int): ReportConnection
  notes(first: Int): NoteConnection
  opinions(first: Int): OpinionConnection
  observedData(first: Int): ObservedDataConnection
  groupings(first: Int): GroupingConnection
  cases(first: Int): CaseConnection
  stixCoreRelationships(first: Int, after: ID, orderBy: StixCoreRelationshipsOrdering, orderMode: OrderingMode, fromId: StixRef, toId: StixRef, fromTypes: [String], toTypes: [String], relationship_type: String, startTimeStart: DateTime, startTimeStop: DateTime, stopTimeStart: DateTime, stopTimeStop: DateTime, firstSeenStart: DateTime, firstSeenStop: DateTime, lastSeenStart: DateTime, lastSeenStop: DateTime, confidences: [Int], search: String, filters: FilterGroup): StixCoreRelationshipConnection
  stixCoreObjectsDistribution(relationship_type: [String], toTypes: [String], field: String!, startDate: DateTime, endDate: DateTime, dateAttribute: String, operation: StatsOperation!, limit: Int, order: String, types: [String], filters: FilterGroup, search: String): [Distribution]
  stixCoreRelationshipsDistribution(field: String!, operation: StatsOperation!, startDate: DateTime, endDate: DateTime, dateAttribute: String, isTo: Boolean, limit: Int, order: String, elementWithTargetTypes: [String], fromId: [String], fromRole: String, fromTypes: [String], toId: [String], toRole: String, toTypes: [String], relationship_type: [String], confidences: [Int], search: String, filters: FilterGroup): [Distribution]
  opinions_metrics: OpinionsMetrics
  x_opencti_score: Int
  x_opencti_description: String
  observable_value: String!
  indicators(first: Int): IndicatorConnection
  name: String
  data: String
  data_type: String
  creators: [Creator!]
  toStix: String
  importFiles(first: Int, prefixMimeType: String, after: ID, orderBy: FileOrdering, orderMode: OrderingMode, search: String, filters: FilterGroup): FileConnection
  pendingFiles(first: Int, after: ID, orderBy: FileOrdering, orderMode: OrderingMode, search: String, filters: FilterGroup): FileConnection
  exportFiles(first: Int): FileConnection
  editContext: [EditUserContext!]
  connectors(onlyAlive: Boolean): [Connector]
  jobs(first: Int): [Work]
}

input WindowsRegistryValueTypeAddInput {
  name: String
  data: String
  data_type: String
  file: Upload
}

type CryptographicKey implements BasicObject & StixObject & StixCoreObject & StixCyberObservable {
  id: ID!
  standard_id: String!
  entity_type: String!
  parent_types: [String]!
  representative: Representative!
  x_opencti_stix_ids: [StixId]
  is_inferred: Boolean!
  spec_version: String!
  created_at: DateTime!
  updated_at: DateTime!
  draftVersion: DraftVersion
  x_opencti_inferences: [Inference]
  createdBy: Identity
  numberOfConnectedElement: Int!
  objectMarking: [MarkingDefinition!]
  objectOrganization: [Organization!]
  objectLabel: [Label!]
  externalReferences(first: Int): ExternalReferenceConnection
  containersNumber: Number
  containers(first: Int, entityTypes: [String!]): ContainerConnection
  reports(first: Int): ReportConnection
  notes(first: Int): NoteConnection
  opinions(first: Int): OpinionConnection
  observedData(first: Int): ObservedDataConnection
  groupings(first: Int): GroupingConnection
  cases(first: Int): CaseConnection
  stixCoreRelationships(first: Int, after: ID, orderBy: StixCoreRelationshipsOrdering, orderMode: OrderingMode, fromId: StixRef, toId: StixRef, fromTypes: [String], toTypes: [String], relationship_type: String, startTimeStart: DateTime, startTimeStop: DateTime, stopTimeStart: DateTime, stopTimeStop: DateTime, firstSeenStart: DateTime, firstSeenStop: DateTime, lastSeenStart: DateTime, lastSeenStop: DateTime, confidences: [Int], search: String, filters: FilterGroup): StixCoreRelationshipConnection
  stixCoreObjectsDistribution(relationship_type: [String], toTypes: [String], field: String!, startDate: DateTime, endDate: DateTime, dateAttribute: String, operation: StatsOperation!, limit: Int, order: String, types: [String], filters: FilterGroup, search: String): [Distribution]
  stixCoreRelationshipsDistribution(field: String!, operation: StatsOperation!, startDate: DateTime, endDate: DateTime, dateAttribute: String, isTo: Boolean, limit: Int, order: String, elementWithTargetTypes: [String], fromId: [String], fromRole: String, fromTypes: [String], toId: [String], toRole: String, toTypes: [String], relationship_type: [String], confidences: [Int], search: String, filters: FilterGroup): [Distribution]
  opinions_metrics: OpinionsMetrics
  x_opencti_score: Int
  x_opencti_description: String
  observable_value: String!
  indicators(first: Int): IndicatorConnection
  value: String
  creators: [Creator!]
  toStix: String
  importFiles(first: Int, prefixMimeType: String, after: ID, orderBy: FileOrdering, orderMode: OrderingMode, search: String, filters: FilterGroup): FileConnection
  pendingFiles(first: Int, after: ID, orderBy: FileOrdering, orderMode: OrderingMode, search: String, filters: FilterGroup): FileConnection
  exportFiles(first: Int): FileConnection
  editContext: [EditUserContext!]
  connectors(onlyAlive: Boolean): [Connector]
  jobs(first: Int): [Work]
}

input CryptographicKeyAddInput {
  value: String
  file: Upload
}

type CryptocurrencyWallet implements BasicObject & StixObject & StixCoreObject & StixCyberObservable {
  id: ID!
  standard_id: String!
  entity_type: String!
  parent_types: [String]!
  representative: Representative!
  x_opencti_stix_ids: [StixId]
  is_inferred: Boolean!
  spec_version: String!
  created_at: DateTime!
  updated_at: DateTime!
  draftVersion: DraftVersion
  x_opencti_inferences: [Inference]
  createdBy: Identity
  numberOfConnectedElement: Int!
  objectMarking: [MarkingDefinition!]
  objectOrganization: [Organization!]
  objectLabel: [Label!]
  externalReferences(first: Int): ExternalReferenceConnection
  containersNumber: Number
  containers(first: Int, entityTypes: [String!]): ContainerConnection
  reports(first: Int): ReportConnection
  notes(first: Int): NoteConnection
  opinions(first: Int): OpinionConnection
  observedData(first: Int): ObservedDataConnection
  groupings(first: Int): GroupingConnection
  cases(first: Int): CaseConnection
  stixCoreRelationships(first: Int, after: ID, orderBy: StixCoreRelationshipsOrdering, orderMode: OrderingMode, fromId: StixRef, toId: StixRef, fromTypes: [String], toTypes: [String], relationship_type: String, startTimeStart: DateTime, startTimeStop: DateTime, stopTimeStart: DateTime, stopTimeStop: DateTime, firstSeenStart: DateTime, firstSeenStop: DateTime, lastSeenStart: DateTime, lastSeenStop: DateTime, confidences: [Int], search: String, filters: FilterGroup): StixCoreRelationshipConnection
  stixCoreObjectsDistribution(relationship_type: [String], toTypes: [String], field: String!, startDate: DateTime, endDate: DateTime, dateAttribute: String, operation: StatsOperation!, limit: Int, order: String, types: [String], filters: FilterGroup, search: String): [Distribution]
  stixCoreRelationshipsDistribution(field: String!, operation: StatsOperation!, startDate: DateTime, endDate: DateTime, dateAttribute: String, isTo: Boolean, limit: Int, order: String, elementWithTargetTypes: [String], fromId: [String], fromRole: String, fromTypes: [String], toId: [String], toRole: String, toTypes: [String], relationship_type: [String], confidences: [Int], search: String, filters: FilterGroup): [Distribution]
  opinions_metrics: OpinionsMetrics
  x_opencti_score: Int
  x_opencti_description: String
  observable_value: String!
  indicators(first: Int): IndicatorConnection
  value: String
  creators: [Creator!]
  toStix: String
  importFiles(first: Int, prefixMimeType: String, after: ID, orderBy: FileOrdering, orderMode: OrderingMode, search: String, filters: FilterGroup): FileConnection
  pendingFiles(first: Int, after: ID, orderBy: FileOrdering, orderMode: OrderingMode, search: String, filters: FilterGroup): FileConnection
  exportFiles(first: Int): FileConnection
  editContext: [EditUserContext!]
  connectors(onlyAlive: Boolean): [Connector]
  jobs(first: Int): [Work]
}

input CryptocurrencyWalletAddInput {
  value: String
  file: Upload
}

type Hostname implements BasicObject & StixObject & StixCoreObject & StixCyberObservable {
  id: ID!
  standard_id: String!
  entity_type: String!
  parent_types: [String]!
  representative: Representative!
  x_opencti_stix_ids: [StixId]
  is_inferred: Boolean!
  spec_version: String!
  created_at: DateTime!
  updated_at: DateTime!
  draftVersion: DraftVersion
  x_opencti_inferences: [Inference]
  createdBy: Identity
  numberOfConnectedElement: Int!
  objectMarking: [MarkingDefinition!]
  objectOrganization: [Organization!]
  objectLabel: [Label!]
  externalReferences(first: Int): ExternalReferenceConnection
  containersNumber: Number
  containers(first: Int, entityTypes: [String!]): ContainerConnection
  reports(first: Int): ReportConnection
  notes(first: Int): NoteConnection
  opinions(first: Int): OpinionConnection
  observedData(first: Int): ObservedDataConnection
  groupings(first: Int): GroupingConnection
  cases(first: Int): CaseConnection
  stixCoreRelationships(first: Int, after: ID, orderBy: StixCoreRelationshipsOrdering, orderMode: OrderingMode, fromId: StixRef, toId: StixRef, fromTypes: [String], toTypes: [String], relationship_type: String, startTimeStart: DateTime, startTimeStop: DateTime, stopTimeStart: DateTime, stopTimeStop: DateTime, firstSeenStart: DateTime, firstSeenStop: DateTime, lastSeenStart: DateTime, lastSeenStop: DateTime, confidences: [Int], search: String, filters: FilterGroup): StixCoreRelationshipConnection
  stixCoreObjectsDistribution(relationship_type: [String], toTypes: [String], field: String!, startDate: DateTime, endDate: DateTime, dateAttribute: String, operation: StatsOperation!, limit: Int, order: String, types: [String], filters: FilterGroup, search: String): [Distribution]
  stixCoreRelationshipsDistribution(field: String!, operation: StatsOperation!, startDate: DateTime, endDate: DateTime, dateAttribute: String, isTo: Boolean, limit: Int, order: String, elementWithTargetTypes: [String], fromId: [String], fromRole: String, fromTypes: [String], toId: [String], toRole: String, toTypes: [String], relationship_type: [String], confidences: [Int], search: String, filters: FilterGroup): [Distribution]
  opinions_metrics: OpinionsMetrics
  x_opencti_score: Int
  x_opencti_description: String
  observable_value: String!
  indicators(first: Int): IndicatorConnection
  value: String
  creators: [Creator!]
  toStix: String
  importFiles(first: Int, prefixMimeType: String, after: ID, orderBy: FileOrdering, orderMode: OrderingMode, search: String, filters: FilterGroup): FileConnection
  pendingFiles(first: Int, after: ID, orderBy: FileOrdering, orderMode: OrderingMode, search: String, filters: FilterGroup): FileConnection
  exportFiles(first: Int): FileConnection
  editContext: [EditUserContext!]
  connectors(onlyAlive: Boolean): [Connector]
  jobs(first: Int): [Work]
}

input HostnameAddInput {
  value: String
  file: Upload
}

type Text implements BasicObject & StixObject & StixCoreObject & StixCyberObservable {
  id: ID!
  standard_id: String!
  entity_type: String!
  parent_types: [String]!
  representative: Representative!
  x_opencti_stix_ids: [StixId]
  is_inferred: Boolean!
  spec_version: String!
  created_at: DateTime!
  updated_at: DateTime!
  draftVersion: DraftVersion
  x_opencti_inferences: [Inference]
  createdBy: Identity
  numberOfConnectedElement: Int!
  objectMarking: [MarkingDefinition!]
  objectOrganization: [Organization!]
  objectLabel: [Label!]
  externalReferences(first: Int): ExternalReferenceConnection
  containersNumber: Number
  containers(first: Int, entityTypes: [String!]): ContainerConnection
  reports(first: Int): ReportConnection
  notes(first: Int): NoteConnection
  opinions(first: Int): OpinionConnection
  observedData(first: Int): ObservedDataConnection
  groupings(first: Int): GroupingConnection
  cases(first: Int): CaseConnection
  stixCoreRelationships(first: Int, after: ID, orderBy: StixCoreRelationshipsOrdering, orderMode: OrderingMode, fromId: StixRef, toId: StixRef, fromTypes: [String], toTypes: [String], relationship_type: String, startTimeStart: DateTime, startTimeStop: DateTime, stopTimeStart: DateTime, stopTimeStop: DateTime, firstSeenStart: DateTime, firstSeenStop: DateTime, lastSeenStart: DateTime, lastSeenStop: DateTime, confidences: [Int], search: String, filters: FilterGroup): StixCoreRelationshipConnection
  stixCoreObjectsDistribution(relationship_type: [String], toTypes: [String], field: String!, startDate: DateTime, endDate: DateTime, dateAttribute: String, operation: StatsOperation!, limit: Int, order: String, types: [String], filters: FilterGroup, search: String): [Distribution]
  stixCoreRelationshipsDistribution(field: String!, operation: StatsOperation!, startDate: DateTime, endDate: DateTime, dateAttribute: String, isTo: Boolean, limit: Int, order: String, elementWithTargetTypes: [String], fromId: [String], fromRole: String, fromTypes: [String], toId: [String], toRole: String, toTypes: [String], relationship_type: [String], confidences: [Int], search: String, filters: FilterGroup): [Distribution]
  opinions_metrics: OpinionsMetrics
  x_opencti_score: Int
  x_opencti_description: String
  observable_value: String!
  indicators(first: Int): IndicatorConnection
  value: String
  creators: [Creator!]
  toStix: String
  importFiles(first: Int, prefixMimeType: String, after: ID, orderBy: FileOrdering, orderMode: OrderingMode, search: String, filters: FilterGroup): FileConnection
  pendingFiles(first: Int, after: ID, orderBy: FileOrdering, orderMode: OrderingMode, search: String, filters: FilterGroup): FileConnection
  exportFiles(first: Int): FileConnection
  editContext: [EditUserContext!]
  connectors(onlyAlive: Boolean): [Connector]
  jobs(first: Int): [Work]
}

input TextAddInput {
  value: String
  file: Upload
}

type UserAgent implements BasicObject & StixObject & StixCoreObject & StixCyberObservable {
  id: ID!
  standard_id: String!
  entity_type: String!
  parent_types: [String]!
  representative: Representative!
  x_opencti_stix_ids: [StixId]
  is_inferred: Boolean!
  spec_version: String!
  created_at: DateTime!
  updated_at: DateTime!
  draftVersion: DraftVersion
  x_opencti_inferences: [Inference]
  createdBy: Identity
  numberOfConnectedElement: Int!
  objectMarking: [MarkingDefinition!]
  objectOrganization: [Organization!]
  objectLabel: [Label!]
  externalReferences(first: Int): ExternalReferenceConnection
  containersNumber: Number
  containers(first: Int, entityTypes: [String!]): ContainerConnection
  reports(first: Int): ReportConnection
  notes(first: Int): NoteConnection
  opinions(first: Int): OpinionConnection
  observedData(first: Int): ObservedDataConnection
  groupings(first: Int): GroupingConnection
  cases(first: Int): CaseConnection
  stixCoreRelationships(first: Int, after: ID, orderBy: StixCoreRelationshipsOrdering, orderMode: OrderingMode, fromId: StixRef, toId: StixRef, fromTypes: [String], toTypes: [String], relationship_type: String, startTimeStart: DateTime, startTimeStop: DateTime, stopTimeStart: DateTime, stopTimeStop: DateTime, firstSeenStart: DateTime, firstSeenStop: DateTime, lastSeenStart: DateTime, lastSeenStop: DateTime, confidences: [Int], search: String, filters: FilterGroup): StixCoreRelationshipConnection
  stixCoreObjectsDistribution(relationship_type: [String], toTypes: [String], field: String!, startDate: DateTime, endDate: DateTime, dateAttribute: String, operation: StatsOperation!, limit: Int, order: String, types: [String], filters: FilterGroup, search: String): [Distribution]
  stixCoreRelationshipsDistribution(field: String!, operation: StatsOperation!, startDate: DateTime, endDate: DateTime, dateAttribute: String, isTo: Boolean, limit: Int, order: String, elementWithTargetTypes: [String], fromId: [String], fromRole: String, fromTypes: [String], toId: [String], toRole: String, toTypes: [String], relationship_type: [String], confidences: [Int], search: String, filters: FilterGroup): [Distribution]
  opinions_metrics: OpinionsMetrics
  x_opencti_score: Int
  x_opencti_description: String
  observable_value: String!
  indicators(first: Int): IndicatorConnection
  value: String
  creators: [Creator!]
  toStix: String
  importFiles(first: Int, prefixMimeType: String, after: ID, orderBy: FileOrdering, orderMode: OrderingMode, search: String, filters: FilterGroup): FileConnection
  pendingFiles(first: Int, after: ID, orderBy: FileOrdering, orderMode: OrderingMode, search: String, filters: FilterGroup): FileConnection
  exportFiles(first: Int): FileConnection
  editContext: [EditUserContext!]
  connectors(onlyAlive: Boolean): [Connector]
  jobs(first: Int): [Work]
}

input UserAgentAddInput {
  value: String
  file: Upload
}

type BankAccount implements BasicObject & StixObject & StixCoreObject & StixCyberObservable {
  id: ID!
  standard_id: String!
  entity_type: String!
  parent_types: [String]!
  representative: Representative!
  x_opencti_stix_ids: [StixId]
  is_inferred: Boolean!
  spec_version: String!
  created_at: DateTime!
  updated_at: DateTime!
  draftVersion: DraftVersion
  x_opencti_inferences: [Inference]
  createdBy: Identity
  numberOfConnectedElement: Int!
  objectMarking: [MarkingDefinition!]
  objectOrganization: [Organization!]
  objectLabel: [Label!]
  externalReferences(first: Int): ExternalReferenceConnection
  containersNumber: Number
  containers(first: Int, entityTypes: [String!]): ContainerConnection
  reports(first: Int): ReportConnection
  notes(first: Int): NoteConnection
  opinions(first: Int): OpinionConnection
  observedData(first: Int): ObservedDataConnection
  groupings(first: Int): GroupingConnection
  cases(first: Int): CaseConnection
  stixCoreRelationships(first: Int, after: ID, orderBy: StixCoreRelationshipsOrdering, orderMode: OrderingMode, fromId: StixRef, toId: StixRef, fromTypes: [String], toTypes: [String], relationship_type: String, startTimeStart: DateTime, startTimeStop: DateTime, stopTimeStart: DateTime, stopTimeStop: DateTime, firstSeenStart: DateTime, firstSeenStop: DateTime, lastSeenStart: DateTime, lastSeenStop: DateTime, confidences: [Int], search: String, filters: FilterGroup): StixCoreRelationshipConnection
  stixCoreObjectsDistribution(relationship_type: [String], toTypes: [String], field: String!, startDate: DateTime, endDate: DateTime, dateAttribute: String, operation: StatsOperation!, limit: Int, order: String, types: [String], filters: FilterGroup, search: String): [Distribution]
  stixCoreRelationshipsDistribution(field: String!, operation: StatsOperation!, startDate: DateTime, endDate: DateTime, dateAttribute: String, isTo: Boolean, limit: Int, order: String, fromOrToId: [String], elementWithTargetTypes: [String], fromId: [String], fromRole: String, fromTypes: [String], toId: [String], toRole: String, toTypes: [String], relationship_type: [String], confidences: [Int], search: String, filters: FilterGroup): [Distribution]
  opinions_metrics: OpinionsMetrics
  x_opencti_score: Int
  x_opencti_description: String
  observable_value: String!
  indicators(first: Int): IndicatorConnection
  iban: String
  bic: String
  account_number: String
  creators: [Creator!]
  toStix: String
  importFiles(first: Int, prefixMimeType: String, after: ID, orderBy: FileOrdering, orderMode: OrderingMode, search: String, filters: FilterGroup): FileConnection
  pendingFiles(first: Int, after: ID, orderBy: FileOrdering, orderMode: OrderingMode, search: String, filters: FilterGroup): FileConnection
  exportFiles(first: Int): FileConnection
  editContext: [EditUserContext!]
  connectors(onlyAlive: Boolean): [Connector]
  jobs(first: Int): [Work]
}

input BankAccountAddInput {
  iban: String
  bic: String
  account_number: String
  file: Upload
}

type TrackingNumber implements BasicObject & StixObject & StixCoreObject & StixCyberObservable {
  id: ID!
  standard_id: String!
  entity_type: String!
  parent_types: [String]!
  representative: Representative!
  x_opencti_stix_ids: [StixId]
  is_inferred: Boolean!
  spec_version: String!
  created_at: DateTime!
  updated_at: DateTime!
  draftVersion: DraftVersion
  x_opencti_inferences: [Inference]
  createdBy: Identity
  numberOfConnectedElement: Int!
  objectMarking: [MarkingDefinition!]
  objectOrganization: [Organization!]
  objectLabel: [Label!]
  externalReferences(first: Int): ExternalReferenceConnection
  containersNumber: Number
  containers(first: Int, entityTypes: [String!], elementId: [String]): ContainerConnection
  reports(first: Int): ReportConnection
  notes(first: Int): NoteConnection
  opinions(first: Int): OpinionConnection
  observedData(first: Int): ObservedDataConnection
  groupings(first: Int): GroupingConnection
  cases(first: Int): CaseConnection
  stixCoreRelationships(first: Int, after: ID, orderBy: StixCoreRelationshipsOrdering, orderMode: OrderingMode, fromId: StixRef, toId: StixRef, fromTypes: [String], toTypes: [String], relationship_type: String, startTimeStart: DateTime, startTimeStop: DateTime, stopTimeStart: DateTime, stopTimeStop: DateTime, firstSeenStart: DateTime, firstSeenStop: DateTime, lastSeenStart: DateTime, lastSeenStop: DateTime, confidences: [Int], search: String, filters: FilterGroup, filterMode: FilterMode): StixCoreRelationshipConnection
  stixCoreObjectsDistribution(relationship_type: [String], toTypes: [String], field: String!, startDate: DateTime, endDate: DateTime, dateAttribute: String, operation: StatsOperation!, limit: Int, order: String, types: [String], filters: FilterGroup, filterMode: FilterMode, search: String): [Distribution]
  stixCoreRelationshipsDistribution(field: String!, operation: StatsOperation!, startDate: DateTime, endDate: DateTime, dateAttribute: String, isTo: Boolean, limit: Int, order: String, elementWithTargetTypes: [String], fromId: [String], fromRole: String, fromTypes: [String], toId: [String], toRole: String, toTypes: [String], relationship_type: [String], confidences: [Int], search: String, filters: FilterGroup, filterMode: FilterMode): [Distribution]
  opinions_metrics: OpinionsMetrics
  x_opencti_score: Int
  x_opencti_description: String
  observable_value: String!
  indicators(first: Int): IndicatorConnection
  value: String
  creators: [Creator!]
  toStix: String
  importFiles(first: Int, prefixMimeType: String, after: ID, orderBy: FileOrdering, orderMode: OrderingMode, search: String, filters: FilterGroup): FileConnection
  pendingFiles(first: Int, after: ID, orderBy: FileOrdering, orderMode: OrderingMode, search: String, filters: FilterGroup): FileConnection
  exportFiles(first: Int): FileConnection
  editContext: [EditUserContext!]
  connectors(onlyAlive: Boolean): [Connector]
  jobs(first: Int): [Work]
}

input TrackingNumberAddInput {
  value: String
  file: Upload
}

type Credential implements BasicObject & StixObject & StixCoreObject & StixCyberObservable {
  id: ID!
  standard_id: String!
  entity_type: String!
  parent_types: [String]!
  representative: Representative!
  x_opencti_stix_ids: [StixId]
  is_inferred: Boolean!
  spec_version: String!
  created_at: DateTime!
  updated_at: DateTime!
  draftVersion: DraftVersion
  x_opencti_inferences: [Inference]
  createdBy: Identity
  numberOfConnectedElement: Int!
  objectMarking: [MarkingDefinition!]
  objectOrganization: [Organization!]
  objectLabel: [Label!]
  externalReferences(first: Int): ExternalReferenceConnection
  containersNumber: Number
  containers(first: Int, entityTypes: [String!], elementId: [String]): ContainerConnection
  reports(first: Int): ReportConnection
  notes(first: Int): NoteConnection
  opinions(first: Int): OpinionConnection
  observedData(first: Int): ObservedDataConnection
  groupings(first: Int): GroupingConnection
  cases(first: Int): CaseConnection
  stixCoreRelationships(first: Int, after: ID, orderBy: StixCoreRelationshipsOrdering, orderMode: OrderingMode, fromId: StixRef, toId: StixRef, fromTypes: [String], toTypes: [String], relationship_type: String, startTimeStart: DateTime, startTimeStop: DateTime, stopTimeStart: DateTime, stopTimeStop: DateTime, firstSeenStart: DateTime, firstSeenStop: DateTime, lastSeenStart: DateTime, lastSeenStop: DateTime, confidences: [Int], search: String, filters: FilterGroup, filterMode: FilterMode): StixCoreRelationshipConnection
  stixCoreObjectsDistribution(relationship_type: [String], toTypes: [String], field: String!, startDate: DateTime, endDate: DateTime, dateAttribute: String, operation: StatsOperation!, limit: Int, order: String, types: [String], filters: FilterGroup, filterMode: FilterMode, search: String): [Distribution]
  stixCoreRelationshipsDistribution(field: String!, operation: StatsOperation!, startDate: DateTime, endDate: DateTime, dateAttribute: String, isTo: Boolean, limit: Int, order: String, elementWithTargetTypes: [String], fromId: [String], fromRole: String, fromTypes: [String], toId: [String], toRole: String, toTypes: [String], relationship_type: [String], confidences: [Int], search: String, filters: FilterGroup, filterMode: FilterMode): [Distribution]
  opinions_metrics: OpinionsMetrics
  x_opencti_score: Int
  x_opencti_description: String
  observable_value: String!
  indicators(first: Int): IndicatorConnection
  value: String
  creators: [Creator!]
  toStix: String
  importFiles(first: Int, prefixMimeType: String, after: ID, orderBy: FileOrdering, orderMode: OrderingMode, search: String, filters: FilterGroup): FileConnection
  pendingFiles(first: Int, after: ID, orderBy: FileOrdering, orderMode: OrderingMode, search: String, filters: FilterGroup): FileConnection
  exportFiles(first: Int): FileConnection
  editContext: [EditUserContext!]
  connectors(onlyAlive: Boolean): [Connector]
  jobs(first: Int): [Work]
}

input CredentialAddInput {
  value: String
  file: Upload
}

type PhoneNumber implements BasicObject & StixObject & StixCoreObject & StixCyberObservable {
  id: ID!
  standard_id: String!
  entity_type: String!
  parent_types: [String]!
  representative: Representative!
  x_opencti_stix_ids: [StixId]
  is_inferred: Boolean!
  spec_version: String!
  created_at: DateTime!
  updated_at: DateTime!
  draftVersion: DraftVersion
  x_opencti_inferences: [Inference]
  createdBy: Identity
  numberOfConnectedElement: Int!
  objectMarking: [MarkingDefinition!]
  objectOrganization: [Organization!]
  objectLabel: [Label!]
  externalReferences(first: Int): ExternalReferenceConnection
  containersNumber: Number
  containers(first: Int, entityTypes: [String!]): ContainerConnection
  reports(first: Int): ReportConnection
  notes(first: Int): NoteConnection
  opinions(first: Int): OpinionConnection
  observedData(first: Int): ObservedDataConnection
  groupings(first: Int): GroupingConnection
  cases(first: Int): CaseConnection
  stixCoreRelationships(first: Int, after: ID, orderBy: StixCoreRelationshipsOrdering, orderMode: OrderingMode, fromId: StixRef, toId: StixRef, fromTypes: [String], toTypes: [String], relationship_type: String, startTimeStart: DateTime, startTimeStop: DateTime, stopTimeStart: DateTime, stopTimeStop: DateTime, firstSeenStart: DateTime, firstSeenStop: DateTime, lastSeenStart: DateTime, lastSeenStop: DateTime, confidences: [Int], search: String, filters: FilterGroup): StixCoreRelationshipConnection
  stixCoreObjectsDistribution(relationship_type: [String], toTypes: [String], field: String!, startDate: DateTime, endDate: DateTime, dateAttribute: String, operation: StatsOperation!, limit: Int, order: String, types: [String], filters: FilterGroup, search: String): [Distribution]
  stixCoreRelationshipsDistribution(field: String!, operation: StatsOperation!, startDate: DateTime, endDate: DateTime, dateAttribute: String, isTo: Boolean, limit: Int, order: String, elementWithTargetTypes: [String], fromId: [String], fromRole: String, fromTypes: [String], toId: [String], toRole: String, toTypes: [String], relationship_type: [String], confidences: [Int], search: String, filters: FilterGroup): [Distribution]
  opinions_metrics: OpinionsMetrics
  x_opencti_score: Int
  x_opencti_description: String
  observable_value: String!
  indicators(first: Int): IndicatorConnection
  value: String
  creators: [Creator!]
  toStix: String
  importFiles(first: Int, prefixMimeType: String, after: ID, orderBy: FileOrdering, orderMode: OrderingMode, search: String, filters: FilterGroup): FileConnection
  pendingFiles(first: Int, after: ID, orderBy: FileOrdering, orderMode: OrderingMode, search: String, filters: FilterGroup): FileConnection
  exportFiles(first: Int): FileConnection
  editContext: [EditUserContext!]
  connectors(onlyAlive: Boolean): [Connector]
  jobs(first: Int): [Work]
}

input PhoneNumberAddInput {
  value: String
  file: Upload
}

type PaymentCard implements BasicObject & StixObject & StixCoreObject & StixCyberObservable {
  id: ID!
  standard_id: String!
  entity_type: String!
  parent_types: [String]!
  representative: Representative!
  x_opencti_stix_ids: [StixId]
  is_inferred: Boolean!
  spec_version: String!
  created_at: DateTime!
  updated_at: DateTime!
  draftVersion: DraftVersion
  x_opencti_inferences: [Inference]
  createdBy: Identity
  numberOfConnectedElement: Int!
  objectMarking: [MarkingDefinition!]
  objectOrganization: [Organization!]
  objectLabel: [Label!]
  externalReferences(first: Int): ExternalReferenceConnection
  containersNumber: Number
  containers(first: Int, entityTypes: [String!]): ContainerConnection
  reports(first: Int): ReportConnection
  notes(first: Int): NoteConnection
  opinions(first: Int): OpinionConnection
  observedData(first: Int): ObservedDataConnection
  groupings(first: Int): GroupingConnection
  cases(first: Int): CaseConnection
  stixCoreRelationships(first: Int, after: ID, orderBy: StixCoreRelationshipsOrdering, orderMode: OrderingMode, fromId: StixRef, toId: StixRef, fromTypes: [String], toTypes: [String], relationship_type: String, startTimeStart: DateTime, startTimeStop: DateTime, stopTimeStart: DateTime, stopTimeStop: DateTime, firstSeenStart: DateTime, firstSeenStop: DateTime, lastSeenStart: DateTime, lastSeenStop: DateTime, confidences: [Int], search: String, filters: FilterGroup): StixCoreRelationshipConnection
  stixCoreObjectsDistribution(relationship_type: [String], toTypes: [String], field: String!, startDate: DateTime, endDate: DateTime, dateAttribute: String, operation: StatsOperation!, limit: Int, order: String, types: [String], filters: FilterGroup, search: String): [Distribution]
  stixCoreRelationshipsDistribution(field: String!, operation: StatsOperation!, startDate: DateTime, endDate: DateTime, dateAttribute: String, isTo: Boolean, limit: Int, order: String, elementWithTargetTypes: [String], fromId: [String], fromRole: String, fromTypes: [String], toId: [String], toRole: String, toTypes: [String], relationship_type: [String], confidences: [Int], search: String, filters: FilterGroup): [Distribution]
  opinions_metrics: OpinionsMetrics
  x_opencti_score: Int
  x_opencti_description: String
  observable_value: String!
  indicators(first: Int): IndicatorConnection
  card_number: String
  expiration_date: DateTime
  cvv: Int
  holder_name: String
  creators: [Creator!]
  toStix: String
  importFiles(first: Int, prefixMimeType: String, after: ID, orderBy: FileOrdering, orderMode: OrderingMode, search: String, filters: FilterGroup): FileConnection
  pendingFiles(first: Int, after: ID, orderBy: FileOrdering, orderMode: OrderingMode, search: String, filters: FilterGroup): FileConnection
  exportFiles(first: Int): FileConnection
  editContext: [EditUserContext!]
  connectors(onlyAlive: Boolean): [Connector]
  jobs(first: Int): [Work]
}

input PaymentCardAddInput {
  card_number: String!
  expiration_date: DateTime
  cvv: Int
  holder_name: String
  file: Upload
}

type MediaContent implements BasicObject & StixObject & StixCoreObject & StixCyberObservable {
  id: ID!
  standard_id: String!
  entity_type: String!
  parent_types: [String]!
  representative: Representative!
  x_opencti_stix_ids: [StixId]
  is_inferred: Boolean!
  spec_version: String!
  created_at: DateTime!
  updated_at: DateTime!
  draftVersion: DraftVersion
  x_opencti_inferences: [Inference]
  createdBy: Identity
  numberOfConnectedElement: Int!
  objectMarking: [MarkingDefinition!]
  objectLabel: [Label!]
  objectOrganization: [Organization!]
  externalReferences(first: Int): ExternalReferenceConnection
  containersNumber: Number
  containers(first: Int, entityTypes: [String!]): ContainerConnection
  reports(first: Int): ReportConnection
  notes(first: Int): NoteConnection
  opinions(first: Int): OpinionConnection
  observedData(first: Int): ObservedDataConnection
  groupings(first: Int): GroupingConnection
  cases(first: Int): CaseConnection
  stixCoreRelationships(first: Int, after: ID, orderBy: StixCoreRelationshipsOrdering, orderMode: OrderingMode, fromId: StixRef, toId: StixRef, fromTypes: [String], toTypes: [String], relationship_type: String, startTimeStart: DateTime, startTimeStop: DateTime, stopTimeStart: DateTime, stopTimeStop: DateTime, firstSeenStart: DateTime, firstSeenStop: DateTime, lastSeenStart: DateTime, lastSeenStop: DateTime, confidences: [Int], search: String, filters: FilterGroup): StixCoreRelationshipConnection
  stixCoreObjectsDistribution(relationship_type: [String], toTypes: [String], field: String!, startDate: DateTime, endDate: DateTime, dateAttribute: String, operation: StatsOperation!, limit: Int, order: String, types: [String], filters: FilterGroup, search: String): [Distribution]
  stixCoreRelationshipsDistribution(field: String!, operation: StatsOperation!, startDate: DateTime, endDate: DateTime, dateAttribute: String, isTo: Boolean, limit: Int, order: String, elementWithTargetTypes: [String], fromId: [String], fromRole: String, fromTypes: [String], toId: [String], toRole: String, toTypes: [String], relationship_type: [String], confidences: [Int], search: String, filters: FilterGroup): [Distribution]
  opinions_metrics: OpinionsMetrics
  x_opencti_score: Int
  x_opencti_description: String
  observable_value: String!
  indicators(first: Int): IndicatorConnection
  title: String
  description: String
  content: String
  media_category: String
  url: String
  publication_date: DateTime
  creators: [Creator!]
  toStix: String
  importFiles(first: Int, prefixMimeType: String, after: ID, orderBy: FileOrdering, orderMode: OrderingMode, search: String, filters: FilterGroup): FileConnection
  pendingFiles(first: Int, after: ID, orderBy: FileOrdering, orderMode: OrderingMode, search: String, filters: FilterGroup): FileConnection
  exportFiles(first: Int): FileConnection
  editContext: [EditUserContext!]
  connectors(onlyAlive: Boolean): [Connector]
  jobs(first: Int): [Work]
}

input MediaContentAddInput {
  title: String
  content: String
  media_category: String
  url: String!
  publication_date: DateTime
  file: Upload
}

type Persona implements BasicObject & StixObject & StixCoreObject & StixCyberObservable {
  id: ID!
  standard_id: String!
  entity_type: String!
  parent_types: [String]!
  representative: Representative!
  x_opencti_stix_ids: [StixId]
  is_inferred: Boolean!
  spec_version: String!
  created_at: DateTime!
  updated_at: DateTime!
  draftVersion: DraftVersion
  x_opencti_inferences: [Inference]
  createdBy: Identity
  numberOfConnectedElement: Int!
  objectMarking: [MarkingDefinition!]
  objectLabel: [Label!]
  objectOrganization: [Organization!]
  externalReferences(first: Int): ExternalReferenceConnection
  containersNumber: Number
  containers(first: Int, entityTypes: [String!]): ContainerConnection
  reports(first: Int): ReportConnection
  notes(first: Int): NoteConnection
  opinions(first: Int): OpinionConnection
  observedData(first: Int): ObservedDataConnection
  groupings(first: Int): GroupingConnection
  cases(first: Int): CaseConnection
  stixCoreRelationships(first: Int, after: ID, orderBy: StixCoreRelationshipsOrdering, orderMode: OrderingMode, fromId: StixRef, toId: StixRef, fromTypes: [String], toTypes: [String], relationship_type: String, startTimeStart: DateTime, startTimeStop: DateTime, stopTimeStart: DateTime, stopTimeStop: DateTime, firstSeenStart: DateTime, firstSeenStop: DateTime, lastSeenStart: DateTime, lastSeenStop: DateTime, confidences: [Int], search: String, filters: FilterGroup): StixCoreRelationshipConnection
  stixCoreObjectsDistribution(relationship_type: [String], toTypes: [String], field: String!, startDate: DateTime, endDate: DateTime, dateAttribute: String, operation: StatsOperation!, limit: Int, order: String, types: [String], filters: FilterGroup, search: String): [Distribution]
  stixCoreRelationshipsDistribution(field: String!, operation: StatsOperation!, startDate: DateTime, endDate: DateTime, dateAttribute: String, isTo: Boolean, limit: Int, order: String, elementWithTargetTypes: [String], fromId: [String], fromRole: String, fromTypes: [String], toId: [String], toRole: String, toTypes: [String], relationship_type: [String], confidences: [Int], search: String, filters: FilterGroup): [Distribution]
  opinions_metrics: OpinionsMetrics
  x_opencti_score: Int
  x_opencti_description: String
  observable_value: String!
  indicators(first: Int): IndicatorConnection
  persona_name: String!
  persona_type: String!
  creators: [Creator!]
  toStix: String
  importFiles(first: Int, prefixMimeType: String, after: ID, orderBy: FileOrdering, orderMode: OrderingMode, search: String, filters: FilterGroup): FileConnection
  pendingFiles(first: Int, after: ID, orderBy: FileOrdering, orderMode: OrderingMode, search: String, filters: FilterGroup): FileConnection
  exportFiles(first: Int): FileConnection
  editContext: [EditUserContext!]
  connectors(onlyAlive: Boolean): [Connector]
  jobs(first: Int): [Work]
}

input PersonaAddInput {
  persona_name: String!
  persona_type: String!
}

interface BasicRelationship {
  id: ID!
  standard_id: String!
  entity_type: String!
  parent_types: [String]!
  fromRole: String
  toRole: String
  created_at: DateTime!
  updated_at: DateTime!
  creators: [Creator!]
}

type InternalRelationship implements BasicRelationship {
  id: ID!
  standard_id: String!
  entity_type: String!
  parent_types: [String]!
  fromRole: String
  toRole: String
  created_at: DateTime!
  updated_at: DateTime!
  from: InternalObject
  to: InternalObject
  creators: [Creator!]
}

input InternalRelationshipAddInput {
  relationship_type: String!
  fromId: ID
  toId: ID
}

enum StixObjectOrStixRelationshipsOrdering {
  name
  entity_type
  created_at
  updated_at
  createdBy
  objectMarking
  objectLabel
  observable_value
  start_time
  created
  modified
  relationship_type
  creator
  _score
}

type StixObjectOrStixRelationshipConnection {
  pageInfo: PageInfo!
  edges: [StixObjectOrStixRelationshipEdge]
}

type StixObjectOrStixRelationshipRefConnection {
  pageInfo: PageInfo!
  edges: [StixObjectOrStixRelationshipRefEdge]
}

type StixObjectOrStixRelationshipEdge {
  cursor: String!
  node: StixObjectOrStixRelationship!
}

type StixObjectOrStixRelationshipRefEdge {
  cursor: String!
  types: [String]!
  node: StixObjectOrStixRelationship!
}

union StixObjectOrStixRelationshipOrCreator = MarkingDefinition | Label | KillChainPhase | ExternalReference | AttackPattern | Campaign | Channel | Event | Narrative | Note | ObservedData | Opinion | Report | Grouping | CourseOfAction | Individual | Organization | SecurityPlatform | Sector | System | Indicator | Infrastructure | IntrusionSet | Language | City | AdministrativeArea | Country | Region | Position | Malware | MalwareAnalysis | ThreatActorGroup | ThreatActorIndividual | Tool | Vulnerability | Incident | AutonomousSystem | Directory | DomainName | EmailAddr | EmailMessage | EmailMimePartType | Artifact | StixFile | X509Certificate | IPv4Addr | IPv6Addr | MacAddr | Mutex | NetworkTraffic | Process | Software | Url | UserAccount | WindowsRegistryKey | WindowsRegistryValueType | CryptographicKey | CryptocurrencyWallet | Hostname | Text | UserAgent | BankAccount | Credential | TrackingNumber | PhoneNumber | PaymentCard | MediaContent | Persona | StixCoreRelationship | StixSightingRelationship | StixRefRelationship | Task | DataComponent | DataSource | CaseIncident | CaseRfi | CaseRft | Feedback | CaseTemplate | EntitySetting | ManagerConfiguration | Creator | Group | Workspace | CsvMapper | Status | PublicDashboard | Pir | Theme

union StixObjectOrStixRelationship = MarkingDefinition | Label | KillChainPhase | ExternalReference | AttackPattern | Campaign | Channel | Event | Narrative | Note | ObservedData | Opinion | Report | Grouping | CourseOfAction | Individual | Organization | SecurityPlatform | Sector | System | Indicator | Infrastructure | IntrusionSet | Language | City | AdministrativeArea | Country | Region | Position | Malware | MalwareAnalysis | ThreatActorGroup | ThreatActorIndividual | Tool | Vulnerability | Incident | AutonomousSystem | Directory | DomainName | EmailAddr | EmailMessage | EmailMimePartType | Artifact | StixFile | X509Certificate | IPv4Addr | IPv6Addr | MacAddr | Mutex | NetworkTraffic | Process | Software | Url | UserAccount | WindowsRegistryKey | WindowsRegistryValueType | CryptographicKey | CryptocurrencyWallet | Hostname | Text | UserAgent | BankAccount | Credential | TrackingNumber | PhoneNumber | PaymentCard | MediaContent | Persona | StixCoreRelationship | StixSightingRelationship | StixRefRelationship | DataComponent | DataSource | CaseIncident | CaseRfi | CaseRft | Feedback | CaseTemplate | Task | EntitySetting | ManagerConfiguration | Workspace | CsvMapper | PublicDashboard | Pir | Theme

union StixCoreObjectOrStixCoreRelationship = AttackPattern | Campaign | Channel | Event | Note | ObservedData | Opinion | Report | Grouping | CourseOfAction | Individual | Organization | SecurityPlatform | Sector | Indicator | Infrastructure | IntrusionSet | Language | City | AdministrativeArea | Country | Region | Position | Malware | MalwareAnalysis | Narrative | ThreatActorGroup | ThreatActorIndividual | Tool | Vulnerability | Incident | AutonomousSystem | Directory | DomainName | EmailAddr | EmailMessage | EmailMimePartType | Artifact | StixFile | X509Certificate | IPv4Addr | IPv6Addr | MacAddr | Mutex | NetworkTraffic | Process | Software | Url | UserAccount | WindowsRegistryKey | WindowsRegistryValueType | CryptographicKey | CryptocurrencyWallet | Hostname | Text | UserAgent | BankAccount | Credential | TrackingNumber | PhoneNumber | PaymentCard | MediaContent | Persona | StixCoreRelationship | DataComponent | DataSource | CaseIncident | CaseRfi | CaseRft | Feedback | CaseTemplate | Task | EntitySetting | ManagerConfiguration | Workspace | PublicDashboard | Theme

enum StixRelationshipsOrdering {
  entity_type
  relationship_type
  confidence
  start_time
  stop_time
  created
  modified
  created_at
  updated_at
  objectMarking
  objectLabel
  killChainPhase
  toName
  toValidFrom
  toValidUntil
  toObservableValue
  toPatternType
  x_opencti_workflow_id
  createdBy
  creator
  _score
}

type StixRelationshipConnection {
  pageInfo: PageInfo!
  edges: [StixRelationshipEdge!]!
}

type StixRelationshipEdge {
  cursor: String!
  node: StixRelationship!
}

interface StixRelationship {
  id: ID!
  standard_id: String!
  entity_type: String!
  parent_types: [String]!
  fromRole: String
  toRole: String
  created_at: DateTime!
  updated_at: DateTime!
  representative: Representative!
  x_opencti_stix_ids: [StixId]
  is_inferred: Boolean!
  from: StixObjectOrStixRelationshipOrCreator
  to: StixObjectOrStixRelationshipOrCreator
  x_opencti_inferences: [Inference]
  spec_version: String!
  created: DateTime
  modified: DateTime
  confidence: Int
  relationship_type: String!
  createdBy: Identity
  objectMarking: [MarkingDefinition!]
  toStix: String
  draftVersion: DraftVersion
  creators: [Creator!]
}

type StixRelationshipSchema {
  key: String!
  values: [String!]!
}

type StixRelationshipRefSchemaValue {
  name: String!
  toTypes: [String!]!
}

type StixRelationshipRefSchema {
  key: String!
  values: [StixRelationshipRefSchemaValue!]!
}

enum StixCoreRelationshipsOrdering {
  entity_type
  relationship_type
  confidence
  start_time
  stop_time
  created
  modified
  created_at
  updated_at
  objectMarking
  objectLabel
  killChainPhase
  toName
  toValidFrom
  toValidUntil
  toObservableValue
  toPatternType
  x_opencti_workflow_id
  createdBy
  creator
  _score
}

type StixCoreRelationshipConnection {
  pageInfo: PageInfo!
  edges: [StixCoreRelationshipEdge!]!
}

type StixCoreRelationshipEdge {
  cursor: String!
  node: StixCoreRelationship!
}

type StixCoreRelationship implements BasicRelationship & StixRelationship {
  id: ID!
  standard_id: String!
  entity_type: String!
  parent_types: [String]!
  fromRole: String
  toRole: String
  created_at: DateTime!
  updated_at: DateTime!
  representative: Representative!
  x_opencti_stix_ids: [StixId]
  is_inferred: Boolean!
  from: StixObjectOrStixRelationshipOrCreator
  fromId: String!
  fromType: String!
  to: StixObjectOrStixRelationshipOrCreator
  toId: String!
  toType: String!
  x_opencti_inferences: [Inference]
  spec_version: String!
  created: DateTime
  modified: DateTime
  confidence: Int
  relationship_type: String!
  createdBy: Identity
  objectMarking: [MarkingDefinition!]
  draftVersion: DraftVersion
  description: String
  start_time: DateTime
  stop_time: DateTime
  revoked: Boolean!
  lang: String
  objectLabel: [Label!]
  objectOrganization: [Organization!]
  externalReferences(first: Int): ExternalReferenceConnection
  containersNumber: Number
  containers(first: Int, entityTypes: [String!]): ContainerConnection
  reports(first: Int): ReportConnection
  notes(first: Int): NoteConnection
  opinions(first: Int): OpinionConnection
  groupings(first: Int): GroupingConnection
  cases(first: Int): CaseConnection
  stixCoreRelationships(first: Int, after: ID, orderBy: StixCoreRelationshipsOrdering, orderMode: OrderingMode, fromId: StixRef, toId: StixRef, fromTypes: [String], toTypes: [String], relationship_type: String, startTimeStart: DateTime, startTimeStop: DateTime, stopTimeStart: DateTime, stopTimeStop: DateTime, firstSeenStart: DateTime, firstSeenStop: DateTime, lastSeenStart: DateTime, lastSeenStop: DateTime, confidences: [Int], search: String, filters: FilterGroup): StixCoreRelationshipConnection
  killChainPhases: [KillChainPhase!]
  creators: [Creator!]
  toStix: String
  editContext: [EditUserContext!]
  status: Status
  workflowEnabled: Boolean
}

input StixCoreRelationshipAddInput {
  stix_id: StixId
  x_opencti_stix_ids: [StixId]
  fromId: StixRef!
  toId: StixRef!
  created: DateTime
  modified: DateTime
  confidence: Int
  relationship_type: String!
  createdBy: String
  objectMarking: [String]
  description: String
  start_time: DateTime
  stop_time: DateTime
  revoked: Boolean
  lang: String
  objectLabel: [String]
  objectOrganization: [String]
  externalReferences: [String]
  killChainPhases: [String]
  x_opencti_workflow_id: String
  clientMutationId: String
  update: Boolean
}

enum StixSightingRelationshipsOrdering {
  confidence
  x_opencti_negative
  first_seen
  last_seen
  created
  modified
  created_at
  updated_at
  objectMarking
  objectLabel
  toName
  toValidFrom
  toValidUntil
  toPatternType
  toCreatedAt
  attribute_count
  x_opencti_workflow_id
  _score
}

type StixSightingRelationshipConnection {
  pageInfo: PageInfo!
  edges: [StixSightingRelationshipsEdge]
}

type StixSightingRelationshipsEdge {
  cursor: String!
  node: StixSightingRelationship!
}

type StixSightingRelationship implements BasicRelationship & StixRelationship {
  id: ID!
  standard_id: String!
  entity_type: String!
  parent_types: [String]!
  fromRole: String
  toRole: String
  created_at: DateTime!
  updated_at: DateTime!
  representative: Representative!
  x_opencti_stix_ids: [StixId]
  is_inferred: Boolean!
  from: StixObjectOrStixRelationshipOrCreator
  fromId: String!
  fromType: String!
  to: StixObjectOrStixRelationshipOrCreator
  toId: String!
  toType: String!
  x_opencti_inferences: [Inference]
  spec_version: String!
  created: DateTime
  modified: DateTime
  confidence: Int
  relationship_type: String!
  createdBy: Identity
  objectMarking: [MarkingDefinition!]
  draftVersion: DraftVersion
  description: String
  first_seen: DateTime
  last_seen: DateTime
  attribute_count: Int!
  x_opencti_negative: Boolean!
  objectLabel: [Label!]
  objectOrganization: [Organization!]
  externalReferences(first: Int): ExternalReferenceConnection
  containersNumber: Number
  containers(first: Int, entityTypes: [String!]): ContainerConnection
  reports(first: Int): ReportConnection
  notes(first: Int): NoteConnection
  opinions(first: Int): OpinionConnection
  groupings(first: Int): GroupingConnection
  cases(first: Int): CaseConnection
  creators: [Creator!]
  toStix: String
  editContext: [EditUserContext!]
  status: Status
  workflowEnabled: Boolean
}

input StixSightingRelationshipAddInput {
  stix_id: StixId
  x_opencti_stix_ids: [StixId]
  fromId: StixRef!
  toId: StixRef!
  created: DateTime
  modified: DateTime
  confidence: Int
  createdBy: String
  objectMarking: [String]
  description: String
  first_seen: DateTime
  last_seen: DateTime
  attribute_count: Int!
  x_opencti_negative: Boolean
  objectLabel: [String]
  objectOrganization: [String]
  externalReferences: [String]
  clientMutationId: String
  update: Boolean
  x_opencti_workflow_id: String
}

enum StixRefRelationshipsOrdering {
  relationship_type
  entity_type
  confidence
  start_time
  stop_time
  created
  modified
  created_at
  updated_at
  toName
  toValidFrom
  toValidUntil
  toPatternType
  toCreatedAt
  _score
  pir_score
}

type StixRefRelationshipConnection {
  pageInfo: PageInfo!
  edges: [StixRefRelationshipEdge!]!
}

type StixRefRelationshipEdge {
  cursor: String!
  node: StixRefRelationship!
}

type StixRefRelationship implements BasicRelationship & StixRelationship {
  id: ID!
  standard_id: String!
  entity_type: String!
  parent_types: [String]!
  fromRole: String
  toRole: String
  created_at: DateTime!
  updated_at: DateTime!
  representative: Representative!
  x_opencti_stix_ids: [StixId]
  is_inferred: Boolean!
  from: StixObjectOrStixRelationshipOrCreator
  to: StixObjectOrStixRelationshipOrCreator
  x_opencti_inferences: [Inference]
  spec_version: String!
  created: DateTime
  modified: DateTime
  confidence: Int
  relationship_type: String!
  createdBy: Identity
  objectMarking: [MarkingDefinition!]
  draftVersion: DraftVersion
  start_time: DateTime
  stop_time: DateTime
  datable: Boolean
  containersNumber: Number
  containers(first: Int, entityTypes: [String!]): ContainerConnection
  notes(first: Int): NoteConnection
  reports(first: Int): ReportConnection
  opinions(first: Int): OpinionConnection
  groupings(first: Int): GroupingConnection
  cases(first: Int): CaseConnection
  toStix: String
  pir_explanations: [PirExplanation!]
  pir_score: Int
  creators: [Creator!]
  editContext: [EditUserContext!]
}

type DefinitionRefRelationship {
  entity: StixObjectOrStixRelationshipOrCreator!
  from: [String!]
  to: [String!]
}

input StixRefRelationshipAddInput {
  stix_id: StixId
  x_opencti_stix_ids: [StixId]
  fromId: StixRef
  toId: StixRef
  relationship_type: String!
  confidence: Int
  createdBy: String
  start_time: DateTime
  stop_time: DateTime
  objectMarking: [String]
  objectLabel: [String]
  created: DateTime
  modified: DateTime
  clientMutationId: String
  update: Boolean
  file: Upload
  pir_explanations: [PirExplanationInput!]
}

input StixRefRelationshipsAddInput {
  relationship_type: String!
  fromIds: [StixRef]
  toIds: [StixRef!]!
}

type Query {
  stix(id: String!): String
  enrichmentConnectors(type: String!): [Connector]
  about: AppInfo
  logsWorkerConfig: LogsWorkerConfig
  rabbitMQMetrics(prefix: String): RabbitMQMetrics
  elasticSearchMetrics: ElasticSearchMetrics
  logs(first: Int, after: ID, orderBy: LogsOrdering, orderMode: OrderingMode, filters: FilterGroup, search: String): LogConnection
  audits(first: Int, after: ID, types: [String!], orderBy: LogsOrdering, orderMode: OrderingMode, filters: FilterGroup, search: String): LogConnection
  auditsNumber(dateAttribute: String, types: [String], startDate: DateTime, endDate: DateTime, onlyInferred: Boolean, filters: FilterGroup, search: String): Number
  auditsTimeSeries(field: String!, operation: StatsOperation!, startDate: DateTime!, endDate: DateTime, interval: String!, types: [String], filters: FilterGroup, search: String): [TimeSeries]
  auditsDistribution(field: String!, startDate: DateTime, endDate: DateTime, dateAttribute: String, operation: StatsOperation!, limit: Int, order: String, types: [String], filters: FilterGroup, search: String): [Distribution]
  auditsMultiTimeSeries(operation: StatsOperation!, startDate: DateTime!, endDate: DateTime, interval: String!, onlyInferred: Boolean, timeSeriesParameters: [AuditsTimeSeriesParameters]): [MultiTimeSeries]
  subType(id: String!): SubType
  subTypes(first: Int, after: ID, orderBy: SubTypesOrdering, orderMode: OrderingMode, type: String, includeParents: Boolean, search: String): SubTypeConnection!
  file(id: String!): File
  importFiles(first: Int, after: ID, orderBy: FileOrdering, orderMode: OrderingMode, search: String, filters: FilterGroup): FileConnection
  pendingFiles(first: Int, after: ID, orderBy: FileOrdering, orderMode: OrderingMode, search: String, filters: FilterGroup): FileConnection
  filesMetrics: FilesMetrics
  guessMimeType(fileId: String!): String
  askAiActivity(busId: String, language: String, forceRefresh: Boolean): AiActivity
  indexedFiles(first: Int, after: ID, search: String): IndexedFileConnection
  indexedFilesCount(search: String): Int
  indexedFilesMetrics: FilesMetrics
  settings: Settings!
  group(id: String!): Group
  groups(first: Int, after: ID, orderBy: GroupsOrdering, orderMode: OrderingMode, search: String, filters: FilterGroup): GroupConnection
  roles(first: Int, after: ID, orderBy: RolesOrdering, orderMode: OrderingMode, search: String): RoleConnection
  me: MeUser!
  otpGeneration: OtpElement
  user(id: String!): User
  creators(entityTypes: [String!]): CreatorConnection
  assignees(entityTypes: [String!]): AssigneeConnection
  participants(entityTypes: [String!]): ParticipantConnection
  members(first: Int, search: String, filters: FilterGroup, filterMode: FilterMode, entityTypes: [MemberType!]): MemberConnection
  systemMembers: MemberConnection
  users(first: Int, after: ID, orderBy: UsersOrdering, orderMode: OrderingMode, filters: FilterGroup, search: String, toStix: Boolean): UserConnection
  sessions: [UserSession]
  role(id: String!): Role
  capabilities(first: Int): CapabilityConnection
  connector(id: String!): Connector
  connectors: [Connector!]!
  connectorManager(managerId: ID!): ConnectorManager!
  connectorManagers: [ConnectorManager!]!
  connectorsForManagers: [ManagedConnector!]
  connectorsForWorker: [Connector]
  connectorsForExport: [Connector]
  connectorsForImport: [Connector]
  connectorsForAnalysis: [Connector]
  connectorsForNotification: [Connector]
  work(id: ID!): Work
  works(first: Int, after: ID, orderBy: WorksOrdering, orderMode: OrderingMode, search: String, filters: FilterGroup): WorkConnection
  runtimeAttributes(first: Int, search: String, orderMode: OrderingMode, attributeName: String!): AttributeConnection
  schemaAttributeNames(elementType: [String]!): AttributeConnection
  retentionRule(id: String!): RetentionRule
  retentionRules(first: Int, after: ID, search: String, orderBy: RetentionRuleOrdering, orderMode: OrderingMode): RetentionRuleConnection
  taxiiCollection(id: String!): TaxiiCollection
  taxiiCollections(first: Int, after: ID, orderBy: TaxiiCollectionOrdering, orderMode: OrderingMode, search: String, filters: FilterGroup): TaxiiCollectionConnection
  streamCollection(id: String!): StreamCollection
  feed(id: String!): Feed
  feeds(first: Int, after: ID, orderBy: FeedOrdering, orderMode: OrderingMode, search: String, filters: FilterGroup): FeedConnection
  streamCollections(first: Int, after: ID, orderBy: StreamCollectionOrdering, orderMode: OrderingMode, search: String, filters: FilterGroup): StreamCollectionConnection!
  statusTemplate(id: String!): StatusTemplate
  statusTemplates(first: Int, after: ID, orderBy: StatusTemplateOrdering, orderMode: OrderingMode, search: String): StatusTemplateConnection
  statusTemplatesByStatusScope(search: String, scope: StatusScope): [StatusTemplate]
  status(id: String!): Status
  statuses(first: Int, after: ID, orderBy: StatusOrdering, orderMode: OrderingMode, filters: FilterGroup, search: String, scope: StatusScope): StatusConnection
  backgroundTask(id: String!): BackgroundTask
  backgroundTasks(first: Int, after: ID, orderBy: BackgroundTasksOrdering, orderMode: OrderingMode, includeAuthorities: Boolean, filters: FilterGroup, search: String): BackgroundTaskConnection
  rule(id: String!): Rule
  rules: [Rule]
  ruleManagerInfo: RuleManager
  synchronizer(id: String!): Synchronizer
  synchronizers(first: Int, after: ID, orderBy: SynchronizersOrdering, orderMode: OrderingMode, search: String): SynchronizerConnection
  synchronizerFetch(input: SynchronizerFetchInput): [RemoteStreamCollection]
  stixMetaObject(id: String!): StixMetaObject
  stixMetaObjects(first: Int, after: ID, types: [String], orderBy: StixMetaObjectsOrdering, orderMode: OrderingMode, filters: FilterGroup, search: String): StixMetaObjectConnection
  markingDefinition(id: String!): MarkingDefinition
  markingDefinitions(first: Int, after: ID, orderBy: MarkingDefinitionsOrdering, orderMode: OrderingMode, filters: FilterGroup, search: String, toStix: Boolean): MarkingDefinitionConnection
  label(id: String!): Label
  labels(first: Int, after: ID, orderBy: LabelsOrdering, orderMode: OrderingMode, filters: FilterGroup, search: String): LabelConnection
  externalReference(id: String!): ExternalReference
  externalReferences(first: Int, after: ID, orderBy: ExternalReferencesOrdering, orderMode: OrderingMode, filters: FilterGroup, search: String): ExternalReferenceConnection
  killChainPhase(id: String!): KillChainPhase
  killChainPhases(first: Int, after: ID, orderBy: KillChainPhasesOrdering, orderMode: OrderingMode, filters: FilterGroup, search: String): KillChainPhaseConnection
  stixCoreObjectRaw(id: String!): String
  stixCoreObject(id: String!): StixCoreObject
  stixCoreObjectAnalysis(id: ID!, contentSource: String!, contentType: AnalysisContentType!): Analysis
  stixCoreObjectAskAiActivity(id: ID!, language: String, forceRefresh: Boolean): AiActivity
  stixCoreObjectAskAiForecast(id: ID!, language: String, forceRefresh: Boolean): AiForecast
  stixCoreObjectAskAiHistory(id: ID!, language: String, forceRefresh: Boolean): AiHistory
  stixCoreBackgroundActiveOperations(id: ID!): [BackgroundTask!]
  stixCoreObjects(first: Int, after: ID, types: [String], orderBy: StixCoreObjectsOrdering, orderMode: OrderingMode, filters: FilterGroup, search: String): StixCoreObjectConnection
  stixCoreObjectsRestricted(first: Int, after: ID, types: [String], orderBy: StixCoreObjectsOrdering, orderMode: OrderingMode, filters: FilterGroup, search: String): StixCoreObjectConnection
  globalSearch(first: Int, after: ID, search: String, types: [String], orderBy: StixCoreObjectsOrdering, orderMode: OrderingMode, filters: FilterGroup): StixCoreObjectConnection
  stixCoreObjectsExportFiles(first: Int, exportContext: ExportContext!): FileConnection
  stixCoreObjectsTimeSeries(authorId: String, field: String!, operation: StatsOperation!, startDate: DateTime!, endDate: DateTime, interval: String!, onlyInferred: Boolean, types: [String], filters: FilterGroup, search: String): [TimeSeries]
  stixCoreObjectsMultiTimeSeries(startDate: DateTime!, endDate: DateTime, interval: String!, onlyInferred: Boolean, timeSeriesParameters: [StixCoreObjectsTimeSeriesParameters]): [MultiTimeSeries]
  stixCoreObjectsNumber(dateAttribute: String, types: [String], startDate: DateTime, endDate: DateTime, onlyInferred: Boolean, filters: FilterGroup, search: String): Number
  stixCoreObjectsMultiNumber(dateAttribute: String, startDate: DateTime, endDate: DateTime, onlyInferred: Boolean, numberParameters: [StixCoreObjectsNumberParameters]): [Number]
  stixCoreObjectsDistribution(objectId: [String], relationship_type: [String], toTypes: [String], elementWithTargetTypes: [String], field: String!, startDate: DateTime, endDate: DateTime, dateAttribute: String, operation: StatsOperation!, limit: Int, order: String, types: [String], filters: FilterGroup, search: String): [Distribution]
  stixCoreObjectsMultiDistribution(field: String!, startDate: DateTime, endDate: DateTime, dateAttribute: String, operation: StatsOperation!, limit: Int, order: String, distributionParameters: StixCoreObjectsDistributionParameters): [MultiDistribution]
  filtersRepresentatives(filters: FilterGroup!): [RepresentativeWithId!]!
  stixDomainObject(id: String!): StixDomainObject
  stixDomainObjects(first: Int, after: ID, types: [String], orderBy: StixDomainObjectsOrdering, orderMode: OrderingMode, filters: FilterGroup, search: String): StixDomainObjectConnection
  bookmarks(first: Int, after: ID, types: [String], filters: FilterGroup): StixDomainObjectConnection
  stixDomainObjectsExportFiles(first: Int, exportContext: ExportContext!): FileConnection
  stixDomainObjectsTimeSeries(authorId: String, field: String!, operation: StatsOperation!, startDate: DateTime!, endDate: DateTime, interval: String!, types: [String], onlyInferred: Boolean, filters: FilterGroup, search: String): [TimeSeries]
  stixDomainObjectsNumber(dateAttribute: String, types: [String], endDate: DateTime, onlyInferred: Boolean, filters: FilterGroup, search: String): Number
  stixDomainObjectsDistribution(objectId: [String], relationship_type: [String], toTypes: [String], elementWithTargetTypes: [String], field: String!, dateAttribute: String, operation: StatsOperation!, limit: Int, order: String, types: [String], filters: FilterGroup, search: String): [Distribution]
  attackPattern(id: String): AttackPattern
  attackPatterns(first: Int, after: ID, orderBy: AttackPatternsOrdering, orderMode: OrderingMode, filters: FilterGroup, search: String, toStix: Boolean): AttackPatternConnection
  attackPatternsMatrix: AttackPatternsMatrix
  campaign(id: String): Campaign
  campaigns(first: Int, after: ID, orderBy: CampaignsOrdering, orderMode: OrderingMode, filters: FilterGroup, search: String, toStix: Boolean): CampaignConnection
  campaignsTimeSeries(objectId: String, field: String!, operation: StatsOperation!, startDate: DateTime!, endDate: DateTime!, interval: String!, relationship_type: [String]): [TimeSeries]
  container(id: String): Container
  containers(first: Int, after: ID, orderBy: ContainersOrdering, orderMode: OrderingMode, filters: FilterGroup, search: String, toStix: Boolean): ContainerConnection
  containersObjectsOfObject(id: String!, types: [String], filters: FilterGroup, search: String): StixObjectOrStixRelationshipConnection
  containersNumber(objectId: String, endDate: DateTime): Number
  containersDistribution(objectId: String, authorId: String, field: String!, operation: StatsOperation!, limit: Int, order: String, startDate: DateTime, endDate: DateTime, dateAttribute: String, filters: FilterGroup, search: String): [Distribution]
  containersAskAiSummary(busId: String, first: Int, after: ID, orderBy: ContainersOrdering, orderMode: OrderingMode, filters: FilterGroup, search: String, language: String, forceRefresh: Boolean): AiSummary
  note(id: String): Note
  notes(first: Int, after: ID, orderBy: NotesOrdering, orderMode: OrderingMode, filters: FilterGroup, search: String, toStix: Boolean): NoteConnection
  notesNumber(objectId: String, endDate: DateTime): Number
  notesTimeSeries(objectId: String, authorId: String, field: String!, operation: StatsOperation!, startDate: DateTime!, endDate: DateTime!, interval: String!): [TimeSeries]
  notesDistribution(objectId: String, field: String!, dateAttribute: String, operation: StatsOperation!, limit: Int, order: String): [Distribution]
  noteContainsStixObjectOrStixRelationship(id: String!, stixObjectOrStixRelationshipId: String!): Boolean
  observedData(id: String): ObservedData
  observedDatas(first: Int, after: ID, orderBy: ObservedDatasOrdering, orderMode: OrderingMode, filters: FilterGroup, search: String, toStix: Boolean): ObservedDataConnection
  observedDatasTimeSeries(objectId: String, authorId: String, field: String!, operation: StatsOperation!, startDate: DateTime!, endDate: DateTime!, interval: String!): [TimeSeries]
  observedDatasNumber(objectId: String, endDate: DateTime): Number
  observedDatasDistribution(objectId: String, field: String!, dateAttribute: String, operation: StatsOperation!, limit: Int, order: String): [Distribution]
  observedDataContainsStixObjectOrStixRelationship(id: String!, stixObjectOrStixRelationshipId: String!): Boolean
  opinion(id: String): Opinion
  opinions(first: Int, after: ID, orderBy: OpinionsOrdering, orderMode: OrderingMode, filters: FilterGroup, search: String, toStix: Boolean): OpinionConnection
  opinionsTimeSeries(objectId: String, authorId: String, field: String!, operation: StatsOperation!, startDate: DateTime!, endDate: DateTime!, interval: String!): [TimeSeries]
  opinionsNumber(objectId: String, endDate: DateTime): Number
  opinionsDistribution(objectId: String, field: String!, dateAttribute: String, operation: StatsOperation!, limit: Int, order: String): [Distribution]
  opinionContainsStixObjectOrStixRelationship(id: String!, stixObjectOrStixRelationshipId: String!): Boolean
  myOpinion(id: String!): Opinion
  report(id: String): Report
  reports(first: Int, after: ID, orderBy: ReportsOrdering, orderMode: OrderingMode, filters: FilterGroup, search: String, toStix: Boolean): ReportConnection
  reportsTimeSeries(objectId: String, authorId: String, reportType: String, field: String!, operation: StatsOperation!, startDate: DateTime!, endDate: DateTime!, interval: String!, filters: FilterGroup, search: String): [TimeSeries]
  reportsNumber(reportType: String, objectId: String, authorId: String, endDate: DateTime, filters: FilterGroup, search: String): Number
  reportsDistribution(objectId: String, authorId: String, field: String!, operation: StatsOperation!, limit: Int, order: String, startDate: DateTime, endDate: DateTime, dateAttribute: String, filters: FilterGroup, search: String): [Distribution]
  reportContainsStixObjectOrStixRelationship(id: String!, stixObjectOrStixRelationshipId: String!): Boolean
  courseOfAction(id: String): CourseOfAction
  coursesOfAction(first: Int, after: ID, orderBy: CoursesOfActionOrdering, orderMode: OrderingMode, filters: FilterGroup, search: String, toStix: Boolean): CourseOfActionConnection
  identity(id: String!): Identity
  identities(first: Int, after: ID, types: [String], orderBy: IdentitiesOrdering, orderMode: OrderingMode, search: String, filters: FilterGroup, toStix: Boolean): IdentityConnection
  individual(id: String!): Individual
  individuals(first: Int, after: ID, orderBy: IndividualsOrdering, orderMode: OrderingMode, filters: FilterGroup, search: String, toStix: Boolean): IndividualConnection
  sector(id: String): Sector
  sectors(first: Int, after: ID, orderBy: SectorsOrdering, orderMode: OrderingMode, filters: FilterGroup, search: String, toStix: Boolean): SectorConnection
  system(id: String): System
  systems(first: Int, after: ID, orderBy: SystemsOrdering, orderMode: OrderingMode, filters: FilterGroup, search: String, toStix: Boolean): SystemConnection
  infrastructure(id: String!): Infrastructure
  infrastructures(first: Int, after: ID, orderBy: InfrastructuresOrdering, orderMode: OrderingMode, filters: FilterGroup, search: String): InfrastructureConnection
  intrusionSet(id: String): IntrusionSet
  intrusionSets(first: Int, after: ID, orderBy: IntrusionSetsOrdering, orderMode: OrderingMode, filters: FilterGroup, search: String, toStix: Boolean): IntrusionSetConnection
  location(id: String!): Location
  locations(first: Int, after: ID, types: [String], orderBy: LocationsOrdering, orderMode: OrderingMode, search: String, filters: FilterGroup, toStix: Boolean): LocationConnection
  city(id: String): City
  cities(first: Int, after: ID, orderBy: CitiesOrdering, orderMode: OrderingMode, filters: FilterGroup, search: String, toStix: Boolean): CityConnection
  country(id: String): Country
  countries(first: Int, after: ID, orderBy: CountriesOrdering, orderMode: OrderingMode, filters: FilterGroup, search: String, toStix: Boolean): CountryConnection
  region(id: String!): Region
  regions(first: Int, after: ID, orderBy: RegionsOrdering, orderMode: OrderingMode, filters: FilterGroup, search: String, toStix: Boolean): RegionConnection
  position(id: String!): Position
  positions(first: Int, after: ID, orderBy: PositionsOrdering, orderMode: OrderingMode, filters: FilterGroup, search: String, toStix: Boolean): PositionConnection
  malware(id: String): Malware
  malwares(first: Int, after: ID, orderBy: MalwaresOrdering, orderMode: OrderingMode, filters: FilterGroup, search: String, toStix: Boolean): MalwareConnection
  threatActor(id: String): ThreatActor
  threatActors(first: Int, after: ID, orderBy: ThreatActorsOrdering, orderMode: OrderingMode, filters: FilterGroup, search: String, toStix: Boolean): ThreatActorConnection
  threatActorGroup(id: String): ThreatActorGroup
  threatActorsGroup(first: Int, after: ID, orderBy: ThreatActorsOrdering, orderMode: OrderingMode, filters: FilterGroup, search: String, toStix: Boolean): ThreatActorGroupConnection
  tool(id: String): Tool
  tools(first: Int, after: ID, orderBy: ToolsOrdering, orderMode: OrderingMode, filters: FilterGroup, search: String, toStix: Boolean): ToolConnection
  vulnerability(id: String): Vulnerability
  vulnerabilities(first: Int, after: ID, orderBy: VulnerabilitiesOrdering, orderMode: OrderingMode, filters: FilterGroup, search: String, toStix: Boolean): VulnerabilityConnection
  incident(id: String): Incident
  incidents(first: Int, after: ID, orderBy: IncidentsOrdering, orderMode: OrderingMode, filters: FilterGroup, search: String, toStix: Boolean): IncidentConnection
  incidentsTimeSeries(objectId: String, field: String!, operation: StatsOperation!, startDate: DateTime!, endDate: DateTime!, interval: String!, relationship_type: [String]): [TimeSeries]
  stixCyberObservable(id: String!): StixCyberObservable
  stixCyberObservables(first: Int, after: ID, types: [String], orderBy: StixCyberObservablesOrdering, orderMode: OrderingMode, filters: FilterGroup, search: String, toStix: Boolean): StixCyberObservableConnection
  stixCyberObservablesExportFiles(first: Int, exportContext: ExportContext!): FileConnection
  stixCyberObservablesNumber(dateAttribute: String, types: [String], authorId: String, endDate: DateTime, filters: FilterGroup, search: String): Number
  stixCyberObservablesTimeSeries(types: [String], filters: FilterGroup, search: String): [TimeSeries]
  stixCyberObservablesDistribution(objectId: String, field: String!, dateAttribute: String, operation: String!, filters: FilterGroup, search: String): [Distribution]
  stixRelationship(id: String): StixRelationship
  stixRelationships(first: Int, after: ID, orderBy: StixRelationshipsOrdering, orderMode: OrderingMode, fromOrToId: String, elementWithTargetTypes: [String], fromId: [String], fromRole: String, fromTypes: [String], toId: [String], toRole: String, toTypes: [String], relationship_type: [String], startTimeStart: DateTime, startTimeStop: DateTime, stopTimeStart: DateTime, stopTimeStop: DateTime, firstSeenStart: DateTime, firstSeenStop: DateTime, lastSeenStart: DateTime, lastSeenStop: DateTime, startDate: DateTime, endDate: DateTime, confidences: [Int], search: String, filters: FilterGroup, dynamicFrom: FilterGroup, dynamicTo: FilterGroup, stix: Boolean): StixRelationshipConnection
  stixRelationshipsTimeSeries(field: String!, operation: StatsOperation!, startDate: DateTime!, endDate: DateTime, interval: String!, onlyInferred: Boolean, fromOrToId: [String], elementWithTargetTypes: [String], fromId: [String], fromRole: String, fromTypes: [String], toId: [String], toRole: String, toTypes: [String], relationship_type: [String], confidences: [Int], search: String, filters: FilterGroup, dynamicFrom: FilterGroup, dynamicTo: FilterGroup): [TimeSeries]
  stixRelationshipsMultiTimeSeries(operation: StatsOperation!, startDate: DateTime!, endDate: DateTime, interval: String!, onlyInferred: Boolean, timeSeriesParameters: [StixRelationshipsTimeSeriesParameters], relationship_type: [String!]): [MultiTimeSeries]
  stixRelationshipsDistribution(field: String!, operation: StatsOperation!, startDate: DateTime, endDate: DateTime, dateAttribute: String, isTo: Boolean, limit: Int, order: String, fromOrToId: [String], elementWithTargetTypes: [String], fromId: [String], fromRole: String, fromTypes: [String], toId: [String], toRole: String, toTypes: [String], relationship_type: [String], confidences: [Int], search: String, filters: FilterGroup, dynamicFrom: FilterGroup, dynamicTo: FilterGroup, aggregateOnConnections: Boolean): [Distribution]
  stixRelationshipsNumber(dateAttribute: String, authorId: String, noDirection: Boolean, endDate: DateTime, onlyInferred: Boolean, fromOrToId: [String], elementWithTargetTypes: [String], fromId: [String], fromRole: String, fromTypes: [String], toId: [String], toRole: String, toTypes: [String], relationship_type: [String], confidences: [Int], search: String, filters: FilterGroup, dynamicFrom: FilterGroup, dynamicTo: FilterGroup): Number
  schemaRelationsTypesMapping: [StixRelationshipSchema!]!
  schemaRelationsRefTypesMapping: [StixRelationshipRefSchema!]!
  filterKeysSchema: [FilterKeysSchema!]!
  stixCoreRelationship(id: String): StixCoreRelationship
  stixCoreRelationships(first: Int, after: ID, orderBy: StixCoreRelationshipsOrdering, orderMode: OrderingMode, fromOrToId: [String], elementWithTargetTypes: [String], fromId: [String], fromRole: String, fromTypes: [String], toId: [String], toRole: String, toTypes: [String], relationship_type: [String], startTimeStart: DateTime, startTimeStop: DateTime, stopTimeStart: DateTime, stopTimeStop: DateTime, firstSeenStart: DateTime, firstSeenStop: DateTime, lastSeenStart: DateTime, lastSeenStop: DateTime, startDate: DateTime, endDate: DateTime, confidences: [Int], search: String, filters: FilterGroup, dynamicFrom: FilterGroup, dynamicTo: FilterGroup, stix: Boolean): StixCoreRelationshipConnection
  stixCoreRelationshipsTimeSeries(field: String!, operation: StatsOperation!, startDate: DateTime!, endDate: DateTime, interval: String!, onlyInferred: Boolean, fromOrToId: [String], elementWithTargetTypes: [String], fromId: [String], fromRole: String, fromTypes: [String], toId: [String], toRole: String, toTypes: [String], relationship_type: [String], confidences: [Int], search: String, filters: FilterGroup, dynamicFrom: FilterGroup, dynamicTo: FilterGroup): [TimeSeries]
  stixCoreRelationshipsMultiTimeSeries(operation: StatsOperation!, startDate: DateTime!, endDate: DateTime, interval: String!, onlyInferred: Boolean, timeSeriesParameters: [StixCoreRelationshipsTimeSeriesParameters]): [MultiTimeSeries]
  stixCoreRelationshipsDistribution(field: String!, operation: StatsOperation!, startDate: DateTime, endDate: DateTime, dateAttribute: String, isTo: Boolean, limit: Int, order: String, fromOrToId: [String], elementWithTargetTypes: [String], fromId: [String], fromRole: String, fromTypes: [String], toId: [String], toRole: String, toTypes: [String], relationship_type: [String], confidences: [Int], search: String, filters: FilterGroup, dynamicFrom: FilterGroup, dynamicTo: FilterGroup, aggregateOnConnections: Boolean): [Distribution]
  stixCoreRelationshipsNumber(dateAttribute: String, authorId: String, noDirection: Boolean, endDate: DateTime, onlyInferred: Boolean, fromOrToId: [String], elementWithTargetTypes: [String], fromId: [String], fromRole: String, fromTypes: [String], toId: [String], toRole: String, toTypes: [String], relationship_type: [String], confidences: [Int], search: String, filters: FilterGroup, dynamicFrom: FilterGroup, dynamicTo: FilterGroup): Number
  stixCoreRelationshipsExportFiles(first: Int, exportContext: ExportContext!): FileConnection
  stixSightingRelationship(id: String): StixSightingRelationship
  stixSightingRelationships(first: Int, after: ID, orderBy: StixSightingRelationshipsOrdering, orderMode: OrderingMode, fromOrToId: String, fromId: StixRef, toId: StixRef, fromTypes: [String], toTypes: [String], firstSeenStart: DateTime, firstSeenStop: DateTime, lastSeenStart: DateTime, lastSeenStop: DateTime, search: String, filters: FilterGroup, toStix: Boolean): StixSightingRelationshipConnection
  stixSightingRelationshipsTimeSeries(fromOrToId: String, fromId: StixRef, toId: StixRef, field: String!, operation: StatsOperation!, startDate: DateTime!, endDate: DateTime!, interval: String!, fromTypes: [String], toTypes: [String], search: String, filters: FilterGroup): [TimeSeries]
  stixSightingRelationshipsDistribution(fromOrToId: String, fromId: StixRef, toId: StixRef, field: String!, operation: StatsOperation!, startDate: DateTime, endDate: DateTime, dateAttribute: String, limit: Int, order: String, fromTypes: [String], toTypes: [String], search: String, filters: FilterGroup): [Distribution]
  stixSightingRelationshipsNumber(dateAttribute: String, fromOrToId: String, fromId: StixRef, toId: StixRef, endDate: DateTime, fromTypes: [String], toTypes: [String], search: String, filters: FilterGroup): Number
  stixRefRelationship(id: String): StixRefRelationship
  stixRefRelationships(first: Int, after: ID, orderBy: StixRefRelationshipsOrdering, orderMode: OrderingMode, fromOrToId: String, fromId: StixRef, toId: StixRef, fromTypes: [String], toTypes: [String], relationship_type: [String], startTimeStart: DateTime, startTimeStop: DateTime, stopTimeStart: DateTime, stopTimeStop: DateTime, search: String, filters: FilterGroup, toStix: Boolean): StixRefRelationshipConnection
  stixNestedRefRelationships(first: Int, after: ID, orderBy: StixRefRelationshipsOrdering, orderMode: OrderingMode, fromOrToId: String, fromId: StixRef, toId: StixRef, fromTypes: [String], toTypes: [String], relationship_type: [String], startTimeStart: DateTime, startTimeStop: DateTime, stopTimeStart: DateTime, stopTimeStop: DateTime, search: String, filters: FilterGroup, toStix: Boolean): StixRefRelationshipConnection
  stixSchemaRefRelationships(id: String, toType: String): DefinitionRefRelationship
  stixSchemaRefRelationshipsPossibleTypes(type: String!): [String!]!
  stixRefRelationshipsDistribution(field: String!, operation: StatsOperation!, relationship_type: [String], isTo: Boolean, toRole: String, toTypes: [String], startDate: DateTime, endDate: DateTime, dateAttribute: String, limit: Int, order: String): [Distribution]
  stixRefRelationshipsNumber(types: [String!], fromId: StixRef, endDate: DateTime): Number
  stixObjectOrStixRelationship(id: String!): StixObjectOrStixRelationship
  stixObjectOrStixRelationships(first: Int, after: ID, search: String, filters: FilterGroup): StixObjectOrStixRelationshipConnection
  stixCoreObjectOrStixCoreRelationship(id: String!): StixCoreObjectOrStixCoreRelationship
  csvMapperTest(configuration: String!, content: String!): CsvMapperTestResult @deprecated(reason: "[>=6.4 & <6.7]. Use `csvMapperTest mutation`.")
  channel(id: String!): Channel
  channels(first: Int, after: ID, orderBy: ChannelsOrdering, orderMode: OrderingMode, filters: FilterGroup, search: String): ChannelConnection
  catalog(id: String!): Catalog
  catalogs: [Catalog!]!
  contract(slug: String!): ExtendedContract
  language(id: String!): Language
  languages(first: Int, after: ID, orderBy: LanguagesOrdering, orderMode: OrderingMode, filters: FilterGroup, search: String): LanguageConnection
  event(id: String!): Event
  events(first: Int, after: ID, orderBy: EventsOrdering, orderMode: OrderingMode, filters: FilterGroup, search: String): EventConnection
  grouping(id: String!): Grouping
  groupings(first: Int, after: ID, orderBy: GroupingsOrdering, orderMode: OrderingMode, filters: FilterGroup, search: String, toStix: Boolean): GroupingConnection
  groupingsTimeSeries(objectId: String, authorId: String, groupingType: String, field: String!, operation: StatsOperation!, startDate: DateTime!, endDate: DateTime!, interval: String!, filters: FilterGroup, search: String): [TimeSeries]
  groupingsNumber(groupingContext: String, objectId: String, authorId: String, endDate: DateTime, filters: FilterGroup): Number
  groupingsDistribution(objectId: String, authorId: String, field: String!, operation: StatsOperation!, limit: Int, order: String, startDate: DateTime, endDate: DateTime, dateAttribute: String, filters: FilterGroup, search: String): [Distribution]
  groupingContainsStixObjectOrStixRelationship(id: String!, stixObjectOrStixRelationshipId: String!): Boolean
  narrative(id: String!): Narrative
  narratives(first: Int, after: ID, orderBy: NarrativesOrdering, orderMode: OrderingMode, filters: FilterGroup, search: String): NarrativeConnection
  triggerKnowledge(id: String!): Trigger
  triggersKnowledge(first: Int, after: ID, orderBy: TriggersOrdering, orderMode: OrderingMode, filters: FilterGroup, includeAuthorities: Boolean, search: String): TriggerConnection
  triggers(first: Int, after: ID, orderBy: TriggersOrdering, orderMode: OrderingMode, filters: FilterGroup, includeAuthorities: Boolean, search: String): TriggerConnection
  triggersKnowledgeCount(filters: FilterGroup, includeAuthorities: Boolean, search: String): Int
  triggerActivity(id: String!): Trigger
  triggersActivity(first: Int, after: ID, orderBy: TriggersOrdering, orderMode: OrderingMode, filters: FilterGroup, search: String): TriggerConnection
  notification(id: String!): Notification
  notifications(first: Int, after: ID, orderBy: NotificationsOrdering, orderMode: OrderingMode, filters: FilterGroup, search: String): NotificationConnection
  myNotifications(first: Int, after: ID, orderBy: NotificationsOrdering, orderMode: OrderingMode, filters: FilterGroup, search: String): NotificationConnection
  myUnreadNotificationsCount: Int
  dataComponent(id: String!): DataComponent
  dataComponents(first: Int, after: ID, orderBy: DataComponentsOrdering, orderMode: OrderingMode, filters: FilterGroup, search: String): DataComponentConnection
  dataSource(id: String!): DataSource
  dataSources(first: Int, after: ID, orderBy: DataSourcesOrdering, orderMode: OrderingMode, filters: FilterGroup, search: String): DataSourceConnection
  vocabulary(id: String!): Vocabulary
  vocabularyCategories: [VocabularyDefinition!]!
  vocabularies(category: VocabularyCategory, first: Int, after: ID, orderBy: VocabularyOrdering, orderMode: OrderingMode, filters: FilterGroup, search: String): VocabularyConnection
  administrativeArea(id: String!): AdministrativeArea
  administrativeAreas(first: Int, after: ID, orderBy: AdministrativeAreasOrdering, orderMode: OrderingMode, filters: FilterGroup, search: String, toStix: Boolean): AdministrativeAreaConnection
  task(id: String!): Task
  tasks(first: Int, after: ID, orderBy: TasksOrdering, orderMode: OrderingMode, filters: FilterGroup, search: String, toStix: Boolean): TaskConnection
  taskContainsStixObjectOrStixRelationship(id: String!, stixObjectOrStixRelationshipId: String!): Boolean
  taskTemplate(id: String!): TaskTemplate
  taskTemplates(first: Int, after: ID, orderBy: TaskTemplatesOrdering, orderMode: OrderingMode, filters: FilterGroup, search: String, toStix: Boolean): TaskTemplateConnection
  case(id: String!): Case
  cases(first: Int, after: ID, orderBy: CasesOrdering, orderMode: OrderingMode, filters: FilterGroup, search: String, toStix: Boolean): CaseConnection
  caseTemplate(id: String!): CaseTemplate
  caseTemplates(first: Int, after: ID, orderBy: CaseTemplatesOrdering, orderMode: OrderingMode, search: String): CaseTemplateConnection
  caseIncident(id: String!): CaseIncident
  caseIncidents(first: Int, after: ID, orderBy: CaseIncidentsOrdering, orderMode: OrderingMode, filters: FilterGroup, search: String, toStix: Boolean): CaseIncidentConnection
  caseIncidentContainsStixObjectOrStixRelationship(id: String!, stixObjectOrStixRelationshipId: String!): Boolean
  caseRfi(id: String!): CaseRfi
  caseRfis(first: Int, after: ID, orderBy: CaseRfisOrdering, orderMode: OrderingMode, filters: FilterGroup, search: String, toStix: Boolean): CaseRfiConnection
  caseRfiContainsStixObjectOrStixRelationship(id: String!, stixObjectOrStixRelationshipId: String!): Boolean
  caseRft(id: String!): CaseRft
  caseRfts(first: Int, after: ID, orderBy: CaseRftsOrdering, orderMode: OrderingMode, filters: FilterGroup, search: String, toStix: Boolean): CaseRftConnection
  caseRftContainsStixObjectOrStixRelationship(id: String!, stixObjectOrStixRelationshipId: String!): Boolean
  feedback(id: String!): Feedback
  feedbacks(first: Int, after: ID, orderBy: FeedbacksOrdering, orderMode: OrderingMode, filters: FilterGroup, search: String, toStix: Boolean): FeedbackConnection
  feedbackContainsStixObjectOrStixRelationship(id: String!, stixObjectOrStixRelationshipId: String!): Boolean
  entitySetting(id: String!): EntitySetting
  entitySettingByType(targetType: String!): EntitySetting
  entitySettings(first: Int, after: ID, orderBy: EntitySettingsOrdering, orderMode: OrderingMode, filters: FilterGroup, search: String): EntitySettingConnection
  workspace(id: String!): Workspace
  workspaces(first: Int, after: ID, orderBy: WorkspacesOrdering, orderMode: OrderingMode, filters: FilterGroup, includeAuthorities: Boolean, search: String): WorkspaceConnection
  malwareAnalysis(id: String!): MalwareAnalysis
  malwareAnalyses(first: Int, after: ID, orderBy: MalwareAnalysesOrdering, orderMode: OrderingMode, filters: FilterGroup, search: String): MalwareAnalysisConnection
  managerConfiguration(id: String!): ManagerConfiguration
  managerConfigurationByManagerId(managerId: String!): ManagerConfiguration
  notificationNotifiers: [Notifier!]!
  notifier(id: String!): Notifier
  notifierTest(input: NotifierTestInput!): String
  notifiers(first: Int, after: ID, orderBy: NotifierOrdering, orderMode: OrderingMode, filters: FilterGroup, search: String): NotifierConnection
  threatActorIndividual(id: String!): ThreatActorIndividual
  threatActorsIndividuals(first: Int, after: ID, orderBy: ThreatActorsIndividualOrdering, orderMode: OrderingMode, filters: FilterGroup, search: String, toStix: Boolean): ThreatActorIndividualConnection
  threatActorIndividualContainsStixObjectOrStixRelationship(id: String!, stixObjectOrStixRelationshipId: String!): Boolean
  playbook(id: String!): Playbook
  playbooks(first: Int, after: ID, orderBy: PlaybooksOrdering, orderMode: OrderingMode, filters: FilterGroup, search: String): PlaybookConnection
  playbookComponents: [PlaybookComponent]!
  playbooksForEntity(id: String!): [Playbook]
  ingestionRss(id: String!): IngestionRss
  ingestionRsss(first: Int, after: ID, orderBy: IngestionRssOrdering, orderMode: OrderingMode, filters: FilterGroup, includeAuthorities: Boolean, search: String): IngestionRssConnection
  ingestionTaxii(id: String!): IngestionTaxii
  ingestionTaxiis(first: Int, after: ID, orderBy: IngestionTaxiiOrdering, orderMode: OrderingMode, filters: FilterGroup, includeAuthorities: Boolean, search: String): IngestionTaxiiConnection
  ingestionTaxiiCollection(id: String!): IngestionTaxiiCollection
  ingestionTaxiiCollections(first: Int, after: ID, orderBy: IngestionTaxiiCollectionOrdering, orderMode: OrderingMode, filters: FilterGroup, includeAuthorities: Boolean, search: String): IngestionTaxiiCollectionConnection
  ingestionCsv(id: String!): IngestionCsv
  ingestionCsvs(first: Int, after: ID, orderBy: IngestionCsvOrdering, orderMode: OrderingMode, filters: FilterGroup, includeAuthorities: Boolean, search: String): IngestionCsvConnection
  csvFeedAddInputFromImport(file: Upload!): CSVFeedAddInputFromImport!
  defaultIngestionGroupCount: Int
  userAlreadyExists(name: String!): Boolean
  ingestionJson(id: String!): IngestionJson
  ingestionJsons(first: Int, after: ID, orderBy: IngestionJsonOrdering, orderMode: OrderingMode, filters: FilterGroup, includeAuthorities: Boolean, search: String): IngestionJsonConnection
  indicator(id: String!): Indicator
  indicators(first: Int, after: ID, orderBy: IndicatorsOrdering, orderMode: OrderingMode, filters: FilterGroup, search: String, toStix: Boolean): IndicatorConnection
  indicatorsTimeSeries(objectId: String, field: String!, operation: StatsOperation!, startDate: DateTime!, endDate: DateTime!, interval: String!, filters: FilterGroup): [TimeSeries]
  indicatorsNumber(pattern_type: String, objectId: String, endDate: DateTime): Number
  indicatorsDistribution(objectId: String, field: String!, operation: StatsOperation!, limit: Int, order: String, startDate: DateTime, endDate: DateTime, dateAttribute: String): [Distribution]
  decayRule(id: String!): DecayRule
  decayRules(first: Int, after: ID, orderBy: DecayRuleOrdering, orderMode: OrderingMode, filters: FilterGroup, search: String): DecayRuleConnection
  organization(id: String!): Organization
  organizations(first: Int, after: ID, orderBy: OrganizationsOrdering, orderMode: OrderingMode, filters: FilterGroup, search: String, toStix: Boolean): OrganizationConnection
  csvMapper(id: ID!): CsvMapper
  csvMappers(first: Int, after: ID, orderBy: CsvMapperOrdering, orderMode: OrderingMode, filters: FilterGroup, search: String): CsvMapperConnection
  csvMapperSchemaAttributes: [CsvMapperSchemaAttributes!]!
  csvMapperAddInputFromImport(file: Upload!): CsvMapperAddInputFromImport!
  jsonMapper(id: ID!): JsonMapper
  jsonMappers(first: Int, after: ID, orderBy: JsonMapperOrdering, orderMode: OrderingMode, filters: FilterGroup, search: String): JsonMapperConnection
  publicDashboard(id: String!): PublicDashboard
  publicDashboards(first: Int, after: ID, orderBy: PublicDashboardsOrdering, orderMode: OrderingMode, filters: FilterGroup, search: String): PublicDashboardConnection
  publicDashboardByUriKey(uri_key: String!): PublicDashboard
  publicStixCoreObjectsNumber(uriKey: String!, widgetId: String!, startDate: DateTime, endDate: DateTime): Number
  publicStixRelationshipsNumber(uriKey: String!, widgetId: String!, startDate: DateTime, endDate: DateTime): Number
  publicStixCoreObjectsMultiTimeSeries(uriKey: String!, widgetId: String!, startDate: DateTime, endDate: DateTime): [MultiTimeSeries]
  publicStixRelationshipsMultiTimeSeries(uriKey: String!, widgetId: String!, startDate: DateTime, endDate: DateTime): [MultiTimeSeries]
  publicStixCoreObjectsDistribution(uriKey: String!, widgetId: String!, startDate: DateTime, endDate: DateTime): [PublicDistribution]
  publicStixRelationshipsDistribution(uriKey: String!, widgetId: String!, startDate: DateTime, endDate: DateTime): [PublicDistribution]
  publicBookmarks(uriKey: String!, widgetId: String!): StixDomainObjectConnection
  publicStixCoreObjects(uriKey: String!, widgetId: String!, startDate: DateTime, endDate: DateTime): StixCoreObjectConnection
  publicStixRelationships(uriKey: String!, widgetId: String!, startDate: DateTime, endDate: DateTime): StixRelationshipConnection
  theme(id: String!): Theme
  themes(first: Int, after: ID, filters: FilterGroup, search: String, toStix: Boolean): ThemeConnection
  obasStixCoreObjectSimulationsResult(id: ID!): StixObjectSimulationsResult
  obasScenarioElementsDistribution(id: ID!, type: ScenarioType, filters: FilterGroup): [Distribution]
  deleteOperation(id: String!): DeleteOperation
  deleteOperations(first: Int, after: ID, orderBy: DeleteOperationOrdering, orderMode: OrderingMode, filters: FilterGroup, search: String): DeleteOperationConnection
  supportPackage(id: String!): SupportPackage
  supportPackages(first: Int, after: ID, orderBy: SupportPackageOrdering, orderMode: OrderingMode, filters: FilterGroup, search: String): SupportPackageConnection
  exclusionList(id: String!): ExclusionList
  exclusionLists(first: Int, after: ID, orderBy: ExclusionListOrdering, orderMode: OrderingMode, filters: FilterGroup, search: String): ExclusionListConnection
  exclusionListCacheStatus: ExclusionListCacheStatus
  draftWorkspace(id: String!): DraftWorkspace
  draftWorkspaces(first: Int, after: ID, orderBy: DraftWorkspacesOrdering, orderMode: OrderingMode, filters: FilterGroup, search: String): DraftWorkspaceConnection
  draftWorkspaceEntities(draftId: String!, types: [String], first: Int, after: ID, orderBy: StixCoreObjectsOrdering, orderMode: OrderingMode, filters: FilterGroup, search: String): StixCoreObjectConnection
  draftWorkspaceRelationships(draftId: String!, types: [String], first: Int, after: ID, orderBy: StixRelationshipsOrdering, orderMode: OrderingMode, filters: FilterGroup, search: String): StixRelationshipConnection
  draftWorkspaceSightingRelationships(draftId: String!, types: [String], first: Int, after: ID, orderBy: StixSightingRelationshipsOrdering, orderMode: OrderingMode, filters: FilterGroup, search: String): StixSightingRelationshipConnection
  fintelTemplate(id: ID!): FintelTemplate
  disseminationList(id: ID!): DisseminationList
  disseminationLists(first: Int, after: ID, orderBy: DisseminationListOrdering, orderMode: OrderingMode, filters: FilterGroup, search: String): DisseminationListConnection
  savedFilters(first: Int, after: ID, orderBy: SavedFilterOrdering, orderMode: OrderingMode, filters: FilterGroup, search: String): SavedFilterConnection
  pir(id: ID!): Pir
  pirs(first: Int, after: ID, orderBy: PirOrdering, orderMode: OrderingMode, filters: FilterGroup, search: String): PirConnection
  fintelDesign(id: String!): FintelDesign
  fintelDesigns(first: Int, after: ID, orderBy: FintelDesignOrdering, orderMode: OrderingMode, filters: FilterGroup, search: String): FintelDesignConnection
  securityPlatform(id: String!): SecurityPlatform
  securityPlatforms(first: Int, after: ID, orderBy: SecurityPlatformOrdering, orderMode: OrderingMode, filters: FilterGroup, search: String, toStix: Boolean): SecurityPlatformConnection
  emailTemplate(id: ID!): EmailTemplate
  emailTemplates(first: Int, after: ID, orderBy: EmailTemplateOrdering, orderMode: OrderingMode, filters: FilterGroup, search: String): EmailTemplateConnection
}

type Subscription {
  me: MeUser
  settings(id: ID!): Settings
  settingsMessages(id: ID!): Settings
  group(id: ID!): Group
  user(id: ID!): User
  label(id: ID!): Label
  statusTemplate(id: ID!): StatusTemplate
  markingDefinition(id: ID!): MarkingDefinition
  killChainPhase(id: ID!): KillChainPhase
  stixCoreObject(id: ID!): StixCoreObject
  internalObject(id: ID!): InternalObject @deprecated(reason: "[>=6.3 & <6.6]. Not used in the platform.")
  stixDomainObject(id: ID!): StixDomainObject
  stixCyberObservable(id: ID!): StixCyberObservable
  stixCoreRelationship(id: ID!): StixCoreRelationship
  stixSightingRelationship(id: ID!): StixSightingRelationship
  stixRefRelationship(id: ID!): StixRefRelationship
  externalReference(id: ID!): ExternalReference
  notification: Notification
  notificationsNumber: NotificationCount
  entitySetting(id: ID!): EntitySetting
  workspace(id: ID!): Workspace
  managerConfiguration(id: ID!): ManagerConfiguration
  aiBus(id: ID!): AIBus
}

type WorkEditMutations {
  delete: ID!
  ping: ID!
  reportExpectation(error: WorkErrorInput): ID!
  addExpectations(expectations: Int): ID!
  addDraftContext(draftContext: String): ID!
  toReceived(message: String): ID!
  toProcessed(message: String, inError: Boolean): ID!
}

type SettingsEditMutations {
  fieldPatch(input: [EditInput]!): Settings
  contextPatch(input: EditContext): Settings
  contextClean: Settings
  editMessage(input: SettingsMessageInput!): Settings
  deleteMessage(input: String!): Settings
}

type SubTypeEditMutations {
  statusAdd(input: StatusAddInput!): SubType
  statusFieldPatch(statusId: String!, input: [EditInput]!): SubType
  statusDelete(statusId: String!): SubType
}

type GroupEditMutations {
  delete: ID
  fieldPatch(input: [EditInput]!): Group
  contextPatch(input: EditContext): Group
  contextClean: Group
  relationAdd(input: InternalRelationshipAddInput!): InternalRelationship
  relationDelete(fromId: StixRef, toId: StixRef, relationship_type: String!): Group
  editDefaultMarking(input: DefaultMarkingInput!): Group
}

type UserEditMutations {
  delete: ID
  fieldPatch(input: [EditInput]!): User
  contextPatch(input: EditContext): User
  contextClean: User
  tokenRenew: User
  relationAdd(input: InternalRelationshipAddInput!): InternalRelationship
  relationDelete(toId: StixRef!, relationship_type: String!): User
  organizationAdd(organizationId: ID!): User
  organizationDelete(organizationId: ID!): User
}

type RoleEditMutations {
  delete: ID
  fieldPatch(input: [EditInput]!): Role
  contextPatch(input: EditContext): Role
  contextClean: Role
  relationAdd(input: InternalRelationshipAddInput!): InternalRelationship
  relationDelete(toId: StixRef!, relationship_type: String!): Role
}

type AttributeEditMutations {
  delete: ID
  fieldPatch(input: [EditInput]!): Attribute
}

type TaxiiCollectionEditMutations {
  delete: ID
  fieldPatch(input: [EditInput]!): TaxiiCollection
}

type StreamCollectionEditMutations {
  delete: ID
  fieldPatch(input: [EditInput]!): StreamCollection
  addGroup(id: ID!): StreamCollection
  deleteGroup(id: ID!): StreamCollection
}

type SynchronizerEditMutations {
  delete: ID
  fieldPatch(input: [EditInput]!): Synchronizer
}

type StixEditMutations {
  delete(forceDelete: Boolean): ID
  merge(stixObjectsIds: [String]!): StixObject
}

type MarkingDefinitionEditMutations {
  delete: ID
  fieldPatch(input: [EditInput]!): MarkingDefinition
  contextPatch(input: EditContext): MarkingDefinition
  contextClean: MarkingDefinition
}

type LabelEditMutations {
  delete: ID
  fieldPatch(input: [EditInput]!): Label
  contextPatch(input: EditContext): Label
  contextClean: Label
}

type ExternalReferenceEditMutations {
  delete: ID
  fieldPatch(input: [EditInput]!): ExternalReference
  contextPatch(input: EditContext): ExternalReference
  contextClean: ExternalReference
  relationAdd(input: StixRefRelationshipAddInput!): StixRefRelationship
  relationDelete(fromId: StixRef!, relationship_type: String!): ExternalReference
  askEnrichment(connectorId: ID!): Work
  askEnrichments(connectorIds: [ID!]!): [Work!]
  importPush(file: Upload!, fileMarkings: [String], version: DateTime, noTriggerImport: Boolean): File
}

type KillChainPhaseEditMutations {
  delete: ID
  fieldPatch(input: [EditInput]!): KillChainPhase
  contextPatch(input: EditContext): KillChainPhase
  contextClean: KillChainPhase
  relationAdd(input: StixRefRelationshipAddInput!): StixRefRelationship
  relationDelete(toId: StixRef!, relationship_type: String!): KillChainPhase
}

enum AnalysisContentType {
  fields
  file
}

union Analysis = MappingAnalysis

input MappingAnalysisInput {
  mappedEntities: [MappedEntityInput]
}

type MappingAnalysis {
  analysisType: String!
  analysisStatus: State
  analysisDate: DateTime
  mappedEntities: [MappedEntity!]
}

input MappedEntityInput {
  matchedString: String!
  matchedEntityId: String!
}

type MappedEntity {
  matchedString: String!
  matchedEntity: StixCoreObject!
  isEntityInContainer: Boolean!
}

type StixCoreObjectEditMutations {
  delete: ID
  relationAdd(input: StixRefRelationshipAddInput!): StixRefRelationship
  relationsAdd(input: StixRefRelationshipsAddInput!, commitMessage: String, references: [String]): StixCoreObject
  relationDelete(toId: StixRef!, relationship_type: String!, commitMessage: String, references: [String]): StixCoreObject
  clearAccessRestriction: StixCoreObject
  restrictionOrganizationAdd(organizationId: [ID!]!, directContainerSharing: Boolean): StixCoreObject
  restrictionOrganizationDelete(organizationId: [ID!]!, directContainerSharing: Boolean): StixCoreObject
  askEnrichment(connectorId: ID!): Work
  askEnrichments(connectorIds: [ID!]!): [Work!]
  askAnalysis(contentSource: String!, contentType: AnalysisContentType!, connectorId: ID): Work
  analysisPush(file: Upload!, contentSource: String!, contentType: AnalysisContentType!, analysisType: String!): File
  analysisClear(contentSource: String!, contentType: AnalysisContentType!): Boolean
  importPush(file: Upload!, fileMarkings: [String], version: DateTime, noTriggerImport: Boolean, fromTemplate: Boolean): File
  uploadAndAskJobImport(file: Upload!, connectors: [ConnectorWithConfig!], fileMarkings: [String!], validationMode: ValidationMode, draftId: String, noTriggerImport: Boolean): File
  exportAsk(input: ExportAskInput!): [File!]
  exportPush(file: Upload!): Boolean
  removeFromDraft: ID
}

input StixDomainObjectFileEditInput {
  id: String!
  description: String
  order: Int
  inCarousel: Boolean
}

type StixDomainObjectEditMutations {
  delete: ID
  changeType(newType: String!): StixDomainObject
  fieldPatch(input: [EditInput]!, commitMessage: String, references: [String]): StixDomainObject
  contextPatch(input: EditContext): StixDomainObject
  contextClean: StixDomainObject
  relationAdd(input: StixRefRelationshipAddInput!): StixRefRelationship
  relationsAdd(input: StixRefRelationshipsAddInput!): StixDomainObject
  relationDelete(toId: StixRef!, relationship_type: String): StixDomainObject
  importPush(file: Upload!, fileMarkings: [String], version: DateTime, noTriggerImport: Boolean, fromTemplate: Boolean): File
  exportAsk(input: ExportAskInput!): [File!]
  exportPush(file: Upload!, file_markings: [String]!): Boolean
  stixDomainObjectFileEdit(input: StixDomainObjectFileEditInput): StixDomainObject
}

type AttackPatternEditMutations {
  delete: ID
  fieldPatch(input: [EditInput]!, commitMessage: String, references: [String]): AttackPattern
  contextPatch(input: EditContext): AttackPattern
  contextClean: AttackPattern
  relationAdd(input: StixRefRelationshipAddInput!): StixRefRelationship
  relationDelete(toId: StixRef!, relationship_type: String!): AttackPattern
}

type CampaignEditMutations {
  delete: ID
  fieldPatch(input: [EditInput]!, commitMessage: String, references: [String]): Campaign
  contextPatch(input: EditContext): Campaign
  contextClean: Campaign
  relationAdd(input: StixRefRelationshipAddInput!): StixRefRelationship
  relationDelete(toId: StixRef!, relationship_type: String!): Campaign
}

type ContainerEditMutations {
  delete: ID
  fieldPatch(input: [EditInput]!, commitMessage: String, references: [String]): Container
  contextPatch(input: EditContext): Container
  contextClean: Container
  editAuthorizedMembers(input: [MemberAccessInput!]): Container
  relationAdd(input: StixRefRelationshipAddInput!, commitMessage: String, references: [String]): StixRefRelationship
  relationDelete(toId: StixRef!, relationship_type: String!, commitMessage: String, references: [String]): Container
  investigationAdd: Workspace
  knowledgeAddFromInvestigation(workspaceId: ID!): Container
}

type NoteEditMutations {
  delete: ID
  fieldPatch(input: [EditInput]!, commitMessage: String, references: [String]): Note
  contextPatch(input: EditContext): Note
  contextClean: Note
  relationAdd(input: StixRefRelationshipAddInput!): StixRefRelationship
  relationDelete(toId: StixRef!, relationship_type: String!): Note
}

type ObservedDataEditMutations {
  delete: ID
  fieldPatch(input: [EditInput]!, commitMessage: String, references: [String]): ObservedData
  contextPatch(input: EditContext): ObservedData
  contextClean: ObservedData
  relationAdd(input: StixRefRelationshipAddInput!): StixRefRelationship
  relationDelete(toId: StixRef!, relationship_type: String!): ObservedData
}

type OpinionEditMutations {
  delete: ID
  fieldPatch(input: [EditInput]!, commitMessage: String, references: [String]): Opinion
  contextPatch(input: EditContext): Opinion
  contextClean: Opinion
  relationAdd(input: StixRefRelationshipAddInput!): StixRefRelationship
  relationDelete(toId: StixRef!, relationship_type: String!): Opinion
}

type ReportEditMutations {
  delete(purgeElements: Boolean): ID
  fieldPatch(input: [EditInput]!, commitMessage: String, references: [String]): Report
  contextPatch(input: EditContext): Report
  contextClean: Report
  relationAdd(input: StixRefRelationshipAddInput!, commitMessage: String, references: [String]): StixRefRelationship
  relationDelete(toId: StixRef!, relationship_type: String!, commitMessage: String, references: [String]): Report
}

type CourseOfActionEditMutations {
  delete: ID
  fieldPatch(input: [EditInput]!, commitMessage: String, references: [String]): CourseOfAction
  contextPatch(input: EditContext): CourseOfAction
  contextClean: CourseOfAction
  relationAdd(input: StixRefRelationshipAddInput!): StixRefRelationship
  relationDelete(toId: StixRef!, relationship_type: String!): CourseOfAction
}

type IdentityEditMutations {
  delete: ID
  fieldPatch(input: [EditInput]!, commitMessage: String, references: [String]): Identity
  contextPatch(input: EditContext): Identity
  contextClean: Identity
  relationAdd(input: StixRefRelationshipAddInput!): StixRefRelationship
  relationDelete(toId: StixRef!, relationship_type: String!): Identity
}

type IndividualEditMutations {
  delete: ID
  fieldPatch(input: [EditInput]!, commitMessage: String, references: [String]): Individual
  contextPatch(input: EditContext): Individual
  contextClean: Individual
  relationAdd(input: StixRefRelationshipAddInput!): StixRefRelationship
  relationDelete(toId: StixRef!, relationship_type: String!): Individual
}

type SectorEditMutations {
  delete: ID
  fieldPatch(input: [EditInput]!, commitMessage: String, references: [String]): Sector
  contextPatch(input: EditContext): Sector
  contextClean: Sector
  relationAdd(input: StixRefRelationshipAddInput!): StixRefRelationship
  relationDelete(toId: StixRef!, relationship_type: String!): Sector
}

type SystemEditMutations {
  delete: ID
  fieldPatch(input: [EditInput]!, commitMessage: String, references: [String]): System
  contextPatch(input: EditContext): System
  contextClean: System
  relationAdd(input: StixRefRelationshipAddInput!): StixRefRelationship
  relationDelete(toId: StixRef!, relationship_type: String!): System
}

type InfrastructureEditMutations {
  delete: ID
  fieldPatch(input: [EditInput]!, commitMessage: String, references: [String]): Infrastructure
  contextPatch(input: EditContext): Infrastructure
  contextClean: Infrastructure
  relationAdd(input: StixRefRelationshipAddInput!): StixRefRelationship
  relationDelete(toId: StixRef!, relationship_type: String!): Infrastructure
}

type IntrusionSetEditMutations {
  delete: ID
  fieldPatch(input: [EditInput]!, commitMessage: String, references: [String]): IntrusionSet
  contextPatch(input: EditContext): IntrusionSet
  contextClean: IntrusionSet
  relationAdd(input: StixRefRelationshipAddInput!): StixRefRelationship
  relationDelete(toId: StixRef!, relationship_type: String!): IntrusionSet
}

type LocationEditMutations {
  delete: ID
  fieldPatch(input: [EditInput]!, commitMessage: String, references: [String]): Location
  contextPatch(input: EditContext): Location
  contextClean: Location
  relationAdd(input: StixRefRelationshipAddInput!): StixRefRelationship
  relationDelete(toId: StixRef!, relationship_type: String!): Location
}

type CityEditMutations {
  delete: ID
  fieldPatch(input: [EditInput]!, commitMessage: String, references: [String]): City
  contextPatch(input: EditContext): City
  contextClean: City
  relationAdd(input: StixRefRelationshipAddInput!): StixRefRelationship
  relationDelete(toId: StixRef!, relationship_type: String!): City
}

type CountryEditMutations {
  delete: ID
  fieldPatch(input: [EditInput]!, commitMessage: String, references: [String]): Country
  contextPatch(input: EditContext): Country
  contextClean: Country
  relationAdd(input: StixRefRelationshipAddInput!): StixRefRelationship
  relationDelete(toId: StixRef!, relationship_type: String!): Country
}

type RegionEditMutations {
  delete: ID
  fieldPatch(input: [EditInput]!, commitMessage: String, references: [String]): Region
  contextPatch(input: EditContext): Region
  contextClean: Region
  relationAdd(input: StixRefRelationshipAddInput!): StixRefRelationship
  relationDelete(toId: StixRef!, relationship_type: String!): Region
}

type PositionEditMutations {
  delete: ID
  fieldPatch(input: [EditInput]!, commitMessage: String, references: [String]): Position
  contextPatch(input: EditContext): Position
  contextClean: Position
  relationAdd(input: StixRefRelationshipAddInput!): StixRefRelationship
  relationDelete(toId: StixRef!, relationship_type: String!): Position
}

type MalwareEditMutations {
  delete: ID
  fieldPatch(input: [EditInput]!, commitMessage: String, references: [String]): Malware
  contextPatch(input: EditContext): Malware
  contextClean: Malware
  relationAdd(input: StixRefRelationshipAddInput!): StixRefRelationship
  relationDelete(toId: StixRef!, relationship_type: String!): Malware
}

type ThreatActorGroupEditMutations {
  delete: ID
  fieldPatch(input: [EditInput]!, commitMessage: String, references: [String]): ThreatActorGroup
  contextPatch(input: EditContext): ThreatActorGroup
  contextClean: ThreatActorGroup
  relationAdd(input: StixRefRelationshipAddInput!): StixRefRelationship
  relationDelete(toId: StixRef!, relationship_type: String!): ThreatActorGroup
}

type ToolEditMutations {
  delete: ID
  fieldPatch(input: [EditInput]!, commitMessage: String, references: [String]): Tool
  contextPatch(input: EditContext): Tool
  contextClean: Tool
  relationAdd(input: StixRefRelationshipAddInput!): StixRefRelationship
  relationDelete(toId: StixRef!, relationship_type: String!): Tool
}

type VulnerabilityEditMutations {
  delete: ID
  fieldPatch(input: [EditInput]!, commitMessage: String, references: [String]): Vulnerability
  contextPatch(input: EditContext): Vulnerability
  contextClean: Vulnerability
  relationAdd(input: StixRefRelationshipAddInput!): StixRefRelationship
  relationDelete(toId: StixRef!, relationship_type: String!): Vulnerability
}

type IncidentEditMutations {
  delete: ID
  fieldPatch(input: [EditInput]!, commitMessage: String, references: [String]): Incident
  contextPatch(input: EditContext): Incident
  contextClean: Incident
  relationAdd(input: StixRefRelationshipAddInput!): StixRefRelationship
  relationDelete(toId: StixRef!, relationship_type: String!): Incident
}

type StixCyberObservableEditMutations {
  delete: ID
  fieldPatch(input: [EditInput]!, commitMessage: String, references: [String]): StixCyberObservable
  contextPatch(input: EditContext): StixCyberObservable
  contextClean: StixCyberObservable
  relationAdd(input: StixRefRelationshipAddInput!): StixRefRelationship
  relationsAdd(input: StixRefRelationshipsAddInput!): StixCyberObservable
  relationDelete(toId: StixRef!, relationship_type: String!): StixCyberObservable
  promoteToIndicator: Indicator
  importPush(file: Upload!, fileMarkings: [String], version: DateTime, noTriggerImport: Boolean): File
  exportAsk(format: String!, exportType: String!, maxMarkingDefinition: String): [File!]
  exportPush(file: Upload!): Boolean
  promote: StixCyberObservable @deprecated(reason: "[>=6.2 & <6.8]. Use `promoteToIndicator`.")
}

type StixRelationshipEditMutations {
  delete: ID
}

type StixCoreRelationshipEditMutations {
  delete: ID
  fieldPatch(input: [EditInput]!, commitMessage: String, references: [String]): StixCoreRelationship
  contextPatch(input: EditContext): StixCoreRelationship
  contextClean: StixCoreRelationship
  relationAdd(input: StixRefRelationshipAddInput!): StixRefRelationship
  relationsAdd(input: StixRefRelationshipsAddInput!, commitMessage: String, references: [String]): StixCoreRelationship
  relationDelete(toId: StixRef!, relationship_type: String!, commitMessage: String, references: [String]): StixCoreRelationship
  restrictionOrganizationAdd(organizationId: [ID!]!, directContainerSharing: Boolean): StixCoreRelationship
  restrictionOrganizationDelete(organizationId: [ID!]!, directContainerSharing: Boolean): StixCoreRelationship
  removeFromDraft: ID
}

type StixSightingRelationshipEditMutations {
  delete: ID
  fieldPatch(input: [EditInput]!, commitMessage: String, references: [String]): StixSightingRelationship
  contextPatch(input: EditContext): StixSightingRelationship
  contextClean: StixSightingRelationship
  relationAdd(input: StixRefRelationshipAddInput!): StixSightingRelationship
  relationsAdd(input: StixRefRelationshipsAddInput!, commitMessage: String, references: [String]): StixSightingRelationship
  relationDelete(toId: StixRef!, relationship_type: String!, commitMessage: String, references: [String]): StixSightingRelationship
  restrictionOrganizationAdd(organizationId: [ID!]!, directContainerSharing: Boolean): StixSightingRelationship
  restrictionOrganizationDelete(organizationId: [ID!]!, directContainerSharing: Boolean): StixSightingRelationship
  removeFromDraft: ID
}

type StixRefRelationshipEditMutations {
  delete: ID
  fieldPatch(input: [EditInput]!): StixRefRelationship
  contextPatch(input: EditContext): StixRefRelationship
}

enum ValidationMode {
  draft
  workbench
}

type Mutation {
  deleteImport(fileName: String): ID
  uploadImport(file: Upload!, fileMarkings: [String]): File
  uploadAndAskJobImport(file: Upload!, fileMarkings: [String!], connectors: [ConnectorWithConfig!], validationMode: ValidationMode, draftId: String, noTriggerImport: Boolean): File
  uploadPending(file: Upload!, entityId: String, labels: [String], errorOnExisting: Boolean, file_markings: [String!], refreshEntity: Boolean): File
  askJobImport(fileName: ID!, connectorId: String, configuration: String, bypassEntityId: String, bypassValidation: Boolean, validationMode: ValidationMode, forceValidation: Boolean): File
  resetFileIndexing: Boolean
  synchronizerAdd(input: SynchronizerAddInput!): Synchronizer
  synchronizerEdit(id: ID!): SynchronizerEditMutations
  synchronizerStart(id: ID!): Synchronizer
  synchronizerStop(id: ID!): Synchronizer
  synchronizerTest(input: SynchronizerAddInput): String
  workAdd(connectorId: String!, friendlyName: String): Work!
  workEdit(id: ID!): WorkEditMutations
  workDelete(connectorId: String!): Boolean
  deleteBackgroundTask(id: ID!): ID!
  listTaskAdd(input: ListTaskAddInput!): BackgroundTask!
  queryTaskAdd(input: QueryTaskAddInput!): BackgroundTask!
  retentionRuleAdd(input: RetentionRuleAddInput!): RetentionRule!
  retentionRuleCheck(input: RetentionRuleAddInput): Int!
  retentionRuleEdit(id: ID!): RetentionRuleEditMutations
  ruleSetActivation(id: ID!, enable: Boolean!): Rule!
  ruleManagerClean(eventId: ID): RuleManager!
  ruleApply(elementId: ID!, ruleId: ID!): Boolean
  ruleClear(elementId: ID!, ruleId: ID!): Boolean
  rulesRescan(elementId: ID!): Boolean
  frontendErrorLog(message: String!, codeStack: String, componentStack: String): Boolean
  token(input: UserLoginInput): String
  otpActivation(input: UserOTPActivationInput): MeUser
  otpDeactivation: MeUser
  otpUserDeactivation(id: ID!): MeUser
  otpLogin(input: UserOTPLoginInput): Boolean
  settingsEdit(id: ID!): SettingsEditMutations
  subTypeEdit(id: ID!): SubTypeEditMutations
  statusTemplateAdd(input: StatusTemplateAddInput!): StatusTemplate!
  statusTemplateDelete(id: ID!): ID!
  statusTemplateFieldPatch(id: ID!, input: [EditInput!]!): StatusTemplate!
  statusTemplateContextPatch(id: ID!, input: EditContext!): StatusTemplate!
  statusTemplateContextClean(id: ID!): StatusTemplate!
  groupAdd(input: GroupAddInput!): Group
  groupEdit(id: ID!): GroupEditMutations
  userAdd(input: UserAddInput!): User
  userEdit(id: ID!): UserEditMutations
  meTokenRenew: MeUser
  meEdit(input: [EditInput]!, password: String): MeUser
  bookmarkAdd(id: ID!, type: String!): StixDomainObject
  bookmarkDelete(id: ID!): ID
  sendUserMail(input: SendUserMailInput!): Boolean
  logout: ID
  roleAdd(input: RoleAddInput!): Role
  sessionKill(id: ID!): ID
  userSessionsKill(id: ID!): [ID]
  roleEdit(id: ID!): RoleEditMutations
  pingConnector(id: ID!, state: String, connectorInfo: ConnectorInfoInput): Connector
  registerConnector(input: RegisterConnectorInput): Connector
  managedConnectorEdit(input: EditManagedConnectorInput): ManagedConnector
  managedConnectorAdd(input: AddManagedConnectorInput): ManagedConnector
  registerConnectorsManager(input: RegisterConnectorsManagerInput): ConnectorManager
  updateConnectorManagerStatus(input: UpdateConnectorManagerStatusInput): ConnectorManager
  resetStateConnector(id: ID!): Connector
  deleteConnector(id: ID!): ID!
  updateConnectorRequestedStatus(input: RequestConnectorStatusInput!): ManagedConnector
  updateConnectorCurrentStatus(input: CurrentConnectorStatusInput!): ManagedConnector
  updateConnectorLogs(input: LogsConnectorStatusInput!): ID!
  updateConnectorTrigger(id: ID!, input: [EditInput]!): Connector
  feedAdd(input: FeedAddInput!): Feed
  feedDelete(id: ID!): ID!
  feedEdit(id: ID!, input: FeedAddInput!): Feed!
  taxiiCollectionAdd(input: TaxiiCollectionAddInput!): TaxiiCollection
  taxiiCollectionEdit(id: ID!): TaxiiCollectionEditMutations
  streamCollectionAdd(input: StreamCollectionAddInput!): StreamCollection
  streamCollectionEdit(id: ID!): StreamCollectionEditMutations
  stixEdit(id: ID!): StixEditMutations
  markingDefinitionAdd(input: MarkingDefinitionAddInput!): MarkingDefinition
  markingDefinitionEdit(id: ID!): MarkingDefinitionEditMutations
  labelAdd(input: LabelAddInput!): Label
  labelEdit(id: ID!): LabelEditMutations
  externalReferenceAdd(input: ExternalReferenceAddInput!): ExternalReference
  externalReferenceEdit(id: ID!): ExternalReferenceEditMutations
  killChainPhaseAdd(input: KillChainPhaseAddInput!): KillChainPhase
  killChainPhaseEdit(id: ID!): KillChainPhaseEditMutations
  stixCoreObjectEdit(id: ID!): StixCoreObjectEditMutations
  stixCoreObjectsExportAsk(input: StixCoreObjectsExportAskInput!): [File!]
  stixCoreObjectsExportPush(entity_id: String, entity_type: String!, file: Upload!, file_markings: [String]!, listFilters: String): Boolean
  stixBundlePush(connectorId: String!, bundle: String!, work_id: String): Boolean
  stixDomainObjectAdd(input: StixDomainObjectAddInput!): StixDomainObject
  stixDomainObjectEdit(id: ID!): StixDomainObjectEditMutations
  stixDomainObjectsExportAsk(format: String!, exportType: String!, contentMaxMarkings: [String], fileMarkings: [String], search: String, exportContext: ExportContext, relationship_type: [String], orderBy: StixDomainObjectsOrdering, orderMode: OrderingMode, filters: FilterGroup, selectedIds: [String]): [File!]
  stixDomainObjectsDelete(id: [ID]!): [ID]!
  stixDomainObjectsExportPush(entity_id: String, entity_type: String!, file: Upload!, file_markings: [String]!, listFilters: String): Boolean
  attackPatternAdd(input: AttackPatternAddInput!): AttackPattern
  attackPatternEdit(id: ID!): AttackPatternEditMutations
  campaignAdd(input: CampaignAddInput!): Campaign
  campaignEdit(id: ID!): CampaignEditMutations
  containerEdit(id: ID!): ContainerEditMutations
  noteAdd(input: NoteAddInput!): Note
  userNoteAdd(input: NoteUserAddInput!): Note
  noteEdit(id: ID!): NoteEditMutations
  observedDataAdd(input: ObservedDataAddInput!): ObservedData
  observedDataEdit(id: ID!): ObservedDataEditMutations
  opinionAdd(input: OpinionAddInput!): Opinion
  userOpinionAdd(input: OpinionUserAddInput!): Opinion
  opinionEdit(id: ID!): OpinionEditMutations
  reportAdd(input: ReportAddInput!): Report
  reportEdit(id: ID!): ReportEditMutations
  courseOfActionAdd(input: CourseOfActionAddInput!): CourseOfAction
  courseOfActionEdit(id: ID!): CourseOfActionEditMutations
  identityAdd(input: IdentityAddInput!): Identity
  identityEdit(id: ID!): IdentityEditMutations
  individualAdd(input: IndividualAddInput!): Individual
  individualEdit(id: ID!): IndividualEditMutations
  sectorAdd(input: SectorAddInput!): Sector
  sectorEdit(id: ID!): SectorEditMutations
  systemAdd(input: SystemAddInput!): System
  systemEdit(id: ID!): SystemEditMutations
  infrastructureAdd(input: InfrastructureAddInput!): Infrastructure
  infrastructureEdit(id: ID!): InfrastructureEditMutations
  intrusionSetAdd(input: IntrusionSetAddInput!): IntrusionSet
  intrusionSetEdit(id: ID!): IntrusionSetEditMutations
  locationAdd(input: LocationAddInput!): Location
  locationEdit(id: ID!): LocationEditMutations
  cityAdd(input: CityAddInput!): City
  cityEdit(id: ID!): CityEditMutations
  countryAdd(input: CountryAddInput!): Country
  countryEdit(id: ID!): CountryEditMutations
  regionAdd(input: RegionAddInput!): Region
  regionEdit(id: ID!): RegionEditMutations
  positionAdd(input: PositionAddInput!): Position
  positionEdit(id: ID!): PositionEditMutations
  malwareAdd(input: MalwareAddInput!): Malware
  malwareEdit(id: ID!): MalwareEditMutations
  threatActorGroupAdd(input: ThreatActorGroupAddInput!): ThreatActorGroup
  threatActorGroupEdit(id: ID!): ThreatActorGroupEditMutations
  toolAdd(input: ToolAddInput!): Tool
  toolEdit(id: ID!): ToolEditMutations
  vulnerabilityAdd(input: VulnerabilityAddInput!): Vulnerability
  vulnerabilityEdit(id: ID!): VulnerabilityEditMutations
  incidentAdd(input: IncidentAddInput!): Incident
  incidentEdit(id: ID!): IncidentEditMutations
  stixCyberObservableAdd(type: String!, stix_id: StixId, x_opencti_score: Int, x_opencti_description: String, createIndicator: Boolean, createdBy: String, objectMarking: [String], objectLabel: [String], objectOrganization: [String], externalReferences: [String], clientMutationId: String, update: Boolean, AutonomousSystem: AutonomousSystemAddInput, Directory: DirectoryAddInput, DomainName: DomainNameAddInput, EmailAddr: EmailAddrAddInput, EmailMessage: EmailMessageAddInput, EmailMimePartType: EmailMimePartTypeAddInput, Artifact: ArtifactAddInput, StixFile: StixFileAddInput, X509Certificate: X509CertificateAddInput, IPv4Addr: IPv4AddrAddInput, IPv6Addr: IPv6AddrAddInput, MacAddr: MacAddrAddInput, Mutex: MutexAddInput, NetworkTraffic: NetworkTrafficAddInput, Process: ProcessAddInput, Software: SoftwareAddInput, Url: UrlAddInput, UserAccount: UserAccountAddInput, WindowsRegistryKey: WindowsRegistryKeyAddInput, WindowsRegistryValueType: WindowsRegistryValueTypeAddInput, CryptographicKey: CryptographicKeyAddInput, CryptocurrencyWallet: CryptocurrencyWalletAddInput, Hostname: HostnameAddInput, Text: TextAddInput, UserAgent: UserAgentAddInput, BankAccount: BankAccountAddInput, Credential: CredentialAddInput, TrackingNumber: TrackingNumberAddInput, PhoneNumber: PhoneNumberAddInput, PaymentCard: PaymentCardAddInput, MediaContent: MediaContentAddInput, Persona: PersonaAddInput): StixCyberObservable
  stixCyberObservableEdit(id: ID!): StixCyberObservableEditMutations
  stixCyberObservablesExportAsk(input: StixCyberObservablesExportAskInput!): [File!]
  stixCyberObservablesExportPush(entity_id: String, entity_type: String!, file: Upload!, file_markings: [String]!, listFilters: String): Boolean
  artifactImport(file: Upload!, x_opencti_description: String, createdBy: String, objectMarking: [String], objectLabel: [String]): Artifact
  stixRelationshipEdit(id: ID!): StixRelationshipEditMutations
  stixCoreRelationshipAdd(input: StixCoreRelationshipAddInput, reversedReturn: Boolean): StixCoreRelationship
  stixCoreRelationshipEdit(id: ID!): StixCoreRelationshipEditMutations
  stixCoreRelationshipsExportAsk(input: StixCoreRelationshipsExportAskInput!): [File!]
  stixCoreRelationshipDelete(fromId: StixRef!, toId: StixRef!, relationship_type: String!): Boolean!
  stixCoreRelationshipsExportPush(entity_id: String, entity_type: String!, file: Upload!, file_markings: [String]!, listFilters: String): Boolean
  stixRefRelationshipAdd(input: StixRefRelationshipAddInput!): StixRefRelationship
  stixRefRelationshipEdit(id: ID!): StixRefRelationshipEditMutations
  stixSightingRelationshipAdd(input: StixSightingRelationshipAddInput!): StixSightingRelationship
  stixSightingRelationshipEdit(id: ID!): StixSightingRelationshipEditMutations
  channelAdd(input: ChannelAddInput!): Channel
  channelDelete(id: ID!): ID
  channelFieldPatch(id: ID!, input: [EditInput]!, commitMessage: String, references: [String]): Channel
  channelContextPatch(id: ID!, input: EditContext!): Channel
  channelContextClean(id: ID!): Channel
  channelRelationAdd(id: ID!, input: StixRefRelationshipAddInput!): StixRefRelationship
  channelRelationDelete(id: ID!, toId: StixRef!, relationship_type: String!): Channel
  languageAdd(input: LanguageAddInput!): Language
  languageDelete(id: ID!): ID
  languageFieldPatch(id: ID!, input: [EditInput]!, commitMessage: String, references: [String]): Language
  languageContextPatch(id: ID!, input: EditContext!): Language
  languageContextClean(id: ID!): Language
  languageRelationAdd(id: ID!, input: StixRefRelationshipAddInput!): StixRefRelationship
  languageRelationDelete(id: ID!, toId: StixRef!, relationship_type: String!): Language
  eventAdd(input: EventAddInput!): Event
  eventDelete(id: ID!): ID
  eventFieldPatch(id: ID!, input: [EditInput]!, commitMessage: String, references: [String]): Event
  eventContextPatch(id: ID!, input: EditContext!): Event
  eventContextClean(id: ID!): Event
  eventRelationAdd(id: ID!, input: StixRefRelationshipAddInput!): StixRefRelationship
  eventRelationDelete(id: ID!, toId: StixRef!, relationship_type: String!): Event
  groupingAdd(input: GroupingAddInput!): Grouping
  groupingDelete(id: ID!): ID
  groupingFieldPatch(id: ID!, input: [EditInput]!, commitMessage: String, references: [String]): Grouping
  groupingContextPatch(id: ID!, input: EditContext): Grouping
  groupingContextClean(id: ID!): Grouping
  groupingRelationAdd(id: ID!, input: StixRefRelationshipAddInput): StixRefRelationship
  groupingRelationDelete(id: ID!, toId: StixRef!, relationship_type: String!): Grouping
  narrativeAdd(input: NarrativeAddInput!): Narrative
  narrativeDelete(id: ID!): ID
  narrativeFieldPatch(id: ID!, input: [EditInput]!, commitMessage: String, references: [String]): Narrative
  narrativeContextPatch(id: ID!, input: EditContext!): Narrative
  narrativeContextClean(id: ID!): Narrative
  narrativeRelationAdd(id: ID!, input: StixRefRelationshipAddInput!): StixRefRelationship
  narrativeRelationDelete(id: ID!, toId: StixRef!, relationship_type: String!): Narrative
  triggerKnowledgeDelete(id: ID!): ID
  triggerKnowledgeFieldPatch(id: ID!, input: [EditInput!]!): Trigger
  triggerKnowledgeLiveAdd(input: TriggerLiveAddInput!): Trigger
  triggerKnowledgeDigestAdd(input: TriggerDigestAddInput!): Trigger
  triggerActivityDelete(id: ID!): ID
  triggerActivityFieldPatch(id: ID!, input: [EditInput!]!): Trigger
  triggerActivityLiveAdd(input: TriggerActivityLiveAddInput!): Trigger
  triggerActivityDigestAdd(input: TriggerActivityDigestAddInput!): Trigger
  notificationDelete(id: ID!): ID
  notificationMarkRead(id: ID!, read: Boolean!): Notification
  dataComponentAdd(input: DataComponentAddInput!): DataComponent
  dataComponentDelete(id: ID!): ID
  dataComponentFieldPatch(id: ID!, input: [EditInput]!, commitMessage: String, references: [String]): DataComponent
  dataComponentContextPatch(id: ID!, input: EditContext!): DataComponent
  dataComponentContextClean(id: ID!): DataComponent
  dataComponentRelationAdd(id: ID!, input: StixRefRelationshipAddInput!): StixRefRelationship
  dataComponentRelationDelete(id: ID!, toId: StixRef!, relationship_type: String!): DataComponent
  dataSourceAdd(input: DataSourceAddInput!): DataSource
  dataSourceDelete(id: ID!): ID
  dataSourceFieldPatch(id: ID!, input: [EditInput]!, commitMessage: String, references: [String]): DataSource
  dataSourceContextPatch(id: ID!, input: EditContext!): DataSource
  dataSourceContextClean(id: ID!): DataSource
  dataSourceRelationAdd(id: ID!, input: StixRefRelationshipAddInput!): StixRefRelationship
  dataSourceRelationDelete(id: ID!, toId: StixRef!, relationship_type: String!): DataSource
  dataSourceDataComponentAdd(id: ID!, dataComponentId: ID!): DataSource
  dataSourceDataComponentDelete(id: ID!, dataComponentId: ID!): DataSource
  vocabularyAdd(input: VocabularyAddInput!): Vocabulary
  vocabularyFieldPatch(id: ID!, input: [EditInput!]!): Vocabulary
  vocabularyDelete(id: ID!): ID
  administrativeAreaAdd(input: AdministrativeAreaAddInput!): AdministrativeArea
  administrativeAreaDelete(id: ID!): ID
  administrativeAreaFieldPatch(id: ID!, input: [EditInput]!, commitMessage: String, references: [String]): AdministrativeArea
  administrativeAreaContextPatch(id: ID!, input: EditContext!): AdministrativeArea
  administrativeAreaContextClean(id: ID!): AdministrativeArea
  administrativeAreaRelationAdd(id: ID!, input: StixRefRelationshipAddInput!): StixRefRelationship
  administrativeAreaRelationDelete(id: ID!, toId: StixRef!, relationship_type: String!): AdministrativeArea
  taskAdd(input: TaskAddInput!): Task
  taskDelete(id: ID!): ID
  taskFieldPatch(id: ID!, input: [EditInput!]!, commitMessage: String, references: [String]): Task
  taskRelationAdd(id: ID!, input: StixRefRelationshipAddInput!): StixRefRelationship
  taskRelationDelete(id: ID!, toId: StixRef!, relationship_type: String!): Task
  taskTemplateAdd(input: TaskTemplateAddInput!): TaskTemplate
  taskTemplateDelete(id: ID!): ID
  taskTemplateFieldPatch(id: ID!, input: [EditInput!]!, commitMessage: String, references: [String]): TaskTemplate
  caseDelete(id: ID!): ID
  caseSetTemplate(id: ID!, caseTemplatesId: [ID!]!): Case
  caseTemplateAdd(input: CaseTemplateAddInput!): CaseTemplate
  caseTemplateDelete(id: ID!): ID
  caseTemplateFieldPatch(id: ID!, input: [EditInput!]!, commitMessage: String, references: [String]): CaseTemplate
  caseTemplateRelationAdd(id: ID!, input: StixRefRelationshipAddInput!): CaseTemplate
  caseTemplateRelationDelete(id: ID!, toId: StixRef!, relationship_type: String!): CaseTemplate
  caseIncidentAdd(input: CaseIncidentAddInput!): CaseIncident
  caseIncidentDelete(id: ID!): ID
  caseRfiAdd(input: CaseRfiAddInput!): CaseRfi
  caseRfiDelete(id: ID!): ID
  caseRfiApprove(id: ID!): CaseRfi
  caseRfiDecline(id: ID!): CaseRfi
  caseRftAdd(input: CaseRftAddInput!): CaseRft
  caseRftDelete(id: ID!): ID
  feedbackAdd(input: FeedbackAddInput!): Feedback
  feedbackDelete(id: ID!): ID
  feedbackEditAuthorizedMembers(id: ID!, input: [MemberAccessInput!]): Feedback
  entitySettingsFieldPatch(ids: [ID!]!, input: [EditInput!]!, commitMessage: String, references: [String]): [EntitySetting]
  workspaceAdd(input: WorkspaceAddInput!): Workspace
  workspaceDuplicate(input: WorkspaceDuplicateInput!): Workspace
  workspaceDelete(id: ID!): ID
  workspaceFieldPatch(id: ID!, input: [EditInput!]!): Workspace
  workspaceEditAuthorizedMembers(id: ID!, input: [MemberAccessInput!]!): Workspace
  workspaceContextPatch(id: ID!, input: EditContext!): Workspace
  workspaceContextClean(id: ID!): Workspace
  workspaceConfigurationImport(file: Upload!): String!
  workspaceWidgetConfigurationImport(id: ID!, input: ImportConfigurationInput!): Workspace
  malwareAnalysisAdd(input: MalwareAnalysisAddInput!): MalwareAnalysis
  malwareAnalysisDelete(id: ID!): ID
  malwareAnalysisFieldPatch(id: ID!, input: [EditInput]!, commitMessage: String, references: [String]): MalwareAnalysis
  malwareAnalysisContextPatch(id: ID!, input: EditContext!): MalwareAnalysis
  malwareAnalysisContextClean(id: ID!): MalwareAnalysis
  malwareAnalysisRelationAdd(id: ID!, input: StixRefRelationshipAddInput!): StixRefRelationship
  malwareAnalysisRelationDelete(id: ID!, toId: StixRef!, relationship_type: String!): MalwareAnalysis
  managerConfigurationFieldPatch(id: ID!, input: [EditInput!]!, commitMessage: String, references: [String]): ManagerConfiguration
  notifierDelete(id: ID!): ID
  notifierFieldPatch(id: ID!, input: [EditInput!]!): Notifier
  notifierAdd(input: NotifierAddInput!): Notifier
  threatActorIndividualAdd(input: ThreatActorIndividualAddInput!): ThreatActorIndividual
  threatActorIndividualDelete(id: ID!): ID
  threatActorIndividualFieldPatch(id: ID!, input: [EditInput]!, commitMessage: String, references: [String]): ThreatActorIndividual
  threatActorIndividualContextPatch(id: ID!, input: EditContext): ThreatActorIndividual
  threatActorIndividualContextClean(id: ID!): ThreatActorIndividual
  threatActorIndividualRelationAdd(id: ID!, input: StixRefRelationshipAddInput!): StixRefRelationship
  threatActorIndividualRelationDelete(id: ID!, toId: StixRef!, relationship_type: String!): ThreatActorIndividual
  playbookAdd(input: PlaybookAddInput!): Playbook
  playbookAddNode(id: ID!, input: PlaybookAddNodeInput!): String!
  playbookReplaceNode(id: ID!, nodeId: ID!, input: PlaybookAddNodeInput!): String!
  playbookInsertNode(id: ID!, parentNodeId: ID!, parentPortId: ID!, childNodeId: ID!, input: PlaybookAddNodeInput!): PlaybookInsertResult!
  playbookAddLink(id: ID!, input: PlaybookAddLinkInput!): String!
  playbookDelete(id: ID!): ID
  playbookDeleteNode(id: ID!, nodeId: ID!): Playbook
  playbookDeleteLink(id: ID!, linkId: ID!): Playbook
  playbookUpdatePositions(id: ID!, positions: String!): ID
  playbookFieldPatch(id: ID!, input: [EditInput!]!, commitMessage: String, references: [String]): Playbook
  playbookStepExecution(execution_id: ID!, event_id: ID!, execution_start: DateTime!, data_instance_id: ID!, playbook_id: ID!, previous_step_id: ID!, step_id: ID!, previous_bundle: String!, bundle: String!): Boolean
  playbookExecute(id: ID!, entityId: String!): Boolean
  ingestionRssAdd(input: IngestionRssAddInput!): IngestionRss
  ingestionRssDelete(id: ID!): ID
  ingestionRssFieldPatch(id: ID!, input: [EditInput!]!): IngestionRss
  ingestionTaxiiAdd(input: IngestionTaxiiAddInput!): IngestionTaxii
  ingestionTaxiiDelete(id: ID!): ID
  ingestionTaxiiResetState(id: ID!): IngestionTaxii
  ingestionTaxiiFieldPatch(id: ID!, input: [EditInput!]!): IngestionTaxii
  ingestionTaxiiCollectionAdd(input: IngestionTaxiiCollectionAddInput!): IngestionTaxiiCollection
  ingestionTaxiiCollectionDelete(id: ID!): ID
  ingestionTaxiiCollectionFieldPatch(id: ID!, input: [EditInput!]!): IngestionTaxiiCollection
  ingestionCsvTester(input: IngestionCsvAddInput!): CsvMapperTestResult
  ingestionCsvAdd(input: IngestionCsvAddInput!): IngestionCsv
  ingestionCsvResetState(id: ID!): IngestionCsv
  ingestionCsvDelete(id: ID!): ID
  ingestionCsvFieldPatch(id: ID!, input: [EditInput!]!): IngestionCsv
  ingestionCsvAddAutoUser(id: ID!, input: IngestionCsvAddAutoUserInput!): IngestionCsv
  ingestionJsonTester(input: IngestionJsonAddInput!): JsonMapperTestResult
  ingestionJsonAdd(input: IngestionJsonAddInput!): IngestionJson
  ingestionJsonResetState(id: ID!): IngestionJson
  ingestionJsonDelete(id: ID!): ID
  ingestionJsonFieldPatch(id: ID!, input: [EditInput!]!): IngestionJson
  ingestionJsonEdit(id: ID!, input: IngestionJsonAddInput!): IngestionJson
  indicatorAdd(input: IndicatorAddInput!): Indicator
  indicatorDelete(id: ID!): ID
  indicatorFieldPatch(id: ID!, input: [EditInput!]!, commitMessage: String, references: [String]): Indicator
  indicatorContextPatch(id: ID!, input: EditContext): Indicator
  indicatorContextClean(id: ID!): Indicator
  indicatorRelationAdd(id: ID!, input: StixRefRelationshipAddInput!): StixRefRelationship
  indicatorRelationDelete(id: ID!, toId: StixRef!, relationship_type: String!): Indicator
  decayRuleAdd(input: DecayRuleAddInput!): DecayRule
  decayRuleDelete(id: ID!): ID
  decayRuleFieldPatch(id: ID!, input: [EditInput!]!): DecayRule
  organizationAdd(input: OrganizationAddInput!): Organization
  organizationDelete(id: ID!): ID
  organizationFieldPatch(id: ID!, input: [EditInput]!, commitMessage: String, references: [String]): Organization
  organizationContextPatch(id: ID!, input: EditContext!): Organization
  organizationContextClean(id: ID!): Organization
  organizationRelationAdd(id: ID!, input: StixRefRelationshipAddInput!): StixRefRelationship
  organizationRelationDelete(id: ID!, toId: StixRef!, relationship_type: String!): Organization
  organizationEditAuthorizedAuthorities(id: ID!, input: [String!]!): Organization
  organizationAdminAdd(id: ID!, memberId: String!): Organization
  organizationAdminRemove(id: ID!, memberId: String!): Organization
  csvMapperAdd(input: CsvMapperAddInput!): CsvMapper
  csvMapperTest(configuration: String!, file: Upload!): CsvMapperTestResult
  csvMapperDelete(id: ID!): ID
  csvMapperFieldPatch(id: ID!, input: [EditInput!]!): CsvMapper
  jsonMapperAdd(input: JsonMapperAddInput!): JsonMapper
  jsonMapperTest(configuration: String!, file: Upload!): JsonMapperTestResult
  jsonMapperDelete(id: ID!): ID
  jsonMapperImport(file: Upload!): String!
  jsonMapperFieldPatch(id: ID!, input: [EditInput!]!): JsonMapper
  publicDashboardAdd(input: PublicDashboardAddInput!): PublicDashboard
  publicDashboardDelete(id: ID!): ID
  publicDashboardFieldPatch(id: ID!, input: [EditInput!]!): PublicDashboard
  themeAdd(input: ThemeAddInput!): Theme
  themeDelete(id: ID!): ID
  themeFieldPatch(id: ID!, input: [EditInput!]!, commitMessage: String, references: [String]): Theme
  themeImport(file: Upload!): Theme
  aiContainerGenerateReport(id: ID!, containerId: String!, paragraphs: Int, tone: Tone, format: Format, language: String): String
  aiThreatGenerateReport(id: ID!, threatId: String!, paragraphs: Int, tone: Tone, format: Format): String
  aiVictimGenerateReport(id: ID!, victimId: String!, paragraphs: Int, tone: Tone, format: Format): String
  aiSummarizeFiles(id: ID!, elementId: String!, paragraphs: Int, tone: Tone, format: Format, language: String, fileIds: [String]): String
  aiConvertFilesToStix(id: ID!, elementId: String!, fileIds: [String]): String
  aiConvertIndicator(id: ID!, indicatorId: String!, format: IndicatorFormat!): String
  aiImproveWriting(id: ID!, content: String!, format: Format): String
  aiFixSpelling(id: ID!, content: String!, format: Format): String
  aiMakeShorter(id: ID!, content: String!, format: Format): String
  aiMakeLonger(id: ID!, content: String!, format: Format): String
  aiChangeTone(id: ID!, content: String!, format: Format, tone: Tone): String
  aiSummarize(id: ID!, content: String!, format: Format): String
  aiExplain(id: ID!, content: String!): String
  aiNLQ(search: String!): NLQResponse
  obasContainerGenerateScenario(id: ID!, interval: Int, selection: Selection, simulationType: SimulationType, useAI: Boolean, filters: FilterGroup): String @deprecated(reason: "[>=6.5 & <6.8]. Use `obasContainerGenerateScenarioWithInjectPlaceholders`.")
  obasThreatGenerateScenario(id: ID!, interval: Int, selection: Selection, simulationType: SimulationType, useAI: Boolean, filters: FilterGroup): String @deprecated(reason: "[>=6.5 & <6.8]. Use `obasThreatGenerateScenarioWithInjectPlaceholders`.")
  obasVictimGenerateScenario(id: ID!, interval: Int, selection: Selection, simulationType: SimulationType, useAI: Boolean, filters: FilterGroup): String @deprecated(reason: "[>=6.5 & <6.8]. Use `obasVictimGenerateScenarioWithInjectPlaceholders`.")
  obasContainerGenerateScenarioWithInjectPlaceholders(id: ID!, simulationConfig: SimulationConfig, filters: FilterGroup): GenerationResponse
  obasThreatGenerateScenarioWithInjectPlaceholders(id: ID!, simulationConfig: SimulationConfig, filters: FilterGroup): GenerationResponse
  obasVictimGenerateScenarioWithInjectPlaceholders(id: ID!, simulationConfig: SimulationConfig, filters: FilterGroup): GenerationResponse
  deleteOperationRestore(id: ID!): ID
  deleteOperationConfirm(id: ID!): ID
  supportPackageAdd(input: SupportPackageAddInput!): SupportPackage
  supportPackageForceZip(input: SupportPackageForceZipInput!): SupportPackage
  supportPackageDelete(id: ID!): ID
  exclusionListFileAdd(input: ExclusionListFileAddInput!): ExclusionList
  exclusionListFieldPatch(id: ID!, input: [EditInput!], file: Upload): ExclusionList
  exclusionListDelete(id: ID!): ID
  draftWorkspaceAdd(input: DraftWorkspaceAddInput!): DraftWorkspace
  draftWorkspaceValidate(id: ID!): Work
  draftWorkspaceDelete(id: ID!): ID
  fintelTemplateAdd(input: FintelTemplateAddInput!): FintelTemplate
  fintelTemplateDelete(id: ID!): ID
  fintelTemplateFieldPatch(id: ID!, input: [EditInput!]!): FintelTemplate
  fintelTemplateConfigurationImport(file: Upload!): FintelTemplate
  disseminationListAdd(input: DisseminationListAddInput!): DisseminationList
  disseminationListDelete(id: ID!): ID
  disseminationListFieldPatch(id: ID!, input: [EditInput!]!): DisseminationList
  disseminationListSend(id: ID!, input: DisseminationListSendInput!): Boolean
  savedFilterAdd(input: SavedFilterAddInput!): SavedFilter
  savedFilterDelete(id: ID!): ID
  savedFilterFieldPatch(id: ID!, input: [EditInput!]): SavedFilter
  requestAccessAdd(input: RequestAccessAddInput!): ID
  requestAccessConfigure(input: RequestAccessConfigureInput!): RequestAccessConfiguration
  pirAdd(input: PirAddInput!): Pir
  pirFieldPatch(id: ID!, input: [EditInput!]!): Pir
  pirEditAuthorizedMembers(id: ID!, input: [MemberAccessInput!]!): Pir
  pirDelete(id: ID!): ID
  pirFlagElement(id: ID!, input: PirFlagElementInput!): ID
  pirUnflagElement(id: ID!, input: PirUnflagElementInput!): ID
  fintelDesignAdd(input: FintelDesignAddInput!): FintelDesign
  fintelDesignDelete(id: ID!): ID
  fintelDesignFieldPatch(id: ID!, input: [EditInput!], file: Upload): FintelDesign
  fintelDesignContextPatch(id: ID!, input: EditContext!): FintelDesign
  securityPlatformAdd(input: SecurityPlatformAddInput!): SecurityPlatform
  securityPlatformDelete(id: ID!): ID
  securityPlatformFieldPatch(id: ID!, input: [EditInput]!, commitMessage: String, references: [String]): SecurityPlatform
  securityPlatformContextPatch(id: ID!, input: EditContext!): SecurityPlatform
  securityPlatformContextClean(id: ID!): SecurityPlatform
  securityPlatformRelationAdd(id: ID!, input: StixRefRelationshipAddInput!): StixRefRelationship
  securityPlatformRelationDelete(id: ID!, toId: StixRef!, relationship_type: String!): SecurityPlatform
  askSendOtp(input: AskSendOtpInput!): String
  verifyOtp(input: VerifyOtpInput!): VerifyOtp
  verifyMfa(input: VerifyMfaInput!): Boolean
  changePassword(input: ChangePasswordInput!): Boolean
  emailTemplateAdd(input: EmailTemplateAddInput!): EmailTemplate
  emailTemplateDelete(id: ID!): ID
  emailTemplateFieldPatch(id: ID!, input: [EditInput!]!): EmailTemplate
  emailTemplateTestSend(id: ID!): Boolean
}

type Channel implements BasicObject & StixObject & StixCoreObject & StixDomainObject {
  id: ID!
  standard_id: String!
  entity_type: String!
  parent_types: [String]!
  representative: Representative!
  x_opencti_stix_ids: [StixId]
  is_inferred: Boolean!
  spec_version: String!
  created_at: DateTime!
  updated_at: DateTime!
  draftVersion: DraftVersion
  x_opencti_inferences: [Inference]
  createdBy: Identity
  numberOfConnectedElement: Int!
  objectMarking: [MarkingDefinition!]
  objectOrganization: [Organization!]
  objectLabel: [Label!]
  externalReferences(first: Int): ExternalReferenceConnection
  containersNumber: Number
  containers(first: Int, entityTypes: [String!]): ContainerConnection
  reports(first: Int): ReportConnection
  notes(first: Int): NoteConnection
  opinions(first: Int): OpinionConnection
  observedData(first: Int): ObservedDataConnection
  groupings(first: Int): GroupingConnection
  cases(first: Int): CaseConnection
  stixCoreRelationships(first: Int, after: ID, orderBy: StixCoreRelationshipsOrdering, orderMode: OrderingMode, fromId: StixRef, toId: StixRef, fromTypes: [String], toTypes: [String], relationship_type: String, startTimeStart: DateTime, startTimeStop: DateTime, stopTimeStart: DateTime, stopTimeStop: DateTime, firstSeenStart: DateTime, firstSeenStop: DateTime, lastSeenStart: DateTime, lastSeenStop: DateTime, confidences: [Int], search: String, filters: FilterGroup): StixCoreRelationshipConnection
  stixCoreObjectsDistribution(relationship_type: [String], toTypes: [String], field: String!, startDate: DateTime, endDate: DateTime, dateAttribute: String, operation: StatsOperation!, limit: Int, order: String, types: [String], filters: FilterGroup, search: String): [Distribution]
  stixCoreRelationshipsDistribution(field: String!, operation: StatsOperation!, startDate: DateTime, endDate: DateTime, dateAttribute: String, isTo: Boolean, limit: Int, order: String, elementWithTargetTypes: [String], fromId: [String], fromRole: String, fromTypes: [String], toId: [String], toRole: String, toTypes: [String], relationship_type: [String], confidences: [Int], search: String, filters: FilterGroup): [Distribution]
  opinions_metrics: OpinionsMetrics
  revoked: Boolean!
  confidence: Int
  lang: String
  created: DateTime
  modified: DateTime
  x_opencti_graph_data: String
  objectAssignee: [Assignee!]
  objectParticipant: [Participant!]
  avatar: OpenCtiFile
  name: String!
  description: String
  channel_types: [String]
  aliases: [String]
  creators: [Creator!]
  toStix: String
  importFiles(first: Int, prefixMimeType: String, after: ID, orderBy: FileOrdering, orderMode: OrderingMode, search: String, filters: FilterGroup): FileConnection
  pendingFiles(first: Int, after: ID, orderBy: FileOrdering, orderMode: OrderingMode, search: String, filters: FilterGroup): FileConnection
  exportFiles(first: Int): FileConnection
  editContext: [EditUserContext!]
  connectors(onlyAlive: Boolean): [Connector]
  jobs(first: Int): [Work]
  status: Status
  workflowEnabled: Boolean
}

enum ChannelsOrdering {
  name
  channel_types
  created
  modified
  created_at
  updated_at
  objectMarking
  objectLabel
  x_opencti_workflow_id
  confidence
  _score
}

type ChannelConnection {
  pageInfo: PageInfo!
  edges: [ChannelEdge]
}

type ChannelEdge {
  cursor: String!
  node: Channel!
}

input ChannelAddInput {
  stix_id: StixId
  x_opencti_stix_ids: [StixId]
  name: String!
  description: String
  channel_types: [String]
  aliases: [String]
  confidence: Int
  revoked: Boolean
  lang: String
  createdBy: String
  objectMarking: [String]
  objectOrganization: [String]
  objectLabel: [String]
  externalReferences: [String]
  created: DateTime
  modified: DateTime
  x_opencti_workflow_id: String
  clientMutationId: String
  update: Boolean
  file: Upload
}

type Catalog implements InternalObject & BasicObject {
  id: ID!
  entity_type: String!
  standard_id: String!
  parent_types: [String!]!
  name: String!
  description: String!
  contracts: [String!]!
}

type ExtendedContract {
  catalog_id: String!
  contract: String!
}

enum CatalogsOrdering {
  name
  _score
}

type CatalogConnection {
  pageInfo: PageInfo!
  edges: [CatalogEdge!]!
}

type CatalogEdge {
  cursor: String!
  node: Catalog!
}

type Language implements BasicObject & StixCoreObject & StixDomainObject & StixObject {
  id: ID!
  standard_id: String!
  entity_type: String!
  parent_types: [String]!
  representative: Representative!
  x_opencti_stix_ids: [StixId]
  is_inferred: Boolean!
  spec_version: String!
  created_at: DateTime!
  updated_at: DateTime!
  draftVersion: DraftVersion
  x_opencti_inferences: [Inference]
  createdBy: Identity
  numberOfConnectedElement: Int!
  objectMarking: [MarkingDefinition!]
  objectOrganization: [Organization!]
  objectLabel: [Label!]
  externalReferences(first: Int): ExternalReferenceConnection
  containersNumber: Number
  containers(first: Int, entityTypes: [String!]): ContainerConnection
  reports(first: Int): ReportConnection
  notes(first: Int): NoteConnection
  opinions(first: Int): OpinionConnection
  observedData(first: Int): ObservedDataConnection
  groupings(first: Int): GroupingConnection
  cases(first: Int): CaseConnection
  stixCoreRelationships(first: Int, after: ID, orderBy: StixCoreRelationshipsOrdering, orderMode: OrderingMode, fromId: StixRef, toId: StixRef, fromTypes: [String], toTypes: [String], relationship_type: String, startTimeStart: DateTime, startTimeStop: DateTime, stopTimeStart: DateTime, stopTimeStop: DateTime, firstSeenStart: DateTime, firstSeenStop: DateTime, lastSeenStart: DateTime, lastSeenStop: DateTime, confidences: [Int], search: String, filters: FilterGroup): StixCoreRelationshipConnection
  stixCoreObjectsDistribution(relationship_type: [String], toTypes: [String], field: String!, startDate: DateTime, endDate: DateTime, dateAttribute: String, operation: StatsOperation!, limit: Int, order: String, types: [String], filters: FilterGroup, search: String): [Distribution]
  stixCoreRelationshipsDistribution(field: String!, operation: StatsOperation!, startDate: DateTime, endDate: DateTime, dateAttribute: String, isTo: Boolean, limit: Int, order: String, elementWithTargetTypes: [String], fromId: [String], fromRole: String, fromTypes: [String], toId: [String], toRole: String, toTypes: [String], relationship_type: [String], confidences: [Int], search: String, filters: FilterGroup): [Distribution]
  opinions_metrics: OpinionsMetrics
  revoked: Boolean!
  confidence: Int
  lang: String
  created: DateTime
  modified: DateTime
  x_opencti_graph_data: String
  objectAssignee: [Assignee!]
  objectParticipant: [Participant!]
  avatar: OpenCtiFile
  name: String!
  aliases: [String]
  creators: [Creator!]
  toStix: String
  importFiles(first: Int, prefixMimeType: String, after: ID, orderBy: FileOrdering, orderMode: OrderingMode, search: String, filters: FilterGroup): FileConnection
  pendingFiles(first: Int, after: ID, orderBy: FileOrdering, orderMode: OrderingMode, search: String, filters: FilterGroup): FileConnection
  exportFiles(first: Int): FileConnection
  editContext: [EditUserContext!]
  connectors(onlyAlive: Boolean): [Connector]
  jobs(first: Int): [Work]
  status: Status
  workflowEnabled: Boolean
}

enum LanguagesOrdering {
  name
  created
  modified
  created_at
  updated_at
  objectMarking
  objectLabel
  x_opencti_workflow_id
  _score
}

type LanguageConnection {
  pageInfo: PageInfo!
  edges: [LanguageEdge]
}

type LanguageEdge {
  cursor: String!
  node: Language!
}

input LanguageAddInput {
  stix_id: StixId
  x_opencti_stix_ids: [StixId]
  name: String!
  description: String
  aliases: [String]
  confidence: Int
  revoked: Boolean
  lang: String
  createdBy: String
  objectMarking: [String]
  objectOrganization: [String]
  objectLabel: [String]
  externalReferences: [String]
  created: DateTime
  modified: DateTime
  clientMutationId: String
  update: Boolean
}

type Event implements BasicObject & StixCoreObject & StixDomainObject & StixObject {
  id: ID!
  standard_id: String!
  entity_type: String!
  parent_types: [String]!
  representative: Representative!
  x_opencti_stix_ids: [StixId]
  is_inferred: Boolean!
  spec_version: String!
  created_at: DateTime!
  updated_at: DateTime!
  draftVersion: DraftVersion
  x_opencti_inferences: [Inference]
  createdBy: Identity
  numberOfConnectedElement: Int!
  objectMarking: [MarkingDefinition!]
  objectOrganization: [Organization!]
  objectLabel: [Label!]
  externalReferences(first: Int): ExternalReferenceConnection
  containersNumber: Number
  containers(first: Int, entityTypes: [String!]): ContainerConnection
  reports(first: Int): ReportConnection
  notes(first: Int): NoteConnection
  opinions(first: Int): OpinionConnection
  observedData(first: Int): ObservedDataConnection
  groupings(first: Int): GroupingConnection
  cases(first: Int): CaseConnection
  stixCoreRelationships(first: Int, after: ID, orderBy: StixCoreRelationshipsOrdering, orderMode: OrderingMode, fromId: StixRef, toId: StixRef, fromTypes: [String], toTypes: [String], relationship_type: String, startTimeStart: DateTime, startTimeStop: DateTime, stopTimeStart: DateTime, stopTimeStop: DateTime, firstSeenStart: DateTime, firstSeenStop: DateTime, lastSeenStart: DateTime, lastSeenStop: DateTime, confidences: [Int], search: String, filters: FilterGroup): StixCoreRelationshipConnection
  stixCoreObjectsDistribution(relationship_type: [String], toTypes: [String], field: String!, startDate: DateTime, endDate: DateTime, dateAttribute: String, operation: StatsOperation!, limit: Int, order: String, types: [String], filters: FilterGroup, search: String): [Distribution]
  stixCoreRelationshipsDistribution(field: String!, operation: StatsOperation!, startDate: DateTime, endDate: DateTime, dateAttribute: String, isTo: Boolean, limit: Int, order: String, elementWithTargetTypes: [String], fromId: [String], fromRole: String, fromTypes: [String], toId: [String], toRole: String, toTypes: [String], relationship_type: [String], confidences: [Int], search: String, filters: FilterGroup): [Distribution]
  opinions_metrics: OpinionsMetrics
  revoked: Boolean!
  confidence: Int
  lang: String
  created: DateTime
  modified: DateTime
  x_opencti_graph_data: String
  objectAssignee: [Assignee!]
  objectParticipant: [Participant!]
  avatar: OpenCtiFile
  name: String!
  description: String
  event_types: [String]
  start_time: DateTime
  stop_time: DateTime
  aliases: [String]
  creators: [Creator!]
  toStix: String
  importFiles(first: Int, prefixMimeType: String, after: ID, orderBy: FileOrdering, orderMode: OrderingMode, search: String, filters: FilterGroup): FileConnection
  pendingFiles(first: Int, after: ID, orderBy: FileOrdering, orderMode: OrderingMode, search: String, filters: FilterGroup): FileConnection
  exportFiles(first: Int): FileConnection
  editContext: [EditUserContext!]
  connectors(onlyAlive: Boolean): [Connector]
  jobs(first: Int): [Work]
  status: Status
  workflowEnabled: Boolean
}

enum EventsOrdering {
  name
  event_types
  created
  modified
  created_at
  updated_at
  objectMarking
  objectLabel
  x_opencti_workflow_id
  start_time
  stop_time
  _score
}

type EventConnection {
  pageInfo: PageInfo!
  edges: [EventEdge]
}

type EventEdge {
  cursor: String!
  node: Event!
}

input EventAddInput {
  stix_id: StixId
  x_opencti_stix_ids: [StixId]
  name: String!
  description: String
  event_types: [String!]
  start_time: DateTime
  stop_time: DateTime
  aliases: [String]
  confidence: Int
  revoked: Boolean
  lang: String
  createdBy: String
  objectMarking: [String]
  objectLabel: [String]
  externalReferences: [String]
  created: DateTime
  modified: DateTime
  clientMutationId: String
  x_opencti_workflow_id: String
  update: Boolean
  file: Upload
}

type Grouping implements BasicObject & StixObject & StixCoreObject & StixDomainObject & Container {
  id: ID!
  standard_id: String!
  entity_type: String!
  parent_types: [String]!
  representative: Representative!
  x_opencti_stix_ids: [StixId]
  is_inferred: Boolean!
  spec_version: String!
  created_at: DateTime!
  updated_at: DateTime!
  draftVersion: DraftVersion
  x_opencti_inferences: [Inference]
  createdBy: Identity
  numberOfConnectedElement: Int!
  objectMarking: [MarkingDefinition!]
  objectOrganization: [Organization!]
  objectLabel: [Label!]
  externalReferences(first: Int): ExternalReferenceConnection
  containersNumber: Number
  containers(first: Int, entityTypes: [String!]): ContainerConnection
  reports(first: Int): ReportConnection
  notes(first: Int): NoteConnection
  opinions(first: Int): OpinionConnection
  observedData(first: Int): ObservedDataConnection
  groupings(first: Int): GroupingConnection
  cases(first: Int): CaseConnection
  stixCoreRelationships(first: Int, after: ID, orderBy: StixCoreRelationshipsOrdering, orderMode: OrderingMode, fromId: StixRef, toId: StixRef, fromTypes: [String], toTypes: [String], relationship_type: String, startTimeStart: DateTime, startTimeStop: DateTime, stopTimeStart: DateTime, stopTimeStop: DateTime, firstSeenStart: DateTime, firstSeenStop: DateTime, lastSeenStart: DateTime, lastSeenStop: DateTime, confidences: [Int], search: String, filters: FilterGroup): StixCoreRelationshipConnection
  stixCoreObjectsDistribution(relationship_type: [String], toTypes: [String], field: String!, startDate: DateTime, endDate: DateTime, dateAttribute: String, operation: StatsOperation!, limit: Int, order: String, types: [String], filters: FilterGroup, search: String): [Distribution]
  stixCoreRelationshipsDistribution(field: String!, operation: StatsOperation!, startDate: DateTime, endDate: DateTime, dateAttribute: String, isTo: Boolean, limit: Int, order: String, elementWithTargetTypes: [String], fromId: [String], fromRole: String, fromTypes: [String], toId: [String], toRole: String, toTypes: [String], relationship_type: [String], confidences: [Int], search: String, filters: FilterGroup): [Distribution]
  opinions_metrics: OpinionsMetrics
  revoked: Boolean!
  confidence: Int
  lang: String
  created: DateTime
  modified: DateTime
  x_opencti_graph_data: String
  objectAssignee: [Assignee!]
  objectParticipant: [Participant!]
  avatar: OpenCtiFile
  authorized_members: [MemberAccess!]
  authorized_members_activation_date: DateTime
  currentUserAccessRight: String
  objects(first: Int, after: ID, orderBy: StixObjectOrStixRelationshipsOrdering, orderMode: OrderingMode, filters: FilterGroup, search: String, types: [String], all: Boolean): StixObjectOrStixRelationshipRefConnection
  relatedContainers(first: Int, after: ID, orderBy: ContainersOrdering, orderMode: OrderingMode, filters: FilterGroup, search: String, types: [String], viaTypes: [String]): ContainerConnection
  name: String!
  description: String
  content: String
  content_mapping: String
  context: String!
  x_opencti_aliases: [String]
  creators: [Creator!]
  toStix: String
  importFiles(first: Int, prefixMimeType: String, after: ID, orderBy: FileOrdering, orderMode: OrderingMode, search: String, filters: FilterGroup): FileConnection
  pendingFiles(first: Int, after: ID, orderBy: FileOrdering, orderMode: OrderingMode, search: String, filters: FilterGroup): FileConnection
  exportFiles(first: Int): FileConnection
  filesFromTemplate(first: Int, prefixMimeType: String, after: ID, orderBy: FileOrdering, orderMode: OrderingMode, search: String, filters: FilterGroup): FileConnection
  fintelTemplates: [FintelTemplate!]
  editContext: [EditUserContext!]
  connectors(onlyAlive: Boolean): [Connector]
  jobs(first: Int): [Work]
  status: Status
  workflowEnabled: Boolean
}

enum GroupingsOrdering {
  name
  created
  modified
  context
  created_at
  updated_at
  createdBy
  objectMarking
  x_opencti_workflow_id
  creator
  _score
}

type GroupingConnection {
  pageInfo: PageInfo!
  edges: [GroupingEdge]
}

type GroupingEdge {
  cursor: String!
  node: Grouping!
}

input GroupingAddInput {
  stix_id: StixId
  x_opencti_stix_ids: [StixId]
  name: String!
  description: String
  content: String
  content_mapping: String
  context: String!
  x_opencti_aliases: [String]
  revoked: Boolean
  lang: String
  confidence: Int
  createdBy: String
  objectMarking: [String]
  objectLabel: [String]
  objectOrganization: [String]
  externalReferences: [String]
  objects: [String]
  created: DateTime
  modified: DateTime
  clientMutationId: String
  x_opencti_workflow_id: String
  update: Boolean
  file: Upload
  authorized_members: [MemberAccessInput!]
}

type Narrative implements BasicObject & StixCoreObject & StixDomainObject & StixObject {
  id: ID!
  standard_id: String!
  entity_type: String!
  parent_types: [String]!
  representative: Representative!
  x_opencti_stix_ids: [StixId]
  is_inferred: Boolean!
  spec_version: String!
  created_at: DateTime!
  updated_at: DateTime!
  draftVersion: DraftVersion
  x_opencti_inferences: [Inference]
  createdBy: Identity
  numberOfConnectedElement: Int!
  objectMarking: [MarkingDefinition!]
  objectOrganization: [Organization!]
  objectLabel: [Label!]
  externalReferences(first: Int): ExternalReferenceConnection
  containersNumber: Number
  containers(first: Int, entityTypes: [String!]): ContainerConnection
  reports(first: Int): ReportConnection
  notes(first: Int): NoteConnection
  opinions(first: Int): OpinionConnection
  observedData(first: Int): ObservedDataConnection
  groupings(first: Int): GroupingConnection
  cases(first: Int): CaseConnection
  stixCoreRelationships(first: Int, after: ID, orderBy: StixCoreRelationshipsOrdering, orderMode: OrderingMode, fromId: StixRef, toId: StixRef, fromTypes: [String], toTypes: [String], relationship_type: String, startTimeStart: DateTime, startTimeStop: DateTime, stopTimeStart: DateTime, stopTimeStop: DateTime, firstSeenStart: DateTime, firstSeenStop: DateTime, lastSeenStart: DateTime, lastSeenStop: DateTime, confidences: [Int], search: String, filters: FilterGroup): StixCoreRelationshipConnection
  stixCoreObjectsDistribution(relationship_type: [String], toTypes: [String], field: String!, startDate: DateTime, endDate: DateTime, dateAttribute: String, operation: StatsOperation!, limit: Int, order: String, types: [String], filters: FilterGroup, search: String): [Distribution]
  stixCoreRelationshipsDistribution(field: String!, operation: StatsOperation!, startDate: DateTime, endDate: DateTime, dateAttribute: String, isTo: Boolean, limit: Int, order: String, elementWithTargetTypes: [String], fromId: [String], fromRole: String, fromTypes: [String], toId: [String], toRole: String, toTypes: [String], relationship_type: [String], confidences: [Int], search: String, filters: FilterGroup): [Distribution]
  opinions_metrics: OpinionsMetrics
  revoked: Boolean!
  confidence: Int
  lang: String
  created: DateTime
  modified: DateTime
  x_opencti_graph_data: String
  objectAssignee: [Assignee!]
  objectParticipant: [Participant!]
  avatar: OpenCtiFile
  name: String!
  description: String
  narrative_types: [String]
  aliases: [String]
  parentNarratives: NarrativeConnection
  subNarratives: NarrativeConnection
  isSubNarrative: Boolean
  creators: [Creator!]
  toStix: String
  importFiles(first: Int, prefixMimeType: String, after: ID, orderBy: FileOrdering, orderMode: OrderingMode, search: String, filters: FilterGroup): FileConnection
  pendingFiles(first: Int, after: ID, orderBy: FileOrdering, orderMode: OrderingMode, search: String, filters: FilterGroup): FileConnection
  exportFiles(first: Int): FileConnection
  editContext: [EditUserContext!]
  connectors(onlyAlive: Boolean): [Connector]
  jobs(first: Int): [Work]
  status: Status
  workflowEnabled: Boolean
}

enum NarrativesOrdering {
  name
  narrative_types
  created
  modified
  created_at
  updated_at
  objectMarking
  objectLabel
  x_opencti_workflow_id
  _score
}

type NarrativeConnection {
  pageInfo: PageInfo!
  edges: [NarrativeEdge!]!
}

type NarrativeEdge {
  cursor: String!
  node: Narrative!
}

input NarrativeAddInput {
  stix_id: StixId
  x_opencti_stix_ids: [StixId]
  name: String!
  description: String
  narrative_types: [String!]
  aliases: [String]
  confidence: Int
  revoked: Boolean
  lang: String
  createdBy: String
  objectMarking: [String]
  objectOrganization: [String]
  objectLabel: [String]
  externalReferences: [String]
  created: DateTime
  modified: DateTime
  clientMutationId: String
  update: Boolean
  file: Upload
  x_opencti_workflow_id: String
}

type ResolvedInstanceFilter {
  id: String!
  valid: Boolean!
  value: String
}

enum DigestPeriod {
  hour
  day
  week
  month
}

enum TriggersOrdering {
  name
  created
  event_types
  trigger_type
  notifiers
  _score
}

enum TriggerType {
  live
  digest
}

enum TriggerEventType {
  create
  update
  delete
}

input TriggerLiveAddInput {
  name: String!
  description: String
  event_types: [TriggerEventType!]!
  notifiers: [StixRef!]
  instance_trigger: Boolean!
  filters: String
  recipients: [String!]
}

input TriggerDigestAddInput {
  name: String!
  description: String
  trigger_ids: [String!]!
  period: DigestPeriod!
  trigger_time: String
  notifiers: [StixRef!]!
  recipients: [String!]
}

type Trigger implements InternalObject & BasicObject {
  id: ID!
  standard_id: String!
  entity_type: String!
  parent_types: [String]!
  created: DateTime
  modified: DateTime
  created_at: DateTime
  updated_at: DateTime
  name: String!
  description: String
  trigger_type: TriggerType!
  event_types: [String!]
  filters: String
  notifiers: [Notifier!]
  trigger_ids: [String]
  triggers: [Trigger]
  recipients: [Member!]
  period: DigestPeriod
  trigger_time: String
  isDirectAdministrator: Boolean
  currentUserAccessRight: String
  instance_trigger: Boolean
}

type TriggerConnection {
  pageInfo: PageInfo!
  edges: [TriggerEdge!]!
}

type TriggerEdge {
  cursor: String!
  node: Trigger!
}

enum TriggerActivityEventType {
  authentication
  read
  mutation
  file
  command
}

input TriggerActivityLiveAddInput {
  name: String!
  description: String
  notifiers: [StixRef!]
  filters: String
  recipients: [String!]!
}

input TriggerActivityDigestAddInput {
  name: String!
  description: String
  trigger_ids: [String!]!
  period: DigestPeriod!
  trigger_time: String
  notifiers: [StixRef!]!
  recipients: [String!]!
}

enum NotificationsOrdering {
  name
  created
  _score
}

type NotificationCount {
  user_id: String
  count: Int
}

type NotificationEvent {
  message: String!
  instance_id: String
  operation: String!
}

type NotificationContent {
  title: String!
  events: [NotificationEvent!]!
}

type Notification implements InternalObject & BasicObject {
  id: ID!
  standard_id: String!
  entity_type: String!
  created: DateTime
  name: String!
  notification_type: String!
  parent_types: [String]!
  notification_content: [NotificationContent!]!
  is_read: Boolean!
  user_id: String
  created_at: DateTime
  updated_at: DateTime
}

type NotificationConnection {
  pageInfo: PageInfo!
  edges: [NotificationEdge]
}

type NotificationEdge {
  cursor: String!
  node: Notification!
}

type DataComponent implements BasicObject & StixObject & StixCoreObject & StixDomainObject {
  id: ID!
  standard_id: String!
  entity_type: String!
  parent_types: [String]!
  representative: Representative!
  x_opencti_stix_ids: [StixId]
  is_inferred: Boolean!
  spec_version: String!
  created_at: DateTime!
  updated_at: DateTime!
  draftVersion: DraftVersion
  x_opencti_inferences: [Inference]
  createdBy: Identity
  numberOfConnectedElement: Int!
  objectMarking: [MarkingDefinition!]
  objectOrganization: [Organization!]
  objectLabel: [Label!]
  externalReferences(first: Int): ExternalReferenceConnection
  containersNumber: Number
  containers(first: Int, entityTypes: [String!]): ContainerConnection
  reports(first: Int): ReportConnection
  notes(first: Int): NoteConnection
  opinions(first: Int): OpinionConnection
  observedData(first: Int): ObservedDataConnection
  groupings(first: Int): GroupingConnection
  cases(first: Int): CaseConnection
  stixCoreRelationships(first: Int, after: ID, orderBy: StixCoreRelationshipsOrdering, orderMode: OrderingMode, fromId: StixRef, toId: StixRef, fromTypes: [String], toTypes: [String], relationship_type: String, startTimeStart: DateTime, startTimeStop: DateTime, stopTimeStart: DateTime, stopTimeStop: DateTime, firstSeenStart: DateTime, firstSeenStop: DateTime, lastSeenStart: DateTime, lastSeenStop: DateTime, confidences: [Int], search: String, filters: FilterGroup): StixCoreRelationshipConnection
  stixCoreObjectsDistribution(relationship_type: [String], toTypes: [String], field: String!, startDate: DateTime, endDate: DateTime, dateAttribute: String, operation: StatsOperation!, limit: Int, order: String, types: [String], filters: FilterGroup, search: String): [Distribution]
  stixCoreRelationshipsDistribution(field: String!, operation: StatsOperation!, startDate: DateTime, endDate: DateTime, dateAttribute: String, isTo: Boolean, limit: Int, order: String, elementWithTargetTypes: [String], fromId: [String], fromRole: String, fromTypes: [String], toId: [String], toRole: String, toTypes: [String], relationship_type: [String], confidences: [Int], search: String, filters: FilterGroup): [Distribution]
  opinions_metrics: OpinionsMetrics
  revoked: Boolean!
  confidence: Int
  lang: String
  created: DateTime
  modified: DateTime
  x_opencti_graph_data: String
  objectAssignee: [Assignee!]
  objectParticipant: [Participant!]
  avatar: OpenCtiFile
  creators: [Creator!]
  toStix: String
  importFiles(first: Int, prefixMimeType: String, after: ID, orderBy: FileOrdering, orderMode: OrderingMode, search: String, filters: FilterGroup): FileConnection
  pendingFiles(first: Int, after: ID, orderBy: FileOrdering, orderMode: OrderingMode, search: String, filters: FilterGroup): FileConnection
  exportFiles(first: Int): FileConnection
  editContext: [EditUserContext!]
  connectors(onlyAlive: Boolean): [Connector]
  jobs(first: Int): [Work]
  status: Status
  workflowEnabled: Boolean
  name: String!
  description: String
  aliases: [String]
  dataSource: DataSource
  attackPatterns: AttackPatternConnection
}

enum DataComponentsOrdering {
  name
  created
  modified
  created_at
  updated_at
  x_opencti_workflow_id
  confidence
  _score
}

type DataComponentConnection {
  pageInfo: PageInfo!
  edges: [DataComponentEdge]
}

type DataComponentEdge {
  cursor: String!
  node: DataComponent!
}

input DataComponentAddInput {
  stix_id: StixId
  x_opencti_stix_ids: [StixId]
  confidence: Int
  revoked: Boolean
  lang: String
  createdBy: String
  objectMarking: [String]
  objectLabel: [String]
  objectOrganization: [String]
  externalReferences: [String]
  created: DateTime
  modified: DateTime
  clientMutationId: String
  update: Boolean
  name: String!
  description: String
  aliases: [String]
  dataSource: String
  file: Upload
  x_opencti_workflow_id: String
}

type DataSource implements BasicObject & StixObject & StixCoreObject & StixDomainObject {
  id: ID!
  standard_id: String!
  entity_type: String!
  parent_types: [String]!
  representative: Representative!
  x_opencti_stix_ids: [StixId]
  is_inferred: Boolean!
  spec_version: String!
  created_at: DateTime!
  updated_at: DateTime!
  draftVersion: DraftVersion
  x_opencti_inferences: [Inference]
  createdBy: Identity
  numberOfConnectedElement: Int!
  objectMarking: [MarkingDefinition!]
  objectOrganization: [Organization!]
  objectLabel: [Label!]
  externalReferences(first: Int): ExternalReferenceConnection
  containersNumber: Number
  containers(first: Int, entityTypes: [String!]): ContainerConnection
  reports(first: Int): ReportConnection
  notes(first: Int): NoteConnection
  opinions(first: Int): OpinionConnection
  observedData(first: Int): ObservedDataConnection
  groupings(first: Int): GroupingConnection
  cases(first: Int): CaseConnection
  stixCoreRelationships(first: Int, after: ID, orderBy: StixCoreRelationshipsOrdering, orderMode: OrderingMode, fromId: StixRef, toId: StixRef, fromTypes: [String], toTypes: [String], relationship_type: String, startTimeStart: DateTime, startTimeStop: DateTime, stopTimeStart: DateTime, stopTimeStop: DateTime, firstSeenStart: DateTime, firstSeenStop: DateTime, lastSeenStart: DateTime, lastSeenStop: DateTime, confidences: [Int], search: String, filters: FilterGroup): StixCoreRelationshipConnection
  stixCoreObjectsDistribution(relationship_type: [String], toTypes: [String], field: String!, startDate: DateTime, endDate: DateTime, dateAttribute: String, operation: StatsOperation!, limit: Int, order: String, types: [String], filters: FilterGroup, search: String): [Distribution]
  stixCoreRelationshipsDistribution(field: String!, operation: StatsOperation!, startDate: DateTime, endDate: DateTime, dateAttribute: String, isTo: Boolean, limit: Int, order: String, elementWithTargetTypes: [String], fromId: [String], fromRole: String, fromTypes: [String], toId: [String], toRole: String, toTypes: [String], relationship_type: [String], confidences: [Int], search: String, filters: FilterGroup): [Distribution]
  opinions_metrics: OpinionsMetrics
  revoked: Boolean!
  confidence: Int
  lang: String
  created: DateTime
  modified: DateTime
  x_opencti_graph_data: String
  objectAssignee: [Assignee!]
  objectParticipant: [Participant!]
  avatar: OpenCtiFile
  creators: [Creator!]
  toStix: String
  importFiles(first: Int, prefixMimeType: String, after: ID, orderBy: FileOrdering, orderMode: OrderingMode, search: String, filters: FilterGroup): FileConnection
  pendingFiles(first: Int, after: ID, orderBy: FileOrdering, orderMode: OrderingMode, search: String, filters: FilterGroup): FileConnection
  exportFiles(first: Int): FileConnection
  editContext: [EditUserContext!]
  connectors(onlyAlive: Boolean): [Connector]
  jobs(first: Int): [Work]
  status: Status
  workflowEnabled: Boolean
  name: String!
  description: String
  aliases: [String]
  x_mitre_platforms: [String!]
  collection_layers: [String!]
  dataComponents: DataComponentConnection
}

enum DataSourcesOrdering {
  name
  created
  modified
  created_at
  updated_at
  x_opencti_workflow_id
  confidence
  _score
}

type DataSourceConnection {
  pageInfo: PageInfo!
  edges: [DataSourceEdge]
}

type DataSourceEdge {
  cursor: String!
  node: DataSource!
}

input DataSourceAddInput {
  stix_id: StixId
  x_opencti_stix_ids: [StixId]
  confidence: Int
  revoked: Boolean
  lang: String
  createdBy: String
  objectMarking: [String]
  objectLabel: [String]
  objectOrganization: [String]
  externalReferences: [String]
  created: DateTime
  modified: DateTime
  clientMutationId: String
  update: Boolean
  name: String!
  description: String
  aliases: [String]
  x_mitre_platforms: [String!]
  collection_layers: [String!]
  dataComponents: [String]
  file: Upload
  x_opencti_workflow_id: String
}

enum VocabularyCategory {
  account_type_ov
  attack_motivation_ov
  attack_resource_level_ov
  case_severity_ov
  case_priority_ov
  channel_types_ov
  collection_layers_ov
  event_type_ov
  grouping_context_ov
  implementation_language_ov
  incident_response_types_ov
  incident_type_ov
  incident_severity_ov
  indicator_type_ov
  infrastructure_type_ov
  integrity_level_ov
  malware_capabilities_ov
  malware_result_ov
  malware_type_ov
  platforms_ov
  opinion_ov
  organization_type_ov
  pattern_type_ov
  permissions_ov
  processor_architecture_ov
  reliability_ov
  report_types_ov
  request_for_information_types_ov
  request_for_takedown_types_ov
  security_platform_type_ov
  service_status_ov
  service_type_ov
  start_type_ov
  threat_actor_group_type_ov
  threat_actor_group_role_ov
  threat_actor_group_sophistication_ov
  threat_actor_individual_type_ov
  threat_actor_individual_role_ov
  threat_actor_individual_sophistication_ov
  tool_types_ov
  note_types_ov
  gender_ov
  marital_status_ov
  hair_color_ov
  eye_color_ov
  persona_type_ov
}

type VocabularyFieldDefinition {
  key: String!
  required: Boolean!
  multiple: Boolean!
}

type VocabularyDefinition {
  key: VocabularyCategory!
  description: String
  entity_types: [String!]!
  fields: [VocabularyFieldDefinition!]!
}

type Vocabulary implements BasicObject & StixObject & StixMetaObject {
  id: ID!
  standard_id: String!
  entity_type: String!
  parent_types: [String]!
  representative: Representative!
  creators: [Creator!]
  x_opencti_stix_ids: [StixId]
  is_inferred: Boolean!
  spec_version: String!
  created_at: DateTime!
  updated_at: DateTime!
  draftVersion: DraftVersion
  x_opencti_inferences: [Inference]
  created: DateTime
  modified: DateTime
  category: VocabularyDefinition!
  name: String!
  description: String
  usages: Int!
  aliases: [String!]
  builtIn: Boolean
  is_hidden: Boolean
  order: Int
}

enum VocabularyOrdering {
  name
  category
  description
  order
  _score
}

type VocabularyConnection {
  pageInfo: PageInfo!
  edges: [VocabularyEdge!]!
}

type VocabularyEdge {
  cursor: String!
  node: Vocabulary!
}

input VocabularyAddInput {
  stix_id: StixId
  x_opencti_stix_ids: [StixId]
  name: String!
  description: String
  category: VocabularyCategory!
  order: Int
  created: DateTime
  modified: DateTime
  aliases: [String!]
  update: Boolean
}

type AdministrativeArea implements BasicObject & StixCoreObject & StixDomainObject & StixObject & Location {
  id: ID!
  standard_id: String!
  entity_type: String!
  parent_types: [String]!
  representative: Representative!
  x_opencti_stix_ids: [StixId]
  is_inferred: Boolean!
  spec_version: String!
  created_at: DateTime!
  updated_at: DateTime!
  draftVersion: DraftVersion
  x_opencti_inferences: [Inference]
  createdBy: Identity
  numberOfConnectedElement: Int!
  objectMarking: [MarkingDefinition!]
  objectOrganization: [Organization!]
  objectLabel: [Label!]
  externalReferences(first: Int): ExternalReferenceConnection
  containersNumber: Number
  containers(first: Int, entityTypes: [String!]): ContainerConnection
  reports(first: Int): ReportConnection
  notes(first: Int): NoteConnection
  opinions(first: Int): OpinionConnection
  observedData(first: Int): ObservedDataConnection
  groupings(first: Int): GroupingConnection
  stixCoreRelationships(first: Int, after: ID, orderBy: StixCoreRelationshipsOrdering, orderMode: OrderingMode, fromId: StixRef, toId: StixRef, fromTypes: [String], toTypes: [String], relationship_type: String, startTimeStart: DateTime, startTimeStop: DateTime, stopTimeStart: DateTime, stopTimeStop: DateTime, firstSeenStart: DateTime, firstSeenStop: DateTime, lastSeenStart: DateTime, lastSeenStop: DateTime, confidences: [Int], search: String, filters: FilterGroup): StixCoreRelationshipConnection
  stixCoreObjectsDistribution(relationship_type: [String], toTypes: [String], field: String!, startDate: DateTime, endDate: DateTime, dateAttribute: String, operation: StatsOperation!, limit: Int, order: String, types: [String], filters: FilterGroup, search: String): [Distribution]
  stixCoreRelationshipsDistribution(field: String!, operation: StatsOperation!, startDate: DateTime, endDate: DateTime, dateAttribute: String, isTo: Boolean, limit: Int, order: String, elementWithTargetTypes: [String], fromId: [String], fromRole: String, fromTypes: [String], toId: [String], toRole: String, toTypes: [String], relationship_type: [String], confidences: [Int], search: String, filters: FilterGroup): [Distribution]
  opinions_metrics: OpinionsMetrics
  revoked: Boolean!
  confidence: Int
  lang: String
  created: DateTime
  modified: DateTime
  x_opencti_graph_data: String
  objectAssignee: [Assignee!]
  objectParticipant: [Participant!]
  avatar: OpenCtiFile
  name: String!
  description: String
  latitude: Float
  longitude: Float
  precision: Float
  x_opencti_aliases: [String]
  cases(first: Int): CaseConnection
  country: Country
  creators: [Creator!]
  toStix: String
  importFiles(first: Int, prefixMimeType: String, after: ID, orderBy: FileOrdering, orderMode: OrderingMode, search: String, filters: FilterGroup): FileConnection
  pendingFiles(first: Int, after: ID, orderBy: FileOrdering, orderMode: OrderingMode, search: String, filters: FilterGroup): FileConnection
  exportFiles(first: Int): FileConnection
  editContext: [EditUserContext!]
  connectors(onlyAlive: Boolean): [Connector]
  jobs(first: Int): [Work]
  status: Status
  workflowEnabled: Boolean
}

enum AdministrativeAreasOrdering {
  name
  created
  modified
  created_at
  updated_at
  objectMarking
  objectLabel
  x_opencti_workflow_id
  _score
}

type AdministrativeAreaConnection {
  pageInfo: PageInfo!
  edges: [AdministrativeAreaEdge!]
}

type AdministrativeAreaEdge {
  cursor: String!
  node: AdministrativeArea!
}

input AdministrativeAreaAddInput {
  stix_id: StixId
  x_opencti_stix_ids: [StixId]
  name: String!
  description: String
  latitude: Float
  longitude: Float
  x_opencti_aliases: [String]
  confidence: Int
  revoked: Boolean
  lang: String
  createdBy: String
  objectMarking: [String]
  objectOrganization: [String]
  objectLabel: [String]
  externalReferences: [String]
  created: DateTime
  modified: DateTime
  clientMutationId: String
  x_opencti_workflow_id: String
  update: Boolean
  file: Upload
}

type Task implements Container & StixDomainObject & StixCoreObject & StixObject & BasicObject {
  id: ID!
  standard_id: String!
  entity_type: String!
  parent_types: [String]!
  representative: Representative!
  x_opencti_stix_ids: [StixId]
  is_inferred: Boolean!
  spec_version: String!
  created_at: DateTime!
  updated_at: DateTime!
  draftVersion: DraftVersion
  x_opencti_inferences: [Inference]
  createdBy: Identity
  numberOfConnectedElement: Int!
  objectMarking: [MarkingDefinition!]
  objectOrganization: [Organization!]
  objectLabel: [Label!]
  externalReferences(first: Int): ExternalReferenceConnection
  containersNumber: Number
  containers(first: Int, entityTypes: [String!]): ContainerConnection
  reports(first: Int): ReportConnection
  notes(first: Int): NoteConnection
  opinions(first: Int): OpinionConnection
  observedData(first: Int): ObservedDataConnection
  groupings(first: Int): GroupingConnection
  cases(first: Int): CaseConnection
  stixCoreRelationships(first: Int, after: ID, orderBy: StixCoreRelationshipsOrdering, orderMode: OrderingMode, fromId: StixRef, toId: StixRef, fromTypes: [String], toTypes: [String], relationship_type: String, startTimeStart: DateTime, startTimeStop: DateTime, stopTimeStart: DateTime, stopTimeStop: DateTime, firstSeenStart: DateTime, firstSeenStop: DateTime, lastSeenStart: DateTime, lastSeenStop: DateTime, confidences: [Int], search: String, filters: FilterGroup): StixCoreRelationshipConnection
  stixCoreObjectsDistribution(relationship_type: [String], toTypes: [String], field: String!, startDate: DateTime, endDate: DateTime, dateAttribute: String, operation: StatsOperation!, limit: Int, order: String, types: [String], filters: FilterGroup, search: String): [Distribution]
  stixCoreRelationshipsDistribution(field: String!, operation: StatsOperation!, startDate: DateTime, endDate: DateTime, dateAttribute: String, isTo: Boolean, limit: Int, order: String, elementWithTargetTypes: [String], fromId: [String], fromRole: String, fromTypes: [String], toId: [String], toRole: String, toTypes: [String], relationship_type: [String], confidences: [Int], search: String, filters: FilterGroup): [Distribution]
  opinions_metrics: OpinionsMetrics
  revoked: Boolean!
  confidence: Int
  lang: String
  created: DateTime
  modified: DateTime
  x_opencti_graph_data: String
  objectAssignee: [Assignee!]
  objectParticipant: [Participant!]
  avatar: OpenCtiFile
  authorized_members: [MemberAccess!]
  authorized_members_activation_date: DateTime
  currentUserAccessRight: String
  objects(first: Int, after: ID, orderBy: StixObjectOrStixRelationshipsOrdering, orderMode: OrderingMode, filters: FilterGroup, search: String, types: [String], all: Boolean): StixObjectOrStixRelationshipRefConnection
  relatedContainers(first: Int, after: ID, orderBy: ContainersOrdering, orderMode: OrderingMode, filters: FilterGroup, search: String, types: [String], viaTypes: [String]): ContainerConnection
  creators: [Creator!]
  toStix: String
  importFiles(first: Int, prefixMimeType: String, after: ID, orderBy: FileOrdering, orderMode: OrderingMode, search: String, filters: FilterGroup): FileConnection
  pendingFiles(first: Int, after: ID, orderBy: FileOrdering, orderMode: OrderingMode, search: String, filters: FilterGroup): FileConnection
  filesFromTemplate(first: Int, prefixMimeType: String, after: ID, orderBy: FileOrdering, orderMode: OrderingMode, search: String, filters: FilterGroup): FileConnection
  fintelTemplates: [FintelTemplate!]
  exportFiles(first: Int): FileConnection
  editContext: [EditUserContext!]
  connectors(onlyAlive: Boolean): [Connector]
  jobs(first: Int): [Work]
  status: Status
  workflowEnabled: Boolean
  name: String!
  description: String
  due_date: DateTime
  content_mapping: String
}

enum TasksOrdering {
  name
  description
  created
  modified
  context
  created_at
  updated_at
  creator
  createdBy
  x_opencti_workflow_id
  confidence
  due_date
  objectAssignee
  _score
}

type TaskEdge {
  cursor: String!
  node: Task!
}

type TaskConnection {
  pageInfo: PageInfo!
  edges: [TaskEdge!]!
}

input TaskAddInput {
  name: String!
  description: String
  created: DateTime
  due_date: DateTime
  objectAssignee: [String]
  objectParticipant: [String]
  objectLabel: [String]
  objectMarking: [String]
  objectOrganization: [String]
  createdBy: String
  objects: [String]
  x_opencti_workflow_id: String
  update: Boolean
}

type TaskTemplate implements InternalObject & BasicObject {
  id: ID!
  standard_id: String!
  entity_type: String!
  parent_types: [String]!
  created: DateTime
  modified: DateTime
  name: String!
  description: String
}

enum TaskTemplatesOrdering {
  name
  description
  created
  modified
  created_at
  updated_at
  creator
  _score
}

type TaskTemplateConnection {
  pageInfo: PageInfo!
  edges: [TaskTemplateEdge!]!
}

type TaskTemplateEdge {
  cursor: String!
  node: TaskTemplate!
}

input TaskTemplateAddInput {
  name: String!
  description: String
}

interface Case implements BasicObject & StixObject & StixCoreObject & StixDomainObject & Container {
  id: ID!
  standard_id: String!
  entity_type: String!
  parent_types: [String]!
  representative: Representative!
  x_opencti_stix_ids: [StixId]
  is_inferred: Boolean!
  spec_version: String!
  created_at: DateTime!
  updated_at: DateTime!
  draftVersion: DraftVersion
  x_opencti_inferences: [Inference]
  createdBy: Identity
  numberOfConnectedElement: Int!
  objectMarking: [MarkingDefinition!]
  objectOrganization: [Organization!]
  objectLabel: [Label!]
  externalReferences(first: Int): ExternalReferenceConnection
  containersNumber: Number
  containers(first: Int, entityTypes: [String!]): ContainerConnection
  reports(first: Int): ReportConnection
  notes(first: Int): NoteConnection
  opinions(first: Int): OpinionConnection
  observedData(first: Int): ObservedDataConnection
  groupings(first: Int): GroupingConnection
  cases(first: Int): CaseConnection
  stixCoreRelationships(first: Int, after: ID, orderBy: StixCoreRelationshipsOrdering, orderMode: OrderingMode, fromId: StixRef, toId: StixRef, fromTypes: [String], toTypes: [String], relationship_type: String, startTimeStart: DateTime, startTimeStop: DateTime, stopTimeStart: DateTime, stopTimeStop: DateTime, firstSeenStart: DateTime, firstSeenStop: DateTime, lastSeenStart: DateTime, lastSeenStop: DateTime, confidences: [Int], search: String, filters: FilterGroup): StixCoreRelationshipConnection
  stixCoreObjectsDistribution(relationship_type: [String], toTypes: [String], field: String!, startDate: DateTime, endDate: DateTime, dateAttribute: String, operation: StatsOperation!, limit: Int, order: String, types: [String], filters: FilterGroup, search: String): [Distribution]
  stixCoreRelationshipsDistribution(field: String!, operation: StatsOperation!, startDate: DateTime, endDate: DateTime, dateAttribute: String, isTo: Boolean, limit: Int, order: String, elementWithTargetTypes: [String], fromId: [String], fromRole: String, fromTypes: [String], toId: [String], toRole: String, toTypes: [String], relationship_type: [String], confidences: [Int], search: String, filters: FilterGroup): [Distribution]
  opinions_metrics: OpinionsMetrics
  revoked: Boolean!
  confidence: Int
  lang: String
  created: DateTime
  modified: DateTime
  x_opencti_graph_data: String
  objectAssignee: [Assignee!]
  objectParticipant: [Participant!]
  avatar: OpenCtiFile
  authorized_members: [MemberAccess!]
  authorized_members_activation_date: DateTime
  currentUserAccessRight: String
  objects(first: Int, after: ID, orderBy: StixObjectOrStixRelationshipsOrdering, orderMode: OrderingMode, filters: FilterGroup, search: String, types: [String], all: Boolean): StixObjectOrStixRelationshipRefConnection
  relatedContainers(first: Int, after: ID, orderBy: ContainersOrdering, orderMode: OrderingMode, filters: FilterGroup, search: String, types: [String], viaTypes: [String]): ContainerConnection
  creators: [Creator!]
  toStix: String
  importFiles(first: Int, prefixMimeType: String, after: ID, orderBy: FileOrdering, orderMode: OrderingMode, search: String, filters: FilterGroup): FileConnection
  pendingFiles(first: Int, after: ID, orderBy: FileOrdering, orderMode: OrderingMode, search: String, filters: FilterGroup): FileConnection
  exportFiles(first: Int): FileConnection
  filesFromTemplate(first: Int, prefixMimeType: String, after: ID, orderBy: FileOrdering, orderMode: OrderingMode, search: String, filters: FilterGroup): FileConnection
  fintelTemplates: [FintelTemplate!]
  editContext: [EditUserContext!]
  connectors(onlyAlive: Boolean): [Connector]
  jobs(first: Int): [Work]
  status: Status
  workflowEnabled: Boolean
  name: String!
  description: String
  content: String
  content_mapping: String
  tasks: TaskConnection!
}

enum CasesOrdering {
  name
  created
  modified
  context
  created_at
  updated_at
  creator
  createdBy
  x_opencti_workflow_id
  confidence
  objectMarking
  _score
}

type CaseConnection {
  pageInfo: PageInfo!
  edges: [CaseEdge]
}

type CaseEdge {
  cursor: String!
  node: Case!
}

type CaseTemplate implements InternalObject & BasicObject {
  id: ID!
  standard_id: String!
  entity_type: String!
  parent_types: [String]!
  created: DateTime
  modified: DateTime
  name: String!
  description: String
  tasks: TaskTemplateConnection!
}

enum CaseTemplatesOrdering {
  name
  description
  created
  _score
}

type CaseTemplateConnection {
  pageInfo: PageInfo!
  edges: [CaseTemplateEdge!]!
}

type CaseTemplateEdge {
  cursor: String!
  node: CaseTemplate!
}

input CaseTemplateAddInput {
  name: String!
  description: String
  created: DateTime
  tasks: [StixRef!]!
}

type CaseIncident implements BasicObject & StixObject & StixCoreObject & StixDomainObject & Container & Case {
  id: ID!
  standard_id: String!
  entity_type: String!
  parent_types: [String]!
  representative: Representative!
  x_opencti_stix_ids: [StixId]
  is_inferred: Boolean!
  spec_version: String!
  created_at: DateTime!
  updated_at: DateTime!
  draftVersion: DraftVersion
  x_opencti_inferences: [Inference]
  createdBy: Identity
  numberOfConnectedElement: Int!
  objectMarking: [MarkingDefinition!]
  objectOrganization: [Organization!]
  objectLabel: [Label!]
  externalReferences(first: Int): ExternalReferenceConnection
  containersNumber: Number
  containers(first: Int, entityTypes: [String!]): ContainerConnection
  reports(first: Int): ReportConnection
  notes(first: Int): NoteConnection
  opinions(first: Int): OpinionConnection
  observedData(first: Int): ObservedDataConnection
  groupings(first: Int): GroupingConnection
  cases(first: Int): CaseConnection
  stixCoreRelationships(first: Int, after: ID, orderBy: StixCoreRelationshipsOrdering, orderMode: OrderingMode, fromId: StixRef, toId: StixRef, fromTypes: [String], toTypes: [String], relationship_type: String, startTimeStart: DateTime, startTimeStop: DateTime, stopTimeStart: DateTime, stopTimeStop: DateTime, firstSeenStart: DateTime, firstSeenStop: DateTime, lastSeenStart: DateTime, lastSeenStop: DateTime, confidences: [Int], search: String, filters: FilterGroup): StixCoreRelationshipConnection
  stixCoreObjectsDistribution(relationship_type: [String], toTypes: [String], field: String!, startDate: DateTime, endDate: DateTime, dateAttribute: String, operation: StatsOperation!, limit: Int, order: String, types: [String], filters: FilterGroup, search: String): [Distribution]
  stixCoreRelationshipsDistribution(field: String!, operation: StatsOperation!, startDate: DateTime, endDate: DateTime, dateAttribute: String, isTo: Boolean, limit: Int, order: String, elementWithTargetTypes: [String], fromId: [String], fromRole: String, fromTypes: [String], toId: [String], toRole: String, toTypes: [String], relationship_type: [String], confidences: [Int], search: String, filters: FilterGroup): [Distribution]
  opinions_metrics: OpinionsMetrics
  revoked: Boolean!
  confidence: Int
  lang: String
  created: DateTime
  modified: DateTime
  x_opencti_graph_data: String
  objectAssignee: [Assignee!]
  objectParticipant: [Participant!]
  avatar: OpenCtiFile
  authorized_members: [MemberAccess!]
  authorized_members_activation_date: DateTime
  currentUserAccessRight: String
  objects(first: Int, after: ID, orderBy: StixObjectOrStixRelationshipsOrdering, orderMode: OrderingMode, filters: FilterGroup, search: String, types: [String], all: Boolean): StixObjectOrStixRelationshipRefConnection
  relatedContainers(first: Int, after: ID, orderBy: ContainersOrdering, orderMode: OrderingMode, filters: FilterGroup, search: String, types: [String], viaTypes: [String]): ContainerConnection
  creators: [Creator!]
  toStix: String
  importFiles(first: Int, prefixMimeType: String, after: ID, orderBy: FileOrdering, orderMode: OrderingMode, search: String, filters: FilterGroup): FileConnection
  pendingFiles(first: Int, after: ID, orderBy: FileOrdering, orderMode: OrderingMode, search: String, filters: FilterGroup): FileConnection
  filesFromTemplate(first: Int, prefixMimeType: String, after: ID, orderBy: FileOrdering, orderMode: OrderingMode, search: String, filters: FilterGroup): FileConnection
  fintelTemplates: [FintelTemplate!]
  exportFiles(first: Int): FileConnection
  editContext: [EditUserContext!]
  connectors(onlyAlive: Boolean): [Connector]
  jobs(first: Int): [Work]
  status: Status
  workflowEnabled: Boolean
  name: String!
  description: String
  content: String
  content_mapping: String
  tasks: TaskConnection!
  rating: Int
  response_types: [String!]
  severity: String
  priority: String
}

enum CaseIncidentsOrdering {
  name
  created
  modified
  context
  severity
  priority
  created_at
  updated_at
  creator
  createdBy
  objectAssignee
  x_opencti_workflow_id
  confidence
  objectMarking
  _score
}

type CaseIncidentConnection {
  pageInfo: PageInfo!
  edges: [CaseIncidentEdge]
}

type CaseIncidentEdge {
  cursor: String!
  node: CaseIncident!
}

input CaseIncidentAddInput {
  stix_id: StixId
  x_opencti_stix_ids: [StixId]
  name: String!
  severity: String
  priority: String
  description: String
  content: String
  content_mapping: String
  confidence: Int
  revoked: Boolean
  lang: String
  objects: [String]
  createdBy: String
  objectMarking: [String]
  objectAssignee: [String]
  objectParticipant: [String]
  objectOrganization: [String]
  objectLabel: [String]
  externalReferences: [String]
  created: DateTime
  modified: DateTime
  response_types: [String!]
  caseTemplates: [String!]
  x_opencti_workflow_id: String
  file: Upload
  clientMutationId: String
  update: Boolean
  authorized_members: [MemberAccessInput!]
}

type RfiRequestAccessConfiguration {
  configuration: RequestAccessConfiguration
  isUserCanAction: Boolean!
}

type CaseRfi implements BasicObject & StixObject & StixCoreObject & StixDomainObject & Container & Case {
  id: ID!
  standard_id: String!
  entity_type: String!
  parent_types: [String]!
  representative: Representative!
  x_opencti_stix_ids: [StixId]
  is_inferred: Boolean!
  spec_version: String!
  created_at: DateTime!
  updated_at: DateTime!
  draftVersion: DraftVersion
  x_opencti_inferences: [Inference]
  createdBy: Identity
  numberOfConnectedElement: Int!
  objectMarking: [MarkingDefinition!]
  objectOrganization: [Organization!]
  objectLabel: [Label!]
  externalReferences(first: Int): ExternalReferenceConnection
  containersNumber: Number
  containers(first: Int, entityTypes: [String!]): ContainerConnection
  reports(first: Int): ReportConnection
  notes(first: Int): NoteConnection
  opinions(first: Int): OpinionConnection
  observedData(first: Int): ObservedDataConnection
  groupings(first: Int): GroupingConnection
  cases(first: Int): CaseConnection
  stixCoreRelationships(first: Int, after: ID, orderBy: StixCoreRelationshipsOrdering, orderMode: OrderingMode, fromId: StixRef, toId: StixRef, fromTypes: [String], toTypes: [String], relationship_type: String, startTimeStart: DateTime, startTimeStop: DateTime, stopTimeStart: DateTime, stopTimeStop: DateTime, firstSeenStart: DateTime, firstSeenStop: DateTime, lastSeenStart: DateTime, lastSeenStop: DateTime, confidences: [Int], search: String, filters: FilterGroup): StixCoreRelationshipConnection
  stixCoreObjectsDistribution(relationship_type: [String], toTypes: [String], field: String!, startDate: DateTime, endDate: DateTime, dateAttribute: String, operation: StatsOperation!, limit: Int, order: String, types: [String], filters: FilterGroup, search: String): [Distribution]
  stixCoreRelationshipsDistribution(field: String!, operation: StatsOperation!, startDate: DateTime, endDate: DateTime, dateAttribute: String, isTo: Boolean, limit: Int, order: String, elementWithTargetTypes: [String], fromId: [String], fromRole: String, fromTypes: [String], toId: [String], toRole: String, toTypes: [String], relationship_type: [String], confidences: [Int], search: String, filters: FilterGroup): [Distribution]
  opinions_metrics: OpinionsMetrics
  revoked: Boolean!
  confidence: Int
  lang: String
  created: DateTime
  modified: DateTime
  x_opencti_graph_data: String
  objectAssignee: [Assignee!]
  objectParticipant: [Participant!]
  avatar: OpenCtiFile
  authorized_members: [MemberAccess!]
  authorized_members_activation_date: DateTime
  currentUserAccessRight: String
  objects(first: Int, after: ID, orderBy: StixObjectOrStixRelationshipsOrdering, orderMode: OrderingMode, filters: FilterGroup, search: String, types: [String], all: Boolean): StixObjectOrStixRelationshipRefConnection
  relatedContainers(first: Int, after: ID, orderBy: ContainersOrdering, orderMode: OrderingMode, filters: FilterGroup, search: String, types: [String], viaTypes: [String]): ContainerConnection
  creators: [Creator!]
  toStix: String
  importFiles(first: Int, prefixMimeType: String, after: ID, orderBy: FileOrdering, orderMode: OrderingMode, search: String, filters: FilterGroup): FileConnection
  pendingFiles(first: Int, after: ID, orderBy: FileOrdering, orderMode: OrderingMode, search: String, filters: FilterGroup): FileConnection
  filesFromTemplate(first: Int, prefixMimeType: String, after: ID, orderBy: FileOrdering, orderMode: OrderingMode, search: String, filters: FilterGroup): FileConnection
  fintelTemplates: [FintelTemplate!]
  exportFiles(first: Int): FileConnection
  editContext: [EditUserContext!]
  connectors(onlyAlive: Boolean): [Connector]
  jobs(first: Int): [Work]
  status: Status
  workflowEnabled: Boolean
  name: String!
  description: String
  content: String
  content_mapping: String
  tasks: TaskConnection!
  information_types: [String!]
  severity: String
  priority: String
  x_opencti_request_access: String
  requestAccessConfiguration: RfiRequestAccessConfiguration
  x_opencti_workflow_id: String
}

enum CaseRfisOrdering {
  name
  created
  modified
  created_at
  updated_at
  creator
  createdBy
  objectAssignee
  x_opencti_workflow_id
  confidence
  objectMarking
  severity
  priority
  _score
}

type CaseRfiConnection {
  pageInfo: PageInfo!
  edges: [CaseRfiEdge]
}

type CaseRfiEdge {
  cursor: String!
  node: CaseRfi!
}

input CaseRfiAddInput {
  stix_id: StixId
  x_opencti_stix_ids: [StixId]
  name: String!
  description: String
  content: String
  content_mapping: String
  severity: String
  priority: String
  confidence: Int
  revoked: Boolean
  lang: String
  objects: [String]
  createdBy: String
  objectMarking: [String]
  objectAssignee: [String]
  objectParticipant: [String]
  objectOrganization: [String]
  objectLabel: [String]
  externalReferences: [String]
  created: DateTime
  modified: DateTime
  x_opencti_workflow_id: String
  file: Upload
  clientMutationId: String
  update: Boolean
  information_types: [String!]
  caseTemplates: [String!]
  authorized_members: [MemberAccessInput!]
  x_opencti_request_access: String
}

type CaseRft implements BasicObject & StixObject & StixCoreObject & StixDomainObject & Container & Case {
  id: ID!
  standard_id: String!
  entity_type: String!
  parent_types: [String]!
  representative: Representative!
  x_opencti_stix_ids: [StixId]
  is_inferred: Boolean!
  spec_version: String!
  created_at: DateTime!
  updated_at: DateTime!
  draftVersion: DraftVersion
  x_opencti_inferences: [Inference]
  createdBy: Identity
  numberOfConnectedElement: Int!
  objectMarking: [MarkingDefinition!]
  objectOrganization: [Organization!]
  objectLabel: [Label!]
  externalReferences(first: Int): ExternalReferenceConnection
  containersNumber: Number
  containers(first: Int, entityTypes: [String!]): ContainerConnection
  reports(first: Int): ReportConnection
  notes(first: Int): NoteConnection
  opinions(first: Int): OpinionConnection
  observedData(first: Int): ObservedDataConnection
  groupings(first: Int): GroupingConnection
  cases(first: Int): CaseConnection
  stixCoreRelationships(first: Int, after: ID, orderBy: StixCoreRelationshipsOrdering, orderMode: OrderingMode, fromId: StixRef, toId: StixRef, fromTypes: [String], toTypes: [String], relationship_type: String, startTimeStart: DateTime, startTimeStop: DateTime, stopTimeStart: DateTime, stopTimeStop: DateTime, firstSeenStart: DateTime, firstSeenStop: DateTime, lastSeenStart: DateTime, lastSeenStop: DateTime, confidences: [Int], search: String, filters: FilterGroup): StixCoreRelationshipConnection
  stixCoreObjectsDistribution(relationship_type: [String], toTypes: [String], field: String!, startDate: DateTime, endDate: DateTime, dateAttribute: String, operation: StatsOperation!, limit: Int, order: String, types: [String], filters: FilterGroup, search: String): [Distribution]
  stixCoreRelationshipsDistribution(field: String!, operation: StatsOperation!, startDate: DateTime, endDate: DateTime, dateAttribute: String, isTo: Boolean, limit: Int, order: String, elementWithTargetTypes: [String], fromId: [String], fromRole: String, fromTypes: [String], toId: [String], toRole: String, toTypes: [String], relationship_type: [String], confidences: [Int], search: String, filters: FilterGroup): [Distribution]
  opinions_metrics: OpinionsMetrics
  revoked: Boolean!
  confidence: Int
  lang: String
  created: DateTime
  modified: DateTime
  x_opencti_graph_data: String
  objectAssignee: [Assignee!]
  objectParticipant: [Participant!]
  avatar: OpenCtiFile
  authorized_members: [MemberAccess!]
  authorized_members_activation_date: DateTime
  currentUserAccessRight: String
  objects(first: Int, after: ID, orderBy: StixObjectOrStixRelationshipsOrdering, orderMode: OrderingMode, filters: FilterGroup, search: String, types: [String], all: Boolean): StixObjectOrStixRelationshipRefConnection
  relatedContainers(first: Int, after: ID, orderBy: ContainersOrdering, orderMode: OrderingMode, filters: FilterGroup, search: String, types: [String], viaTypes: [String]): ContainerConnection
  creators: [Creator!]
  toStix: String
  importFiles(first: Int, prefixMimeType: String, after: ID, orderBy: FileOrdering, orderMode: OrderingMode, search: String, filters: FilterGroup): FileConnection
  pendingFiles(first: Int, after: ID, orderBy: FileOrdering, orderMode: OrderingMode, search: String, filters: FilterGroup): FileConnection
  filesFromTemplate(first: Int, prefixMimeType: String, after: ID, orderBy: FileOrdering, orderMode: OrderingMode, search: String, filters: FilterGroup): FileConnection
  fintelTemplates: [FintelTemplate!]
  exportFiles(first: Int): FileConnection
  editContext: [EditUserContext!]
  connectors(onlyAlive: Boolean): [Connector]
  jobs(first: Int): [Work]
  status: Status
  workflowEnabled: Boolean
  name: String!
  description: String
  content: String
  content_mapping: String
  tasks: TaskConnection!
  takedown_types: [String!]
  severity: String
  priority: String
}

enum CaseRftsOrdering {
  name
  created
  modified
  context
  created_at
  updated_at
  creator
  createdBy
  objectAssignee
  x_opencti_workflow_id
  confidence
  objectMarking
  severity
  priority
  _score
}

type CaseRftConnection {
  pageInfo: PageInfo!
  edges: [CaseRftEdge]
}

type CaseRftEdge {
  cursor: String!
  node: CaseRft!
}

input CaseRftAddInput {
  stix_id: StixId
  x_opencti_stix_ids: [StixId]
  name: String!
  description: String
  content: String
  content_mapping: String
  severity: String
  priority: String
  confidence: Int
  revoked: Boolean
  lang: String
  objects: [String]
  createdBy: String
  objectMarking: [String]
  objectAssignee: [String]
  objectParticipant: [String]
  objectOrganization: [String]
  objectLabel: [String]
  externalReferences: [String]
  created: DateTime
  modified: DateTime
  file: Upload
  clientMutationId: String
  x_opencti_workflow_id: String
  update: Boolean
  takedown_types: [String!]
  caseTemplates: [String!]
  authorized_members: [MemberAccessInput!]
}

type Feedback implements BasicObject & StixObject & StixCoreObject & StixDomainObject & Container & Case {
  id: ID!
  standard_id: String!
  entity_type: String!
  parent_types: [String]!
  representative: Representative!
  x_opencti_stix_ids: [StixId]
  is_inferred: Boolean!
  spec_version: String!
  created_at: DateTime!
  updated_at: DateTime!
  draftVersion: DraftVersion
  x_opencti_inferences: [Inference]
  createdBy: Identity
  numberOfConnectedElement: Int!
  objectMarking: [MarkingDefinition!]
  objectOrganization: [Organization!]
  objectLabel: [Label!]
  externalReferences(first: Int): ExternalReferenceConnection
  containersNumber: Number
  containers(first: Int, entityTypes: [String!]): ContainerConnection
  reports(first: Int): ReportConnection
  notes(first: Int): NoteConnection
  opinions(first: Int): OpinionConnection
  observedData(first: Int): ObservedDataConnection
  groupings(first: Int): GroupingConnection
  cases(first: Int): CaseConnection
  stixCoreRelationships(first: Int, after: ID, orderBy: StixCoreRelationshipsOrdering, orderMode: OrderingMode, fromId: StixRef, toId: StixRef, fromTypes: [String], toTypes: [String], relationship_type: String, startTimeStart: DateTime, startTimeStop: DateTime, stopTimeStart: DateTime, stopTimeStop: DateTime, firstSeenStart: DateTime, firstSeenStop: DateTime, lastSeenStart: DateTime, lastSeenStop: DateTime, confidences: [Int], search: String, filters: FilterGroup): StixCoreRelationshipConnection
  stixCoreObjectsDistribution(relationship_type: [String], toTypes: [String], field: String!, startDate: DateTime, endDate: DateTime, dateAttribute: String, operation: StatsOperation!, limit: Int, order: String, types: [String], filters: FilterGroup, search: String): [Distribution]
  stixCoreRelationshipsDistribution(field: String!, operation: StatsOperation!, startDate: DateTime, endDate: DateTime, dateAttribute: String, isTo: Boolean, limit: Int, order: String, elementWithTargetTypes: [String], fromId: [String], fromRole: String, fromTypes: [String], toId: [String], toRole: String, toTypes: [String], relationship_type: [String], confidences: [Int], search: String, filters: FilterGroup): [Distribution]
  opinions_metrics: OpinionsMetrics
  revoked: Boolean!
  confidence: Int
  lang: String
  created: DateTime
  modified: DateTime
  x_opencti_graph_data: String
  objectAssignee: [Assignee!]
  objectParticipant: [Participant!]
  avatar: OpenCtiFile
  authorized_members: [MemberAccess!]
  authorized_members_activation_date: DateTime
  currentUserAccessRight: String
  objects(first: Int, after: ID, orderBy: StixObjectOrStixRelationshipsOrdering, orderMode: OrderingMode, filters: FilterGroup, search: String, types: [String], all: Boolean): StixObjectOrStixRelationshipRefConnection
  relatedContainers(first: Int, after: ID, orderBy: ContainersOrdering, orderMode: OrderingMode, filters: FilterGroup, search: String, types: [String], viaTypes: [String]): ContainerConnection
  creators: [Creator!]
  toStix: String
  importFiles(first: Int, prefixMimeType: String, after: ID, orderBy: FileOrdering, orderMode: OrderingMode, search: String, filters: FilterGroup): FileConnection
  pendingFiles(first: Int, after: ID, orderBy: FileOrdering, orderMode: OrderingMode, search: String, filters: FilterGroup): FileConnection
  filesFromTemplate(first: Int, prefixMimeType: String, after: ID, orderBy: FileOrdering, orderMode: OrderingMode, search: String, filters: FilterGroup): FileConnection
  fintelTemplates: [FintelTemplate!]
  exportFiles(first: Int): FileConnection
  editContext: [EditUserContext!]
  connectors(onlyAlive: Boolean): [Connector]
  jobs(first: Int): [Work]
  status: Status
  workflowEnabled: Boolean
  name: String!
  description: String
  content: String
  content_mapping: String
  tasks: TaskConnection!
  rating: Int
}

enum FeedbacksOrdering {
  name
  created
  modified
  context
  rating
  created_at
  updated_at
  creator
  createdBy
  x_opencti_workflow_id
  confidence
  objectMarking
  _score
}

type FeedbackConnection {
  pageInfo: PageInfo!
  edges: [FeedbackEdge]
}

type FeedbackEdge {
  cursor: String!
  node: Feedback!
}

input FeedbackAddInput {
  stix_id: StixId
  x_opencti_stix_ids: [StixId]
  name: String!
  description: String
  content: String
  content_mapping: String
  confidence: Int
  revoked: Boolean
  lang: String
  objects: [String]
  createdBy: String
  objectMarking: [String]
  objectAssignee: [String]
  objectOrganization: [String]
  objectLabel: [String]
  externalReferences: [String]
  created: DateTime
  modified: DateTime
  x_opencti_workflow_id: String
  file: Upload
  clientMutationId: String
  update: Boolean
  rating: Int
}

type DefaultValue {
  id: String!
  name: String!
}

type TypeAttribute {
  name: String!
  type: String!
  mandatory: Boolean!
  mandatoryType: String!
  editDefault: Boolean!
  multiple: Boolean
  label: String
  defaultValues: [DefaultValue!]
  scale: String
}

type ScaleAttribute {
  name: String!
  scale: String!
}

type DefaultValueAttribute {
  name: String!
  type: String!
  defaultValues: [DefaultValue!]!
}

type OverviewWidgetCustomization {
  key: String!
  width: Int!
  label: String!
}

type EntitySetting implements InternalObject & BasicObject {
  id: ID!
  entity_type: String!
  standard_id: String!
  parent_types: [String!]!
  target_type: String!
  platform_entity_files_ref: Boolean
  platform_hidden_type: Boolean
  enforce_reference: Boolean
  attributes_configuration: String
  attributesDefinitions: [TypeAttribute!]!
  mandatoryAttributes: [String!]!
  scaleAttributes: [ScaleAttribute!]!
  defaultValuesAttributes: [DefaultValueAttribute!]!
  availableSettings: [String!]!
  created_at: DateTime!
  updated_at: DateTime!
  overview_layout_customization: [OverviewWidgetCustomization!]
  fintelTemplates(first: Int, after: ID, orderBy: FintelTemplateOrdering, orderMode: OrderingMode, search: String): FintelTemplateConnection
  requestAccessConfiguration: RequestAccessConfiguration
}

enum EntitySettingsOrdering {
  target_type
  _score
}

type EntitySettingConnection {
  pageInfo: PageInfo!
  edges: [EntitySettingEdge!]!
}

type EntitySettingEdge {
  cursor: String!
  node: EntitySetting!
}

type Workspace implements InternalObject & BasicObject {
  id: ID!
  entity_type: String!
  standard_id: String!
  parent_types: [String!]!
  type: String
  name: String!
  description: String
  owner: Creator
  tags: [String!]
  manifest: String
  created_at: DateTime
  updated_at: DateTime
  editContext: [EditUserContext!]
  investigated_entities_ids: [String]
  objects(first: Int, after: ID, orderBy: StixObjectOrStixRelationshipsOrdering, orderMode: OrderingMode, filters: FilterGroup, search: String, types: [String], all: Boolean): StixObjectOrStixRelationshipRefConnection
  graph_data: String
  authorizedMembers: [MemberAccess!]!
  currentUserAccessRight: String
  toStixReportBundle: String
  toConfigurationExport: String!
  toWidgetExport(widgetId: ID!): String!
  isShared: Boolean
}

enum WorkspacesOrdering {
  name
  created_at
  updated_at
  creator
  _score
}

type WorkspaceConnection {
  pageInfo: PageInfo!
  edges: [WorkspaceEdge!]!
}

type WorkspaceEdge {
  cursor: String!
  node: Workspace!
}

input WorkspaceAddInput {
  type: String!
  name: String!
  description: String
  tags: [String!]
  authorized_members: [MemberAccessInput!]
  investigated_entities_ids: [String]
}

input WorkspaceDuplicateInput {
  type: String!
  name: String!
  description: String
  manifest: String
  tags: [String!]
}

input ImportConfigurationInput {
  importType: String!
  file: Upload!
  dashboardManifest: String
}

input ImportWidgetInput {
  file: Upload!
  dashboardManifest: String
}

type MalwareAnalysis implements BasicObject & StixCoreObject & StixDomainObject & StixObject {
  id: ID!
  standard_id: String!
  entity_type: String!
  parent_types: [String]!
  representative: Representative!
  x_opencti_stix_ids: [StixId]
  is_inferred: Boolean!
  spec_version: String!
  created_at: DateTime!
  updated_at: DateTime!
  x_opencti_inferences: [Inference]
  draftVersion: DraftVersion
  createdBy: Identity
  numberOfConnectedElement: Int!
  objectMarking: [MarkingDefinition!]
  objectOrganization: [Organization!]
  objectLabel: [Label!]
  externalReferences(first: Int): ExternalReferenceConnection
  containersNumber: Number
  containers(first: Int, entityTypes: [String!]): ContainerConnection
  reports(first: Int): ReportConnection
  notes(first: Int): NoteConnection
  opinions(first: Int): OpinionConnection
  observedData(first: Int): ObservedDataConnection
  groupings(first: Int): GroupingConnection
  cases(first: Int): CaseConnection
  stixCoreRelationships(first: Int, after: ID, orderBy: StixCoreRelationshipsOrdering, orderMode: OrderingMode, fromId: StixRef, toId: StixRef, fromTypes: [String], toTypes: [String], relationship_type: String, startTimeStart: DateTime, startTimeStop: DateTime, stopTimeStart: DateTime, stopTimeStop: DateTime, firstSeenStart: DateTime, firstSeenStop: DateTime, lastSeenStart: DateTime, lastSeenStop: DateTime, confidences: [Int], search: String, filters: FilterGroup): StixCoreRelationshipConnection
  stixCoreObjectsDistribution(relationship_type: [String], toTypes: [String], field: String!, startDate: DateTime, endDate: DateTime, dateAttribute: String, operation: StatsOperation!, limit: Int, order: String, types: [String], filters: FilterGroup, search: String): [Distribution]
  stixCoreRelationshipsDistribution(field: String!, operation: StatsOperation!, startDate: DateTime, endDate: DateTime, dateAttribute: String, isTo: Boolean, limit: Int, order: String, elementWithTargetTypes: [String], fromId: [String], fromRole: String, fromTypes: [String], toId: [String], toRole: String, toTypes: [String], relationship_type: [String], confidences: [Int], search: String, filters: FilterGroup): [Distribution]
  opinions_metrics: OpinionsMetrics
  revoked: Boolean!
  confidence: Int
  lang: String
  created: DateTime
  modified: DateTime
  x_opencti_graph_data: String
  objectAssignee: [Assignee!]
  objectParticipant: [Participant!]
  avatar: OpenCtiFile
  creators: [Creator!]
  toStix: String
  importFiles(first: Int, prefixMimeType: String, after: ID, orderBy: FileOrdering, orderMode: OrderingMode, search: String, filters: FilterGroup): FileConnection
  pendingFiles(first: Int, after: ID, orderBy: FileOrdering, orderMode: OrderingMode, search: String, filters: FilterGroup): FileConnection
  exportFiles(first: Int): FileConnection
  editContext: [EditUserContext!]
  connectors(onlyAlive: Boolean): [Connector]
  jobs(first: Int): [Work]
  status: Status
  workflowEnabled: Boolean
  product: String!
  version: String
  hostVm: Software
  operatingSystem: Software
  installedSoftware: SoftwareConnection
  configuration_version: String
  modules: [String!]
  analysis_engine_version: String
  analysis_definition_version: String
  submitted: DateTime
  analysis_started: DateTime
  analysis_ended: DateTime
  result_name: String!
  result: String
  analysisSco: StixCyberObservableConnection
  sample: StixCyberObservable
}

enum MalwareAnalysesOrdering {
  result_name
  product
  operatingSystem
  creator
  createdBy
  objectLabel
  submitted
  objectMarking
  x_opencti_workflow_id
  confidence
  _score
}

type MalwareAnalysisConnection {
  pageInfo: PageInfo!
  edges: [MalwareAnalysisEdge!]
}

type MalwareAnalysisEdge {
  cursor: String!
  node: MalwareAnalysis!
}

input MalwareAnalysisAddInput {
  stix_id: StixId
  x_opencti_stix_ids: [StixId]
  product: String!
  version: String
  hostVm: String
  operatingSystem: String
  installedSoftware: [String]
  configuration_version: String
  modules: [String]
  analysis_engine_version: String
  analysis_definition_version: String
  submitted: DateTime
  analysis_started: DateTime
  analysis_ended: DateTime
  result_name: String!
  result: String
  analysisSco: [String]
  analysisSample: String
  created: DateTime
  modified: DateTime
  confidence: Int
  revoked: Boolean
  lang: String
  createdBy: String
  objectMarking: [String]
  objectAssignee: [String]
  externalReferences: [String]
  objectOrganization: [String]
  objectLabel: [String]
  clientMutationId: String
  x_opencti_workflow_id: String
  update: Boolean
  file: Upload
}

type ManagerConfiguration implements InternalObject & BasicObject {
  id: ID!
  entity_type: String!
  standard_id: String!
  parent_types: [String!]!
  manager_id: String!
  manager_running: Boolean
  last_run_start_date: DateTime
  last_run_end_date: DateTime
  manager_setting: JSON
}

enum NotifierOrdering {
  name
  created
  connector
  _score
}

type NotifierParameter {
  key: String
  value: String
}

type NotifierConnector {
  id: ID!
  name: String!
  connector_type: String
  connector_schema: String
  connector_schema_ui: String
  built_in: Boolean
}

type Notifier implements InternalObject & BasicObject {
  id: ID!
  standard_id: String!
  entity_type: String!
  parent_types: [String]!
  created: DateTime
  modified: DateTime
  name: String!
  description: String
  notifier_connector: NotifierConnector!
  notifier_connector_id: String!
  notifier_configuration: String!
  authorized_members: [MemberAccess!]
}

type NotifierConnection {
  pageInfo: PageInfo!
  edges: [NotifierEdge]
}

type NotifierEdge {
  cursor: String!
  node: Notifier!
}

input NotifierTestInput {
  notifier_test_id: String!
  notifier_connector_id: String!
  notifier_configuration: String!
}

input NotifierAddInput {
  name: String!
  description: String
  notifier_connector_id: String!
  notifier_configuration: String!
  authorized_members: [MemberAccessInput!]
}

type Measure {
  index: Int
  measure: Float
  date_seen: DateTime
}

input MeasureInput {
  measure: Float
  date_seen: DateTime
}

type ThreatActorIndividual implements BasicObject & StixObject & StixCoreObject & StixDomainObject & ThreatActor {
  id: ID!
  standard_id: String!
  entity_type: String!
  parent_types: [String]!
  representative: Representative!
  x_opencti_stix_ids: [StixId]
  is_inferred: Boolean!
  spec_version: String!
  created_at: DateTime!
  updated_at: DateTime!
  draftVersion: DraftVersion
  x_opencti_inferences: [Inference]
  createdBy: Identity
  numberOfConnectedElement: Int!
  objectMarking: [MarkingDefinition!]
  objectOrganization: [Organization!]
  objectLabel: [Label!]
  externalReferences(first: Int): ExternalReferenceConnection
  containersNumber: Number
  containers(first: Int, entityTypes: [String!]): ContainerConnection
  reports(first: Int): ReportConnection
  notes(first: Int): NoteConnection
  opinions(first: Int): OpinionConnection
  observedData(first: Int): ObservedDataConnection
  groupings(first: Int): GroupingConnection
  cases(first: Int): CaseConnection
  stixCoreRelationships(first: Int, after: ID, orderBy: StixCoreRelationshipsOrdering, orderMode: OrderingMode, fromId: StixRef, toId: StixRef, fromTypes: [String], toTypes: [String], relationship_type: String, startTimeStart: DateTime, startTimeStop: DateTime, stopTimeStart: DateTime, stopTimeStop: DateTime, firstSeenStart: DateTime, firstSeenStop: DateTime, lastSeenStart: DateTime, lastSeenStop: DateTime, confidences: [Int], search: String, filters: FilterGroup): StixCoreRelationshipConnection
  stixCoreObjectsDistribution(relationship_type: [String], toTypes: [String], field: String!, startDate: DateTime, endDate: DateTime, dateAttribute: String, operation: StatsOperation!, limit: Int, order: String, types: [String], filters: FilterGroup, search: String): [Distribution]
  stixCoreRelationshipsDistribution(field: String!, operation: StatsOperation!, startDate: DateTime, endDate: DateTime, dateAttribute: String, isTo: Boolean, limit: Int, order: String, elementWithTargetTypes: [String], fromId: [String], fromRole: String, fromTypes: [String], toId: [String], toRole: String, toTypes: [String], relationship_type: [String], confidences: [Int], search: String, filters: FilterGroup): [Distribution]
  opinions_metrics: OpinionsMetrics
  revoked: Boolean!
  confidence: Int
  lang: String
  created: DateTime
  modified: DateTime
  x_opencti_graph_data: String
  objectAssignee: [Assignee!]
  objectParticipant: [Participant!]
  avatar: OpenCtiFile
  name: String!
  description: String
  aliases: [String]
  threat_actor_types: [String]
  first_seen: DateTime
  last_seen: DateTime
  roles: [String]
  goals: [String]
  sophistication: String
  resource_level: String
  primary_motivation: String
  secondary_motivations: [String]
  personal_motivations: [String]
  locations: LocationConnection
  countries: CountryConnection
  date_of_birth: DateTime
  gender: String
  job_title: String
  marital_status: String
  eye_color: String
  hair_color: String
  height: [Measure!]
  weight: [Measure!]
  bornIn: Country
  ethnicity: Country
  creators: [Creator!]
  toStix: String
  importFiles(first: Int, prefixMimeType: String, after: ID, orderBy: FileOrdering, orderMode: OrderingMode, search: String, filters: FilterGroup): FileConnection
  pendingFiles(first: Int, after: ID, orderBy: FileOrdering, orderMode: OrderingMode, search: String, filters: FilterGroup): FileConnection
  exportFiles(first: Int): FileConnection
  editContext: [EditUserContext!]
  connectors(onlyAlive: Boolean): [Connector]
  jobs(first: Int): [Work]
  status: Status
  workflowEnabled: Boolean
}

enum ThreatActorsIndividualOrdering {
  name
  created
  modified
  created_at
  updated_at
  x_opencti_workflow_id
  sophistication
  resource_level
  confidence
  _score
  objectMarking
  threat_actor_types
}

type ThreatActorIndividualConnection {
  pageInfo: PageInfo!
  edges: [ThreatActorIndividualEdge]
}

type ThreatActorIndividualEdge {
  cursor: String!
  node: ThreatActorIndividual!
}

input ThreatActorIndividualAddInput {
  stix_id: StixId
  x_opencti_stix_ids: [StixId]
  name: String!
  description: String
  aliases: [String]
  threat_actor_types: [String]
  first_seen: DateTime
  last_seen: DateTime
  roles: [String]
  goals: [String]
  sophistication: String
  resource_level: String
  primary_motivation: String
  secondary_motivations: [String]
  personal_motivations: [String]
  date_of_birth: DateTime
  gender: String
  job_title: String
  marital_status: String
  eye_color: String
  hair_color: String
  height: [MeasureInput!]
  weight: [MeasureInput!]
  confidence: Int
  revoked: Boolean
  lang: String
  createdBy: String
  objectMarking: [String]
  objectOrganization: [String]
  objectAssignee: [String]
  objectLabel: [String]
  bornIn: String
  ethnicity: String
  externalReferences: [String]
  created: DateTime
  modified: DateTime
  clientMutationId: String
  x_opencti_workflow_id: String
  update: Boolean
  file: Upload
}

type PlayBookExecutionStep {
  id: ID!
  message: String
  status: String
  in_timestamp: String
  out_timestamp: String
  duration: Int
  bundle_or_patch: String
  error: String
}

type PlayBookExecution {
  id: ID!
  playbook_id: ID!
  execution_start: String
  steps: [PlayBookExecutionStep!]
}

type Playbook implements InternalObject & BasicObject {
  id: ID!
  entity_type: String!
  standard_id: String!
  parent_types: [String!]!
  name: String!
  description: String
  playbook_running: Boolean
  playbook_definition: String
  last_executions: [PlayBookExecution!]
  queue_messages: Int!
}

type PlaybookComponentPort {
  id: ID!
  type: String!
}

type PlaybookComponent {
  id: ID!
  name: String!
  description: String!
  icon: String!
  is_entry_point: Boolean
  is_internal: Boolean
  configuration_schema: String
  ports: [PlaybookComponentPort!]!
}

type PlaybookInsertResult {
  nodeId: String!
  linkId: String!
}

enum PlaybooksOrdering {
  name
  playbook_running
  _score
}

type PlaybookConnection {
  pageInfo: PageInfo!
  edges: [PlaybookEdge!]!
}

type PlaybookEdge {
  cursor: String!
  node: Playbook!
}

input PlaybookAddInput {
  name: String!
  description: String
}

input PositionInput {
  x: Float!
  y: Float!
}

input PlaybookAddNodeInput {
  name: String!
  component_id: String!
  position: PositionInput!
  configuration: String
}

input PlaybookAddLinkInput {
  from_node: String!
  from_port: String!
  to_node: String!
}

type IngestionRss implements InternalObject & BasicObject {
  id: ID!
  entity_type: String!
  standard_id: String!
  parent_types: [String!]!
  created_at: DateTime
  updated_at: DateTime
  name: String!
  description: String
  scheduling_period: String
  uri: String!
  user: Creator
  defaultCreatedBy: Identity
  defaultMarkingDefinitions: [MarkingDefinition]
  report_types: [String!]
  current_state_date: DateTime
  last_execution_date: DateTime
  ingestion_running: Boolean
}

enum IngestionRssOrdering {
  name
  created_at
  updated_at
  uri
  _score
}

type IngestionRssConnection {
  pageInfo: PageInfo!
  edges: [IngestionRssEdge!]!
}

type IngestionRssEdge {
  cursor: String!
  node: IngestionRss!
}

input IngestionRssAddInput {
  name: String!
  description: String
  scheduling_period: String
  uri: String!
  current_state_date: DateTime
  ingestion_running: Boolean
  user_id: String
  created_by_ref: String
  object_marking_refs: [String!]
  report_types: [String!]
}

enum TaxiiVersion {
  v1
  v2
  v21
}

enum IngestionAuthType {
  none
  basic
  bearer
  certificate
}

type IngestionTaxii implements InternalObject & BasicObject {
  id: ID!
  entity_type: String!
  standard_id: String!
  parent_types: [String!]!
  created_at: DateTime
  updated_at: DateTime
  name: String!
  description: String
  uri: String!
  collection: String!
  version: TaxiiVersion!
  authentication_type: IngestionAuthType!
  authentication_value: String
  user_id: String
  user: Creator
  current_state_cursor: String
  added_after_start: DateTime
  ingestion_running: Boolean
  last_execution_date: DateTime
  confidence_to_score: Boolean
}

enum IngestionTaxiiOrdering {
  name
  created_at
  updated_at
  uri
  version
  _score
}

type IngestionTaxiiConnection {
  pageInfo: PageInfo!
  edges: [IngestionTaxiiEdge!]!
}

type IngestionTaxiiEdge {
  cursor: String!
  node: IngestionTaxii!
}

input IngestionTaxiiAddInput {
  name: String!
  description: String
  version: TaxiiVersion!
  authentication_type: IngestionAuthType!
  authentication_value: String
  uri: String!
  collection: String!
  added_after_start: DateTime
  ingestion_running: Boolean
  confidence_to_score: Boolean
  user_id: String
}

type IngestionTaxiiCollection implements InternalObject & BasicObject {
  id: ID!
  entity_type: String!
  standard_id: String!
  parent_types: [String!]!
  created_at: DateTime
  updated_at: DateTime
  name: String!
  ingestion_running: Boolean
  confidence_to_score: Boolean
  description: String
  user_id: String
  user: Creator
  authorized_members: [MemberAccess!]
}

enum IngestionTaxiiCollectionOrdering {
  name
  created_at
  updated_at
  _score
}

type IngestionTaxiiCollectionConnection {
  pageInfo: PageInfo!
  edges: [IngestionTaxiiCollectionEdge!]!
}

type IngestionTaxiiCollectionEdge {
  cursor: String!
  node: IngestionTaxiiCollection!
}

input IngestionTaxiiCollectionAddInput {
  name: String!
  description: String
  user_id: String
  confidence_to_score: Boolean
  authorized_members: [MemberAccessInput!]!
}

type IngestionCsv implements InternalObject & BasicObject {
  id: ID!
  entity_type: String!
  standard_id: String!
  parent_types: [String]!
  created_at: DateTime
  updated_at: DateTime
  name: String!
  description: String
  scheduling_period: String
  uri: String!
  csv_mapper_type: IngestionCsvMapperType
  csvMapper: CsvMapper!
  authentication_type: IngestionAuthType!
  authentication_value: String
  user_id: String!
  user: Creator
  ingestion_running: Boolean
  current_state_hash: String
  current_state_date: DateTime
  last_execution_date: DateTime
  markings: [String!]
  toConfigurationExport: String!
  duplicateCsvMapper: CsvMapper!
}

enum IngestionCsvOrdering {
  name
  created_at
  updated_at
  uri
  mapper
  _score
}

enum IngestionCsvMapperType {
  inline
  id
}

type IngestionCsvConnection {
  pageInfo: PageInfo!
  edges: [IngestionCsvEdge!]!
}

type IngestionCsvEdge {
  cursor: String!
  node: IngestionCsv!
}

type CSVFeedAddInputFromImport {
  name: String!
  description: String!
  uri: String!
  authentication_type: String!
  markings: [String!]!
  authentication_value: String!
  csvMapper: CsvMapperAddInputFromImport!
  csv_mapper_type: IngestionCsvMapperType
  scheduling_period: String
}

input IngestionCsvAddInput {
  name: String!
  description: String
  scheduling_period: String
  authentication_type: IngestionAuthType!
  authentication_value: String
  current_state_date: DateTime
  uri: String!
  csv_mapper_id: String
  csv_mapper: String
  csv_mapper_type: IngestionCsvMapperType
  ingestion_running: Boolean
  user_id: String!
  automatic_user: Boolean
  confidence_level: Int
  markings: [String!]
}

input IngestionCsvAddAutoUserInput {
  user_name: String!
  confidence_level: Int!
}

type IngestionHeader {
  name: String!
  value: String!
}

type IngestionQueryAttribute {
  type: String
  from: String
  to: String
  data_operation: String
  state_operation: String
  default: String
  exposed: String
}

type IngestionJson implements InternalObject & BasicObject {
  id: ID!
  entity_type: String!
  connector_id: String!
  standard_id: String!
  parent_types: [String]!
  created_at: DateTime
  updated_at: DateTime
  name: String!
  description: String
  scheduling_period: String
  uri: String!
  verb: String!
  body: String
  pagination_with_sub_page: Boolean
  pagination_with_sub_page_attribute_path: String
  pagination_with_sub_page_query_verb: String
  headers: [IngestionHeader!]
  query_attributes: [IngestionQueryAttribute!]
  jsonMapper: JsonMapper!
  authentication_type: IngestionAuthType!
  authentication_value: String
  user_id: String!
  user: Creator
  ingestion_running: Boolean
  last_execution_date: DateTime
  markings: [String!]
}

enum IngestionJsonOrdering {
  name
  created_at
  updated_at
  uri
  mapper
  _score
}

type IngestionJsonConnection {
  pageInfo: PageInfo!
  edges: [IngestionJsonEdge!]!
}

type IngestionJsonEdge {
  cursor: String!
  node: IngestionJson!
}

input HeaderInput {
  name: String!
  value: String!
}

input QueryAttribute {
  type: String
  from: String
  to: String
  data_operation: String
  state_operation: String
  default: String
  exposed: String
}

input IngestionJsonAddInput {
  name: String!
  description: String
  scheduling_period: String
  authentication_type: IngestionAuthType!
  authentication_value: String
  current_state_date: DateTime
  uri: String!
  verb: String!
  body: String
  pagination_with_sub_page: Boolean
  pagination_with_sub_page_attribute_path: String
  pagination_with_sub_page_query_verb: String
  headers: [HeaderInput!]
  query_attributes: [QueryAttribute!]
  json_mapper_id: String!
  ingestion_running: Boolean
  user_id: String!
  markings: [String!]
}

enum IndicatorsOrdering {
  pattern_type
  pattern_version
  pattern
  name
  indicator_types
  valid_from
  valid_until
  x_opencti_score
  x_opencti_detection
  confidence
  created
  modified
  created_at
  updated_at
  x_opencti_workflow_id
  objectMarking
  creator
  createdBy
  _score
}

type IndicatorConnection {
  pageInfo: PageInfo!
  edges: [IndicatorEdge]
}

type IndicatorEdge {
  cursor: String!
  node: Indicator!
}

type DecayHistory {
  updated_at: DateTime!
  score: Int!
}

type IndicatorDecayRule {
  decay_rule_id: String
  decay_lifetime: Int!
  decay_pound: Float!
  decay_points: [Int!]
  decay_revoke_score: Int!
}

type DecayLiveDetails {
  live_score: Int!
  live_points: [DecayHistory!]
}

type DecayChartData {
  live_score_serie: [DecayHistory!]
}

type ObservablesValues {
  type: String
  value: String
  hashes: [Hash!]
}

type Indicator implements BasicObject & StixObject & StixCoreObject & StixDomainObject {
  id: ID!
  standard_id: String!
  entity_type: String!
  parent_types: [String]!
  representative: Representative!
  x_opencti_stix_ids: [StixId]
  is_inferred: Boolean!
  spec_version: String!
  created_at: DateTime!
  updated_at: DateTime!
  draftVersion: DraftVersion
  x_opencti_inferences: [Inference]
  createdBy: Identity
  numberOfConnectedElement: Int!
  objectMarking: [MarkingDefinition!]
  objectOrganization: [Organization!]
  objectLabel: [Label!]
  externalReferences(first: Int): ExternalReferenceConnection
  containersNumber: Number
  containers(first: Int, entityTypes: [String!]): ContainerConnection
  reports(first: Int): ReportConnection
  notes(first: Int): NoteConnection
  opinions(first: Int): OpinionConnection
  observedData(first: Int): ObservedDataConnection
  groupings(first: Int): GroupingConnection
  cases(first: Int): CaseConnection
  stixCoreRelationships(first: Int, after: ID, orderBy: StixCoreRelationshipsOrdering, orderMode: OrderingMode, fromId: StixRef, toId: StixRef, fromTypes: [String], toTypes: [String], relationship_type: String, startTimeStart: DateTime, startTimeStop: DateTime, stopTimeStart: DateTime, stopTimeStop: DateTime, firstSeenStart: DateTime, firstSeenStop: DateTime, lastSeenStart: DateTime, lastSeenStop: DateTime, confidences: [Int], search: String, filters: FilterGroup): StixCoreRelationshipConnection
  stixCoreObjectsDistribution(relationship_type: [String], toTypes: [String], field: String!, startDate: DateTime, endDate: DateTime, dateAttribute: String, operation: StatsOperation!, limit: Int, order: String, types: [String], filters: FilterGroup, search: String): [Distribution]
  stixCoreRelationshipsDistribution(field: String!, operation: StatsOperation!, startDate: DateTime, endDate: DateTime, dateAttribute: String, isTo: Boolean, limit: Int, order: String, elementWithTargetTypes: [String], fromId: [String], fromRole: String, fromTypes: [String], toId: [String], toRole: String, toTypes: [String], relationship_type: [String], confidences: [Int], search: String, filters: FilterGroup): [Distribution]
  opinions_metrics: OpinionsMetrics
  revoked: Boolean!
  confidence: Int
  lang: String
  created: DateTime
  modified: DateTime
  x_opencti_graph_data: String
  objectAssignee: [Assignee!]
  objectParticipant: [Participant!]
  avatar: OpenCtiFile
  pattern_type: String
  pattern_version: String
  pattern: String
  name: String!
  description: String
  indicator_types: [String]
  valid_from: DateTime
  valid_until: DateTime
  x_opencti_score: Int
  x_opencti_detection: Boolean
  x_opencti_main_observable_type: String
  x_opencti_observable_values: [ObservablesValues!]
  x_mitre_platforms: [String]
  killChainPhases: [KillChainPhase!]
  observables(first: Int): StixCyberObservableConnection
  decay_base_score: Int
  decay_base_score_date: DateTime
  decay_applied_rule: IndicatorDecayRule
  decay_history: [DecayHistory!]
  decayLiveDetails: DecayLiveDetails
  decayChartData: DecayChartData
  creators: [Creator!]
  toStix: String
  importFiles(first: Int, prefixMimeType: String, after: ID, orderBy: FileOrdering, orderMode: OrderingMode, search: String, filters: FilterGroup): FileConnection
  pendingFiles(first: Int, after: ID, orderBy: FileOrdering, orderMode: OrderingMode, search: String, filters: FilterGroup): FileConnection
  exportFiles(first: Int): FileConnection
  editContext: [EditUserContext!]
  connectors(onlyAlive: Boolean): [Connector]
  jobs(first: Int): [Work]
  status: Status
  workflowEnabled: Boolean
}

input IndicatorAddInput {
  stix_id: StixId
  x_opencti_stix_ids: [StixId!]
  pattern_type: String!
  pattern_version: String
  pattern: String!
  name: String!
  description: String
  indicator_types: [String!]
  valid_from: DateTime
  valid_until: DateTime
  confidence: Int
  revoked: Boolean
  lang: String
  x_opencti_score: Int
  x_opencti_detection: Boolean
  x_opencti_main_observable_type: String
  x_mitre_platforms: [String!]
  killChainPhases: [String!]
  createdBy: String
  objectMarking: [String!]
  objectLabel: [String!]
  objectOrganization: [String!]
  externalReferences: [String!]
  created: DateTime
  modified: DateTime
  clientMutationId: String
  update: Boolean
  createObservables: Boolean
  x_opencti_workflow_id: String
  file: Upload
  basedOn: [String!]
}

type DecayRule implements InternalObject & BasicObject {
  id: ID!
  standard_id: String!
  entity_type: String!
  parent_types: [String]!
  created_at: DateTime!
  updated_at: DateTime!
  name: String!
  description: String
  order: Int!
  active: Boolean!
  built_in: Boolean
  appliedIndicatorsCount: Int!
  decay_lifetime: Int!
  decay_pound: Float!
  decay_points: [Int!]
  decay_revoke_score: Int!
  decay_observable_types: [String!]
  decaySettingsChartData: DecayData
}

type DecayData {
  live_score_serie: [DecayHistory!]
}

enum DecayRuleOrdering {
  name
  order
  _score
}

type DecayRuleConnection {
  pageInfo: PageInfo!
  edges: [DecayRuleEdge!]!
}

type DecayRuleEdge {
  cursor: String!
  node: DecayRule!
}

input DecayRuleAddInput {
  name: String!
  description: String
  order: Int!
  active: Boolean!
  decay_lifetime: Int!
  decay_pound: Float!
  decay_points: [Int!]
  decay_revoke_score: Int!
  decay_observable_types: [String!]
}

type Organization implements BasicObject & StixObject & StixCoreObject & StixDomainObject & Identity {
  id: ID!
  standard_id: String!
  entity_type: String!
  parent_types: [String]!
  representative: Representative!
  x_opencti_stix_ids: [StixId]
  is_inferred: Boolean!
  spec_version: String!
  created_at: DateTime!
  updated_at: DateTime!
  draftVersion: DraftVersion
  x_opencti_inferences: [Inference]
  createdBy: Identity
  numberOfConnectedElement: Int!
  objectMarking: [MarkingDefinition!]
  objectOrganization: [Organization!]
  objectLabel: [Label!]
  externalReferences(first: Int): ExternalReferenceConnection
  containersNumber: Number
  containers(first: Int, entityTypes: [String!]): ContainerConnection
  reports(first: Int): ReportConnection
  notes(first: Int): NoteConnection
  opinions(first: Int): OpinionConnection
  observedData(first: Int): ObservedDataConnection
  groupings(first: Int): GroupingConnection
  cases(first: Int): CaseConnection
  stixCoreRelationships(first: Int, after: ID, orderBy: StixCoreRelationshipsOrdering, orderMode: OrderingMode, fromId: StixRef, toId: StixRef, fromTypes: [String], toTypes: [String], relationship_type: String, startTimeStart: DateTime, startTimeStop: DateTime, stopTimeStart: DateTime, stopTimeStop: DateTime, firstSeenStart: DateTime, firstSeenStop: DateTime, lastSeenStart: DateTime, lastSeenStop: DateTime, confidences: [Int], search: String, filters: FilterGroup): StixCoreRelationshipConnection
  stixCoreObjectsDistribution(relationship_type: [String], toTypes: [String], field: String!, startDate: DateTime, endDate: DateTime, dateAttribute: String, operation: StatsOperation!, limit: Int, order: String, types: [String], filters: FilterGroup, search: String): [Distribution]
  stixCoreRelationshipsDistribution(field: String!, operation: StatsOperation!, startDate: DateTime, endDate: DateTime, dateAttribute: String, isTo: Boolean, limit: Int, order: String, elementWithTargetTypes: [String], fromId: [String], fromRole: String, fromTypes: [String], toId: [String], toRole: String, toTypes: [String], relationship_type: [String], confidences: [Int], search: String, filters: FilterGroup): [Distribution]
  opinions_metrics: OpinionsMetrics
  revoked: Boolean!
  confidence: Int
  lang: String
  created: DateTime
  modified: DateTime
  x_opencti_graph_data: String
  objectAssignee: [Assignee!]
  objectParticipant: [Participant!]
  avatar: OpenCtiFile
  identity_class: String!
  name: String!
  description: String
  contact_information: String
  roles: [String]
  x_opencti_aliases: [String]
  x_opencti_reliability: String
  x_opencti_organization_type: String
  x_opencti_score: Int
  sectors: SectorConnection
  members(first: Int, after: ID, orderBy: UsersOrdering, orderMode: OrderingMode, search: String, filters: FilterGroup): UserConnection
  authorized_authorities: [String]
  grantable_groups: [Group!]
  subOrganizations: OrganizationConnection
  parentOrganizations: OrganizationConnection
  default_dashboard: Workspace
  default_hidden_types: [String!]
  creators: [Creator!]
  toStix: String
  importFiles(first: Int, prefixMimeType: String, after: ID, orderBy: FileOrdering, orderMode: OrderingMode, search: String, filters: FilterGroup): FileConnection
  pendingFiles(first: Int, after: ID, orderBy: FileOrdering, orderMode: OrderingMode, search: String, filters: FilterGroup): FileConnection
  exportFiles(first: Int): FileConnection
  editContext: [EditUserContext!]
  connectors(onlyAlive: Boolean): [Connector]
  jobs(first: Int): [Work]
  status: Status
  workflowEnabled: Boolean
}

enum OrganizationsOrdering {
  name
  confidence
  created
  created_at
  modified
  updated_at
  x_opencti_organization_type
  x_opencti_workflow_id
  x_opencti_score
  _score
}

type OrganizationConnection {
  pageInfo: PageInfo!
  edges: [OrganizationEdge!]!
}

type OrganizationEdge {
  cursor: String!
  node: Organization!
}

input OrganizationAddInput {
  stix_id: StixId
  x_opencti_stix_ids: [StixId]
  name: String!
  description: String
  contact_information: String
  roles: [String]
  x_opencti_aliases: [String]
  confidence: Int
  revoked: Boolean
  lang: String
  x_opencti_organization_type: String
  x_opencti_reliability: String
  x_opencti_score: Int
  createdBy: String
  objectMarking: [String]
  objectLabel: [String]
  externalReferences: [String]
  created: DateTime
  modified: DateTime
  x_opencti_workflow_id: String
  clientMutationId: String
  update: Boolean
  file: Upload
}

type MeOrganization {
  id: ID!
  name: String!
}

type MeOrganizationEdge {
  cursor: String!
  node: MeOrganization!
}

type MeOrganizationConnection {
  pageInfo: PageInfo!
  edges: [MeOrganizationEdge!]!
}

type AttributeColumnConfiguration {
  separator: String
  pattern_date: String
  timezone: String
}

type AttributeColumn {
  column_name: String
  configuration: AttributeColumnConfiguration
}

type AttributeBasedOn {
  identifier: String
  representations: [String]
}

type AttributeRef {
  multiple: Boolean
  id: String
  ids: [String]
}

type CsvMapperRepresentationAttribute {
  key: String!
  column: AttributeColumn
  based_on: AttributeBasedOn
  ref: AttributeRef
  default_values: [DefaultValue!]
}

enum CsvMapperOperator {
  eq
  not_eq
}

type CsvMapperRepresentationTargetColumn {
  column_reference: String
  operator: CsvMapperOperator
  value: String
}

type CsvMapperRepresentationTarget {
  entity_type: String!
  column_based: CsvMapperRepresentationTargetColumn
}

enum CsvMapperRepresentationType {
  entity
  relationship
}

type CsvMapperRepresentation {
  id: ID!
  type: CsvMapperRepresentationType!
  target: CsvMapperRepresentationTarget!
  attributes: [CsvMapperRepresentationAttribute!]!
  from: String
  to: String
}

type CsvMapperAddInputFromImport {
  name: String!
  has_header: Boolean!
  separator: String!
  representations: [CsvMapperRepresentation!]!
  skipLineChar: String
}

type CsvMapper implements InternalObject & BasicObject {
  id: ID!
  entity_type: String!
  standard_id: String!
  parent_types: [String!]!
  name: String!
  has_header: Boolean!
  separator: String!
  skipLineChar: String
  representations: [CsvMapperRepresentation!]!
  errors: String
  toConfigurationExport: String!
}

enum CsvMapperOrdering {
  name
  _score
}

type CsvMapperConnection {
  pageInfo: PageInfo!
  edges: [CsvMapperEdge!]!
}

type CsvMapperEdge {
  cursor: String!
  node: CsvMapper!
}

type CsvMapperTestResult {
  objects: String!
  nbRelationships: Int!
  nbEntities: Int!
}

type CsvMapperSchemaAttribute {
  name: String!
  type: String!
  mandatory: Boolean!
  mandatoryType: String!
  editDefault: Boolean!
  multiple: Boolean!
  defaultValues: [DefaultValue!]
  label: String!
  mappings: [CsvMapperSchemaAttribute!]
}

type CsvMapperSchemaAttributes {
  name: String!
  attributes: [CsvMapperSchemaAttribute!]!
}

enum JsonMapperOrdering {
  name
  _score
}

type JsonMapperConnection {
  pageInfo: PageInfo!
  edges: [JsonMapperEdge!]!
}

type JsonMapperEdge {
  cursor: String!
  node: JsonMapper!
}

input AttributeColumnConfigurationInput {
  separator: String
  pattern_date: String
  timezone: String
}

input AttributeColumnInput {
  column_name: String
  configuration: AttributeColumnConfigurationInput
}

input AttributeBasedOnInput {
  representations: [String]
}

input AttributeRefInput {
  multiple: Boolean
  id: String
  ids: [String]
}

input CsvMapperRepresentationAttributeInput {
  key: String
  column: AttributeColumnInput
  based_on: AttributeBasedOnInput
  ref: AttributeRefInput
}

input CsvMapperRepresentationTargetColumnInput {
  column_reference: String
  operator: CsvMapperOperator
  value: String
}

input CsvMapperRepresentationTargetInput {
  entity_type: String!
  column_based: CsvMapperRepresentationTargetColumnInput
}

input CsvMapperRepresentationInput {
  id: ID!
  type: CsvMapperRepresentationType!
  target: CsvMapperRepresentationTargetInput!
  attributes: [CsvMapperRepresentationAttributeInput]!
  from: String
  to: String
}

input CsvMapperAddInput {
  name: String!
  has_header: Boolean!
  separator: String!
  representations: String!
  skipLineChar: String
}

enum JsonMapperRepresentationType {
  entity
  relationship
}

type AttributePath {
  path: String!
  independent: Boolean
  configuration: AttributeColumnConfiguration
}

type ComplexVariable {
  path: String!
  variable: String!
  independent: Boolean
}

type ComplexPath {
  formula: String!
  variables: [ComplexVariable!]
  configuration: AttributeColumnConfiguration
}

type JsonMapperRepresentationAttribute {
  key: String!
  mode: String!
  attr_path: AttributePath
  complex_path: ComplexPath
  based_on: AttributeBasedOn
  default_values: [DefaultValue!]
}

type JsonMapperRepresentationTarget {
  entity_type: String!
  path: String!
}

type JsonMapperRepresentation {
  id: ID!
  type: JsonMapperRepresentationType!
  target: JsonMapperRepresentationTarget!
  identifier: String
  attributes: [JsonMapperRepresentationAttribute!]!
  from: String
  to: String
}

interface JsonAttributeColumnConfiguration {
  separator: String
  pattern_date: String
  timezone: String
}

type JsonComplexPathVariable {
  path: String
  variable: String
  independent: Boolean
}

type JsonComplexPathConfiguration {
  complex: JsonComplexPathConfiguration
  formula: String
}

type JsonComplexPath {
  complex: JsonComplexPathConfiguration
  configuration: JsonAttributeColumnConfiguration
}

type JsonMapperVariable {
  name: String!
  path: JsonComplexPath
}

type JsonMapper implements InternalObject & BasicObject {
  id: ID!
  entity_type: String!
  standard_id: String!
  parent_types: [String!]!
  name: String!
  variables: [JsonMapperVariable!]
  representations: [JsonMapperRepresentation!]!
  errors: String
  toConfigurationExport: String!
}

type JsonMapperTestResult {
  objects: String!
  nbRelationships: Int!
  nbEntities: Int!
  state: String!
}

type JsonMapperAddInputFromImport {
  name: String!
  representations: [JsonMapperRepresentation!]!
}

input JsonMapperAddInput {
  name: String!
  representations: String!
}

type PublicDashboard implements InternalObject & BasicObject {
  id: ID!
  entity_type: String!
  standard_id: String!
  parent_types: [String!]!
  name: String!
  owner: Creator
  description: String
  dashboard_id: String!
  dashboard: Workspace!
  user_id: String!
  public_manifest: String
  private_manifest: String
  uri_key: String!
  allowed_markings_ids: [String!]
  allowed_markings: [MarkingDefinitionShort!]
  created_at: DateTime
  updated_at: DateTime
  editContext: [EditUserContext!]
  enabled: Boolean!
}

type PublicDistribution {
  label: String!
  entity: StixObjectOrStixRelationshipOrCreator
  value: Int
  breakdownDistribution: [Distribution]
}

enum PublicDashboardsOrdering {
  name
  created_at
  updated_at
  user_id
  enabled
  dashboard
  uri_key
  _score
}

type PublicDashboardConnection {
  pageInfo: PageInfo!
  edges: [PublicDashboardEdge!]!
}

type PublicDashboardEdge {
  cursor: String!
  node: PublicDashboard!
}

input PublicDashboardAddInput {
  name: String!
  uri_key: String!
  description: String
  dashboard_id: String!
  allowed_markings_ids: [String!]
  enabled: Boolean!
}

type Theme implements InternalObject & BasicObject {
  id: ID!
  standard_id: String!
  entity_type: String!
  parent_types: [String!]!
  name: String!
  manifest: String
  toConfigurationExport: String!
}

type ThemeEdge {
  cursor: String!
  node: Theme!
}

type ThemeConnection {
  pageInfo: PageInfo!
  edges: [ThemeEdge]
}

input ThemeAddInput {
  name: String!
  manifest: String!
}

enum Tone {
  tactical
  operational
  strategic
}

enum Format {
  text
  html
  markdown
  json
}

enum IndicatorFormat {
  stix
  sigma
  yara
}

type AIBus {
  bus_id: String!
  content: String!
}

type NLQResponse {
  filters: String!
  notResolvedValues: [String!]!
}

enum ScenarioType {
  container
  threat
  victim
}

enum Selection {
  multiple
  random
}

enum SimulationType {
  technical
  simulated
  mixed
}

enum Platform {
  Windows
  Linux
  MacOS
}

enum Architecture {
  x86_64
  arm64
}

input SimulationConfig {
  interval: Int!
  selection: Selection!
  simulationType: SimulationType!
  platforms: [Platform]
  architecture: Architecture
}

type GenerationResponse {
  urlResponse: String
  attackPatternsNotAvailableInOpenBAS: String
  hasInjectPlaceholders: Boolean
}

type SimulationsResult {
  unknown: Int
  success: Int
  failure: Int
}

type StixObjectSimulationsResult {
  prevention: SimulationsResult
  detection: SimulationsResult
  human: SimulationsResult
}

type DeletedElement {
  id: String!
  source_index: String!
}

type DeleteOperation implements InternalObject & BasicObject {
  id: ID!
  entity_type: String!
  standard_id: String!
  parent_types: [String!]!
  objectMarking: [MarkingDefinition!]
  confidence: Int
  created_at: DateTime
  deletedBy: Creator
  main_entity_type: String!
  main_entity_id: String!
  main_entity_name: String!
  deleted_elements: [DeletedElement!]!
}

enum DeleteOperationOrdering {
  main_entity_name
  created_at
  deletedBy
  objectMarking
  _score
}

type DeleteOperationConnection {
  pageInfo: PageInfo!
  edges: [DeleteOperationEdge!]!
}

type DeleteOperationEdge {
  cursor: String!
  node: DeleteOperation!
}

type SupportPackage implements InternalObject & BasicObject {
  id: ID!
  name: String!
  standard_id: String!
  entity_type: String!
  parent_types: [String]!
  created_at: DateTime!
  package_status: PackageStatus!
  package_url: String
  package_upload_dir: String
  nodes_count: Int!
  createdBy: Individual
  creators: [Creator!]
}

type SupportPackageConnection {
  pageInfo: PageInfo!
  edges: [SupportPackageEdge!]!
}

type SupportPackageEdge {
  cursor: String!
  node: SupportPackage!
}

enum PackageStatus {
  IN_PROGRESS
  READY
  IN_ERROR
}

enum SupportPackageOrdering {
  name
  created_at
  package_status
}

input SupportPackageAddInput {
  name: String!
}

input SupportPackageForceZipInput {
  id: String!
}

type ExclusionList implements InternalObject & BasicObject {
  id: ID!
  name: String!
  description: String
  standard_id: String!
  entity_type: String!
  parent_types: [String]!
  created_at: DateTime!
  enabled: Boolean!
  exclusion_list_entity_types: [String!]!
  exclusion_list_values_count: Int
  file_id: String!
  exclusion_list_file_size: Int
}

type ExclusionListConnection {
  pageInfo: PageInfo!
  edges: [ExclusionListEdge!]
}

type ExclusionListEdge {
  cursor: String!
  node: ExclusionList!
}

type ExclusionListCacheStatus {
  refreshVersion: String!
  cacheVersion: String!
  isCacheRebuildInProgress: Boolean!
}

enum ExclusionListOrdering {
  name
  created_at
  enabled
  exclusion_list_values_count
  _score
}

input ExclusionListFileAddInput {
  name: String!
  description: String
  exclusion_list_entity_types: [String!]!
  file: Upload!
}

enum DraftStatus {
  open
  validated
}

type DraftWorkspace implements InternalObject & BasicObject {
  id: ID!
  entity_type: String!
  standard_id: String!
  parent_types: [String!]!
  name: String!
  created_at: DateTime!
  creators: [Creator!]
  entity_id: String
  objectsCount: DraftObjectsCount!
  draft_status: DraftStatus!
  processingCount: Int!
  works(first: Int): [Work!]
  validationWork: Work
}

type DraftObjectsCount {
  totalCount: Int!
  entitiesCount: Int!
  observablesCount: Int!
  relationshipsCount: Int!
  sightingsCount: Int!
  containersCount: Int!
}

enum DraftWorkspacesOrdering {
  name
  created_at
  creator
  draft_status
  _score
}

type DraftWorkspaceConnection {
  pageInfo: PageInfo!
  edges: [DraftWorkspaceEdge!]!
}

type DraftWorkspaceEdge {
  cursor: String!
  node: DraftWorkspace!
}

input DraftWorkspaceAddInput {
  name: String!
  entity_id: String
}

type FintelTemplateWidget {
  variable_name: String!
  widget: Widget!
}

type FintelTemplate implements BasicObject & InternalObject {
  id: ID!
  standard_id: String!
  entity_type: String!
  parent_types: [String]!
  name: String!
  settings_types: [String!]!
  description: String
  instance_filters: String
  template_content: String!
  start_date: DateTime
  fintel_template_widgets: [FintelTemplateWidget!]!
  toConfigurationExport: String!
}

input FintelTemplateWidgetAddInput {
  variable_name: String!
  widget: Any!
}

input FintelTemplateAddInput {
  name: String!
  description: String
  settings_types: [String!]!
  instance_filters: String
  template_content: String
  start_date: DateTime
  fintel_template_widgets: [FintelTemplateWidgetAddInput!]
}

type FintelTemplateEdge {
  cursor: String!
  node: FintelTemplate!
}

type FintelTemplateConnection {
  pageInfo: PageInfo!
  edges: [FintelTemplateEdge!]!
}

enum FintelTemplateOrdering {
  name
  start_date
}

type DisseminationList implements InternalObject & BasicObject {
  id: ID!
  standard_id: String!
  entity_type: String!
  parent_types: [String]!
  created_at: DateTime!
  updated_at: DateTime!
  name: String!
  emails: [String!]!
  description: String
}

enum DisseminationListOrdering {
  name
  _score
}

type DisseminationListConnection {
  pageInfo: PageInfo!
  edges: [DisseminationListEdge!]!
}

type DisseminationListEdge {
  cursor: String!
  node: DisseminationList!
}

input DisseminationListAddInput {
  name: String!
  emails: [String!]!
  description: String
}

input DisseminationListSendInput {
  entity_id: ID!
  use_octi_template: Boolean!
  email_object: String!
  email_body: String!
  email_attachment_ids: [ID!]!
  html_to_body_file_id: ID
}

type SavedFilter implements InternalObject & BasicObject {
  id: ID!
  standard_id: String!
  entity_type: String!
  parent_types: [String]!
  name: String!
  filters: String!
  scope: String!
}

type SavedFilterEdge {
  cursor: String!
  node: SavedFilter!
}

type SavedFilterConnection {
  pageInfo: PageInfo!
  edges: [SavedFilterEdge!]
}

enum SavedFilterOrdering {
  name
  _score
}

input SavedFilterAddInput {
  name: String!
  filters: String!
  scope: String!
}

enum RequestAccessType {
  organization_sharing
}

type RequestAccessMember {
  id: ID!
  name: String!
}

type RequestAccessConfiguration {
  id: ID!
  approved_status: Status
  declined_status: Status
  approval_admin: [RequestAccessMember]
}

type RequestAccessWorkflow {
  approved_workflow_id: String
  declined_workflow_id: String
  approval_admin: [ID]
}

type RequestAccessStatus {
  id: ID!
  template_id: String
  statusTemplate: [StatusTemplate]
}

input RequestAccessAddInput {
  request_access_reason: String
  request_access_entities: [ID!]!
  request_access_members: [ID!]!
  request_access_type: RequestAccessType
}

input RequestAccessConfigureInput {
  approved_status_id: ID
  declined_status_id: ID
  approval_admin: [ID]
}

type PirCriterion {
  filters: String!
  weight: Int!
}

enum PirType {
  THREAT_LANDSCAPE
  THREAT_ORIGIN
  THREAT_CUSTOM
}

type PirDependency {
  element_id: ID!
  author_id: ID
}

type PirExplanation {
  dependencies: [PirDependency!]!
  criterion: PirCriterion!
}

type Pir implements InternalObject & BasicObject {
  id: ID!
  entity_type: String!
  standard_id: String!
  parent_types: [String!]!
  created_at: DateTime!
  updated_at: DateTime!
  creators: [Creator!]
  name: String!
  pir_type: PirType!
  description: String
  pir_rescan_days: Int!
  pir_criteria: [PirCriterion!]!
  pir_filters: String!
  lastEventId: String!
  authorizedMembers: [MemberAccess!]!
  currentUserAccessRight: String
  pirContainers(first: Int, after: ID, orderBy: ContainersOrdering, orderMode: OrderingMode, filters: FilterGroup, search: String): ContainerConnection
}

enum PirOrdering {
  name
  created_at
  updated_at
  creator
}

type PirConnection {
  pageInfo: PageInfo!
  edges: [PirEdge!]!
}

type PirEdge {
  cursor: String!
  node: Pir!
}

input PirCriterionInput {
  weight: Int!
  filters: FilterGroup!
}

input PirDependencyInput {
  element_id: ID!
  author_id: ID
}

input PirExplanationInput {
  dependencies: [PirDependencyInput!]!
  criterion: PirCriterionInput!
}

input PirAddInput {
  name: String!
  pir_type: PirType!
  description: String
  pir_rescan_days: Int!
  pir_criteria: [PirCriterionInput!]!
  pir_filters: FilterGroup!
  authorized_members: [MemberAccessInput!]
}

input PirFlagElementInput {
  relationshipId: ID!
  sourceId: ID!
  matchingCriteria: [PirCriterionInput!]!
  relationshipAuthorId: ID
}

input PirUnflagElementInput {
  relationshipId: ID!
  sourceId: ID!
}

type FintelDesign implements BasicObject & InternalObject {
  id: ID!
  standard_id: String!
  entity_type: String!
  parent_types: [String]!
  name: String!
  description: String
  file_id: String
  gradiantFromColor: String
  gradiantToColor: String
  textColor: String
}

input FintelDesignAddInput {
  name: String!
  description: String
  gradiantFromColor: String
  gradiantToColor: String
  textColor: String
  file: Upload
}

type FintelDesignEdge {
  cursor: String!
  node: FintelDesign
}

type FintelDesignConnection {
  pageInfo: PageInfo!
  edges: [FintelDesignEdge!]!
}

enum FintelDesignOrdering {
  name
  created_at
}

type SecurityPlatform implements BasicObject & StixObject & StixCoreObject & StixDomainObject & Identity {
  id: ID!
  standard_id: String!
  entity_type: String!
  parent_types: [String]!
  representative: Representative!
  x_opencti_stix_ids: [StixId]
  is_inferred: Boolean!
  spec_version: String!
  created_at: DateTime!
  updated_at: DateTime!
  draftVersion: DraftVersion
  x_opencti_inferences: [Inference]
  createdBy: Identity
  numberOfConnectedElement: Int!
  objectMarking: [MarkingDefinition!]
  objectOrganization: [Organization!]
  objectLabel: [Label!]
  externalReferences(first: Int): ExternalReferenceConnection
  containersNumber: Number
  containers(first: Int, entityTypes: [String!]): ContainerConnection
  reports(first: Int): ReportConnection
  notes(first: Int): NoteConnection
  opinions(first: Int): OpinionConnection
  observedData(first: Int): ObservedDataConnection
  groupings(first: Int): GroupingConnection
  cases(first: Int): CaseConnection
  stixCoreRelationships(first: Int, after: ID, orderBy: StixCoreRelationshipsOrdering, orderMode: OrderingMode, fromId: StixRef, toId: StixRef, fromTypes: [String], toTypes: [String], relationship_type: String, startTimeStart: DateTime, startTimeStop: DateTime, stopTimeStart: DateTime, stopTimeStop: DateTime, firstSeenStart: DateTime, firstSeenStop: DateTime, lastSeenStart: DateTime, lastSeenStop: DateTime, confidences: [Int], search: String, filters: FilterGroup): StixCoreRelationshipConnection
  stixCoreObjectsDistribution(relationship_type: [String], toTypes: [String], field: String!, startDate: DateTime, endDate: DateTime, dateAttribute: String, operation: StatsOperation!, limit: Int, order: String, types: [String], filters: FilterGroup, search: String): [Distribution]
  stixCoreRelationshipsDistribution(field: String!, operation: StatsOperation!, startDate: DateTime, endDate: DateTime, dateAttribute: String, isTo: Boolean, limit: Int, order: String, elementWithTargetTypes: [String], fromId: [String], fromRole: String, fromTypes: [String], toId: [String], toRole: String, toTypes: [String], relationship_type: [String], confidences: [Int], search: String, filters: FilterGroup): [Distribution]
  opinions_metrics: OpinionsMetrics
  revoked: Boolean!
  confidence: Int
  lang: String
  created: DateTime
  modified: DateTime
  x_opencti_graph_data: String
  objectAssignee: [Assignee!]
  objectParticipant: [Participant!]
  avatar: OpenCtiFile
  identity_class: String!
  name: String!
  description: String
  contact_information: String
  roles: [String]
  x_opencti_aliases: [String]
  x_opencti_reliability: String
  security_platform_type: String
  creators: [Creator!]
  toStix: String
  importFiles(first: Int, prefixMimeType: String, after: ID, orderBy: FileOrdering, orderMode: OrderingMode, search: String, filters: FilterGroup): FileConnection
  pendingFiles(first: Int, after: ID, orderBy: FileOrdering, orderMode: OrderingMode, search: String, filters: FilterGroup): FileConnection
  exportFiles(first: Int): FileConnection
  editContext: [EditUserContext!]
  connectors(onlyAlive: Boolean): [Connector]
  jobs(first: Int): [Work]
  status: Status
  workflowEnabled: Boolean
}

enum SecurityPlatformOrdering {
  name
  confidence
  created
  created_at
  modified
  updated_at
  security_platform_type
  _score
}

type SecurityPlatformConnection {
  pageInfo: PageInfo!
  edges: [SecurityPlatformEdge!]!
}

type SecurityPlatformEdge {
  cursor: String!
  node: SecurityPlatform!
}

input SecurityPlatformAddInput {
  name: String!
  description: String
  security_platform_type: String
  confidence: Int
  createdBy: String
  objectMarking: [String]
  objectLabel: [String]
  created: DateTime
  modified: DateTime
  revoked: Boolean
  stix_id: StixId
  x_opencti_stix_ids: [StixId]
  x_opencti_workflow_id: String
  externalReferences: [String]
  update: Boolean
}

input AskSendOtpInput {
  email: String!
}

input VerifyOtpInput {
  otp: String!
  transactionId: String!
}

input VerifyMfaInput {
  code: String!
  transactionId: String!
}

input ChangePasswordInput {
  transactionId: String!
  otp: String!
  newPassword: String!
}

type VerifyOtp {
  mfa_activated: Boolean!
}

type EmailTemplate implements InternalObject & BasicObject {
  id: ID!
  standard_id: String!
  entity_type: String!
  parent_types: [String]!
  name: String!
  description: String
  email_object: String!
  sender_email: String!
  template_body: String!
}

type EmailTemplateConnection {
  pageInfo: PageInfo!
  edges: [EmailTemplateEdge!]!
}

type EmailTemplateEdge {
  cursor: String!
  node: EmailTemplate!
}

enum EmailTemplateOrdering {
  name
  _score
}

input EmailTemplateAddInput {
  name: String!
  description: String
  email_object: String!
  sender_email: String!
  template_body: String!
}<|MERGE_RESOLUTION|>--- conflicted
+++ resolved
@@ -1822,9 +1822,9 @@
 }
 
 input UserAddInput {
-  user_email: String
-  name: String!
-  password: String
+  user_email: String!
+  name: String!
+  password: String!
   firstname: String
   lastname: String
   description: String
@@ -1840,16 +1840,14 @@
   groups: [ID!]
   user_confidence_level: ConfidenceLevelInput
   prevent_default_groups: Boolean
-<<<<<<< HEAD
+  email_template_id: String
   user_service_account: Boolean
-=======
-  email_template_id: String
 }
 
 input SendUserMailInput {
   target_user_id: ID!
   email_template_id: ID!
->>>>>>> 7d7ee46b
+  
 }
 
 input ConfidenceLevelInput {
@@ -2031,6 +2029,7 @@
 
 input AddManagedConnectorInput {
   name: String!
+  connector_user_id: ID!
   user_id: ID!
   catalog_id: ID!
   automatic_user: Boolean
