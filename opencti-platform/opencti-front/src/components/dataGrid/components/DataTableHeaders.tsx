--- conflicted
+++ resolved
@@ -33,13 +33,10 @@
     onSort,
     disableToolBar,
     disableSelectAll,
-<<<<<<< HEAD
     actions,
-=======
     useDataTablePaginationLocalStorage: {
       viewStorage: { sortBy, orderAsc },
     },
->>>>>>> 9fd883c6
   } = useDataTableContext();
 
   const [_, setLocalStorageColumns] = useDataTableColumnsLocalStorage;
