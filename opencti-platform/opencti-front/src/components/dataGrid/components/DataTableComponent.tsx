import React, { useEffect, useMemo, useRef, useState } from 'react';
import * as R from 'ramda';
import { DataTableLinesDummy } from './DataTableLine';
import DataTableBody from './DataTableBody';
import { defaultColumnsMap } from '../dataTableUtils';
import { DataTableColumn, DataTableProps, DataTableVariant, LocalStorageColumns } from '../dataTableTypes';
import DataTableHeaders from './DataTableHeaders';
import { DataTableProvider } from './DataTableContext';
import {
<<<<<<< HEAD
  useComputeLink as defaultComputeLink,
=======
  useDataTableComputeLink,
>>>>>>> 7180d27b
  useDataCellHelpers,
  useDataTableFormatter,
  useDataTableLocalStorage,
  useDataTablePaginationLocalStorage,
  useDataTableToggle,
} from '../dataTableHooks';
import { getDefaultFilterObject } from '../../../utils/filters/filtersUtils';

type DataTableComponentProps = Pick<DataTableProps,
| 'dataColumns'
| 'settingsMessagesBannerHeight'
| 'filtersComponent'
| 'hideHeaders'
| 'dataTableToolBarComponent'
| 'variant'
| 'actions'
| 'availableFilterKeys'
| 'initialValues'
| 'disableNavigation'
| 'storageKey'
| 'dataQueryArgs'
| 'resolvePath'
| 'redirectionModeEnabled'
| 'useLineData'
| 'useDataTable'
| 'rootRef'
| 'createButton'
| 'disableToolBar'
| 'disableSelectAll'
| 'useComputeLink'
| 'selectOnLineClick'
| 'onLineClick'
| 'canToggleLine'
| 'disableLineSelection'>;

const DataTableComponent = ({
  dataColumns,
  resolvePath,
  storageKey,
  initialValues,
  availableFilterKeys,
  dataQueryArgs,
  redirectionModeEnabled = false,
  useLineData,
  useDataTable,
  useComputeLink,
  settingsMessagesBannerHeight,
  filtersComponent,
  hideHeaders,
  dataTableToolBarComponent,
  variant = DataTableVariant.default,
  rootRef,
  actions,
  createButton,
  disableNavigation,
  disableLineSelection,
  disableToolBar,
  disableSelectAll,
  selectOnLineClick,
  onLineClick,
  canToggleLine = true,
}: DataTableComponentProps) => {
  const columnsLocalStorage = useDataTableLocalStorage<LocalStorageColumns>(`${storageKey}_columns`, {}, true);
  const [localStorageColumns, setLocalStorageColumns] = columnsLocalStorage;

  const paginationLocalStorage = useDataTablePaginationLocalStorage(storageKey, initialValues, variant !== DataTableVariant.default);
  const {
    viewStorage: { pageSize },
    helpers,
  } = paginationLocalStorage;

  const buildColumns = (withLocalStorage = true) => {
    return [
      // Checkbox if necessary
      ...(canToggleLine && !disableLineSelection ? [{ id: 'select', visible: true } as DataTableColumn] : []),
      // Our real columns
      ...Object.entries(dataColumns).map(([key, column], index) => {
        const currentColumn = localStorageColumns?.[key];
        let percentWidth = column.percentWidth ?? defaultColumnsMap.get(key)?.percentWidth;
        if (withLocalStorage && currentColumn?.percentWidth) percentWidth = currentColumn?.percentWidth;
        return R.mergeDeepRight(defaultColumnsMap.get(key) as DataTableColumn, {
          ...column,
          // Override column config with what we have in local storage
          order: withLocalStorage && currentColumn?.index ? currentColumn?.index : index,
          visible: withLocalStorage && currentColumn?.visible ? currentColumn?.visible : true,
          percentWidth,
        });
      }),
      // inject "navigate" action (chevron) if navigable and no specific actions defined
      ...((disableNavigation || actions) ? [] : [{ id: 'navigate', visible: true } as DataTableColumn]),
    ].sort((a, b) => a.order - b.order);
  };

  const [columns, setColumns] = useState(buildColumns());
  useEffect(() => {
    setLocalStorageColumns((curr) => {
      const cols = { ...curr };
      columns.forEach((c) => {
        cols[c.id] = {
          ...cols[c.id],
          percentWidth: c.percentWidth,
          visible: c.visible,
          index: c.order,
        };
      });
      return cols;
    });
  }, [columns]);

  const startsWithAction = useMemo(() => columns.at(0)?.id === 'select', [columns]);
  const endsWithNavigate = useMemo(() => columns.at(-1)?.id === 'navigate', [columns]);
  const endsWithAction = useMemo(() => endsWithNavigate || !!actions, [endsWithNavigate, actions]);

  // QUERY PART
  const [page, setPage] = useState<number>(1);
  const defaultPageSize = variant === DataTableVariant.default ? 25 : 100;
  const currentPageSize = pageSize ? Number.parseInt(pageSize, 10) : defaultPageSize;
  const pageStart = useMemo(() => {
    return page ? (page - 1) * currentPageSize : 0;
  }, [page, currentPageSize]);

  const tableWidthState = useState(0);
  const tableRef = useRef<HTMLDivElement | null>(null);

  return (
    <DataTableProvider
      initialValue={{
        storageKey,
        columns,
        availableFilterKeys,
        initialValues,
        setColumns,
        resetColumns: () => setColumns(buildColumns(false)),
        resolvePath,
        redirectionModeEnabled,
        useLineData,
        useDataTable: useDataTable(dataQueryArgs),
        useDataCellHelpers: useDataCellHelpers(helpers, variant),
        useDataTableToggle: useDataTableToggle(storageKey),
<<<<<<< HEAD
        useComputeLink: useComputeLink ?? defaultComputeLink,
=======
        useComputeLink: useDataTableComputeLink,
>>>>>>> 7180d27b
        useDataTableColumnsLocalStorage: columnsLocalStorage,
        useDataTablePaginationLocalStorage: paginationLocalStorage,
        onAddFilter: (id) => helpers.handleAddFilterWithEmptyValue(getDefaultFilterObject(id)),
        onSort: helpers.handleSort,
        formatter: useDataTableFormatter(),
        variant,
        rootRef,
        actions,
        createButton,
        disableNavigation,
        disableToolBar,
        disableSelectAll,
        selectOnLineClick,
        onLineClick,
        page,
        setPage,
        tableWidthState,
        startsWithAction,
        endsWithAction,
        endsWithNavigate,
      }}
    >
      {filtersComponent && <div>{filtersComponent}</div>}
      <div
        className="datatable-container"
        style={{ width: '100%', overflow: 'auto hidden' }}
        ref={tableRef}
      >
        <React.Suspense
          fallback={(
            <>
              <DataTableHeaders dataTableToolBarComponent={dataTableToolBarComponent} />
              <DataTableLinesDummy number={Math.max(currentPageSize, 10)} />
            </>
          )}
        >
          <DataTableBody
            settingsMessagesBannerHeight={settingsMessagesBannerHeight}
            hasFilterComponent={!!filtersComponent}
            dataTableToolBarComponent={dataTableToolBarComponent}
            pageStart={pageStart}
            pageSize={currentPageSize}
            hideHeaders={hideHeaders}
            tableRef={tableRef}
          />
        </React.Suspense>
      </div>
    </DataTableProvider>
  );
};

export default DataTableComponent;<|MERGE_RESOLUTION|>--- conflicted
+++ resolved
@@ -7,11 +7,7 @@
 import DataTableHeaders from './DataTableHeaders';
 import { DataTableProvider } from './DataTableContext';
 import {
-<<<<<<< HEAD
-  useComputeLink as defaultComputeLink,
-=======
-  useDataTableComputeLink,
->>>>>>> 7180d27b
+  useDataTableComputeLink as defaultComputeLink,
   useDataCellHelpers,
   useDataTableFormatter,
   useDataTableLocalStorage,
@@ -151,11 +147,7 @@
         useDataTable: useDataTable(dataQueryArgs),
         useDataCellHelpers: useDataCellHelpers(helpers, variant),
         useDataTableToggle: useDataTableToggle(storageKey),
-<<<<<<< HEAD
         useComputeLink: useComputeLink ?? defaultComputeLink,
-=======
-        useComputeLink: useDataTableComputeLink,
->>>>>>> 7180d27b
         useDataTableColumnsLocalStorage: columnsLocalStorage,
         useDataTablePaginationLocalStorage: paginationLocalStorage,
         onAddFilter: (id) => helpers.handleAddFilterWithEmptyValue(getDefaultFilterObject(id)),
