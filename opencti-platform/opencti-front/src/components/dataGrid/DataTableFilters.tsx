--- conflicted
+++ resolved
@@ -110,8 +110,6 @@
   const hasFilters = availableFilterKeys && availableFilterKeys.length > 0;
 
   const hasToggleGroup = additionalHeaderButtons || redirectionModeEnabled || !exportDisabled;
-<<<<<<< HEAD
-=======
 
   const exportFilterGroups = [];
   if (isFilterGroupNotEmpty(additionalFilters)) {
@@ -129,7 +127,6 @@
     },
   };
 
->>>>>>> 2124d82e
   return (
     <ExportContext.Provider value={{ selectedIds: Object.keys(selectedElements) }}>
       <div style={{ display: 'flex', justifyContent: 'space-between', flex: 1 }}>
