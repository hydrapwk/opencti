--- conflicted
+++ resolved
@@ -125,12 +125,8 @@
   themes: LoginRootPublicQuery$data['themes'];
 }
 
-<<<<<<< HEAD
+const FLASH_COOKIE = 'opencti_flash';
 const Login: FunctionComponent<LoginProps> = ({ type, settings, themes }) => {
-=======
-const FLASH_COOKIE = 'opencti_flash';
-const Login: FunctionComponent<LoginProps> = ({ type, settings }) => {
->>>>>>> 90c764b8
   const classes = useStyles();
   const theme = useTheme<Theme>();
   const { t_i18n } = useFormatter();
